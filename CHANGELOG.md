--- conflicted
+++ resolved
@@ -7,18 +7,12 @@
 
 ### Removed
 - Due to Java9+ limited support of reflection, following features were removed:
-<<<<<<< HEAD
-- Support for detecting installed fonts - affects fonts editation
-=======
 - Automatic detection of installed fonts changes (on font editation) - FFDec needs to be restarted to font changes to take effect
->>>>>>> 7ae6f03d
 - XML import/export
 - Raw editation of tags 
 - Generic editation of tags through treeview (affects tags like FileAttributes, ExportAssets)
 - Support for installing java in FFDec windows installer
 
-<<<<<<< HEAD
-=======
 ### Changed
 - Chinese translation updated
 
@@ -26,7 +20,6 @@
 - Scaling - Distorted images/canvas on Hi-dpi monitors for Java 9 and later
 - Radial gradients focal point reading/writing
 
->>>>>>> 7ae6f03d
 ## [11.3.0] - 2020-04-25
 ### Added
 - Possibility to open SWF files using open on Mac
