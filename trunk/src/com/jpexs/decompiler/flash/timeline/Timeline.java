/*
 * Copyright (C) 2010-2014 JPEXS
 *
 * This program is free software: you can redistribute it and/or modify
 * it under the terms of the GNU General Public License as published by
 * the Free Software Foundation, either version 3 of the License, or
 * (at your option) any later version.
 *
 * This program is distributed in the hope that it will be useful,
 * but WITHOUT ANY WARRANTY; without even the implied warranty of
 * MERCHANTABILITY or FITNESS FOR A PARTICULAR PURPOSE.  See the
 * GNU General Public License for more details.
 *
 * You should have received a copy of the GNU General Public License
 * along with this program.  If not, see <http://www.gnu.org/licenses/>.
 */
package com.jpexs.decompiler.flash.timeline;

import com.jpexs.decompiler.flash.SWF;
import com.jpexs.decompiler.flash.exporters.Matrix;
import com.jpexs.decompiler.flash.tags.DoActionTag;
import com.jpexs.decompiler.flash.tags.SetBackgroundColorTag;
import com.jpexs.decompiler.flash.tags.ShowFrameTag;
import com.jpexs.decompiler.flash.tags.StartSound2Tag;
import com.jpexs.decompiler.flash.tags.StartSoundTag;
import com.jpexs.decompiler.flash.tags.Tag;
import com.jpexs.decompiler.flash.tags.base.BoundedTag;
import com.jpexs.decompiler.flash.tags.base.ButtonTag;
import com.jpexs.decompiler.flash.tags.base.CharacterTag;
import com.jpexs.decompiler.flash.tags.base.DrawableTag;
import com.jpexs.decompiler.flash.tags.base.PlaceObjectTypeTag;
import com.jpexs.decompiler.flash.tags.base.RemoveTag;
import com.jpexs.decompiler.flash.types.CLIPACTIONS;
import com.jpexs.decompiler.flash.types.ColorTransform;
import com.jpexs.decompiler.flash.types.MATRIX;
import com.jpexs.decompiler.flash.types.RECT;
import com.jpexs.decompiler.flash.types.filters.FILTER;
import com.jpexs.helpers.SerializableImage;
import java.awt.Rectangle;
import java.awt.Shape;
import java.awt.geom.Area;
import java.util.ArrayList;
import java.util.List;
import java.util.Stack;

/**
 *
 * @author JPEXS
 */
public class Timeline {

    public List<Frame> frames = new ArrayList<>();
    public int id;
    public SWF swf;
    public RECT displayRect;
    public int frameRate;

    public int getMaxDepth() {
        int max_depth = 0;
        for (Frame f : frames) {
            for (int depth : f.layers.keySet()) {
                if (depth > max_depth) {
                    max_depth = depth;
                }
            }
        }
        return max_depth;
    }

    public int getFrameCount() {
        return frames.size();
    }

    public Timeline(SWF swf) {
        this(swf, swf.tags, 0, swf.displayRect);
    }

    public Timeline(SWF swf, List<Tag> tags, int id, RECT displayRect) {
        this.id = id;
        this.swf = swf;
        this.displayRect = displayRect;
        this.frameRate = swf.frameRate;
        Frame frame = new Frame(this);
        for (Tag t : tags) {
            if (t instanceof StartSoundTag) {
                frame.sounds.add(((StartSoundTag) t).soundId);
            }
            if (t instanceof StartSound2Tag) {
                frame.soundClasses.add(((StartSound2Tag) t).soundClassName);
            }
            if (t instanceof SetBackgroundColorTag) {
                frame.backgroundColor = ((SetBackgroundColorTag) t).backgroundColor;
            }
            if (t instanceof PlaceObjectTypeTag) {
                PlaceObjectTypeTag po = (PlaceObjectTypeTag) t;
                int depth = po.getDepth();
                if (!frame.layers.containsKey(depth)) {
                    frame.layers.put(depth, new DepthState(swf, frame));
                }
                DepthState fl = frame.layers.get(depth);
                int characterId = po.getCharacterId();
                if (characterId != -1) {
                    fl.characterId = characterId;
                }
                if (po.flagMove()) {
                    MATRIX matrix2 = po.getMatrix();
                    if (matrix2 != null) {
                        fl.matrix = matrix2;
                    }
                    String instanceName2 = po.getInstanceName();
                    if (instanceName2 != null) {
                        fl.instanceName = instanceName2;
                    }
                    ColorTransform colorTransForm2 = po.getColorTransform();
                    if (colorTransForm2 != null) {
                        fl.colorTransForm = colorTransForm2;
                    }

                    CLIPACTIONS clipActions2 = po.getClipActions();
                    if (clipActions2 != null) {
                        fl.clipActions = clipActions2;
                    }
                    if (po.cacheAsBitmap()) {
                        fl.cacheAsBitmap = true;
                    }
                    int blendMode2 = po.getBlendMode();
                    if (blendMode2 > 0) {
                        fl.blendMode = blendMode2;
                    }
                    List<FILTER> filters2 = po.getFilters();
                    if (filters2 != null) {
                        fl.filters = filters2;
                    }
                    int ratio2 = po.getRatio();
                    if (ratio2 > -1) {
                        fl.ratio = ratio2;
                    }
                    int clipDepth2 = po.getClipDepth();
                    if (clipDepth2 > -1) {
                        fl.clipDepth = clipDepth2;
                    }
                } else {
                    fl.matrix = po.getMatrix();
                    fl.instanceName = po.getInstanceName();
                    fl.colorTransForm = po.getColorTransform();
                    fl.cacheAsBitmap = po.cacheAsBitmap();
                    fl.blendMode = po.getBlendMode();
                    fl.filters = po.getFilters();
                    fl.ratio = po.getRatio();
                    fl.clipActions = po.getClipActions();
                    fl.clipDepth = po.getClipDepth();
                }
                fl.key = true;
            }
            if (t instanceof RemoveTag) {
                RemoveTag r = (RemoveTag) t;
                int depth = r.getDepth();
                frame.layers.remove(depth);
            }
            if (t instanceof DoActionTag) {
                frame.action = (DoActionTag) t;
            }
            if (t instanceof ShowFrameTag) {
                frames.add(frame);
                frame = new Frame(frame);
            }
        }
    }

    public void toImage(int frame, int time, int ratio, DepthState stateUnderCursor, int mouseButton, SerializableImage image, Matrix transformation, ColorTransform colorTransform) {
        SWF.frameToImage(this, frame, time, stateUnderCursor, mouseButton, image, transformation, colorTransform);
    }

    private class Clip {

        public Shape shape;
        public int depth;

        public Clip(Shape shape, int depth) {
            this.shape = shape;
            this.depth = depth;
        }

    }

<<<<<<< HEAD
    public List<Integer> getSounds(int frame, int time, DepthState stateUnderCursor, int mouseButton) {
        List<Integer> ret = new ArrayList<>();
=======
    public void getSounds(int frame, int time, DepthState stateUnderCursor, int mouseButton, List<Integer> sounds, List<String> soundClasses) {
>>>>>>> 86e6b9df
        Frame fr = this.frames.get(frame);
        sounds.addAll(fr.sounds);
        soundClasses.addAll(fr.soundClasses);
        for (int d = this.getMaxDepth(); d >= 0; d--) {
            DepthState ds = fr.layers.get(d);
            if (ds != null) {
                CharacterTag c = swf.characters.get(ds.characterId);
                if (c instanceof Timelined) {
                    int dframe = (time + ds.time) % ((Timelined) c).getTimeline().frames.size();
                    if (c instanceof ButtonTag) {
                        ButtonTag bt = (ButtonTag) c;
                        dframe = ButtonTag.FRAME_UP;
                        if (stateUnderCursor == ds) {
                            if (mouseButton > 0) {
                                dframe = ButtonTag.FRAME_DOWN;
                            } else {
                                dframe = ButtonTag.FRAME_OVER;
                            }
                        }
                    }
<<<<<<< HEAD
                    ret.addAll(((Timelined) c).getTimeline().getSounds(dframe, time + ds.time, stateUnderCursor, mouseButton));
=======
                    ((Timelined) c).getTimeline().getSounds(dframe, time + ds.time, stateUnderCursor, mouseButton, sounds, soundClasses);
>>>>>>> 86e6b9df
                }
            }
        }
    }

    public void getObjectsOutlines(int frame, int time, int ratio, DepthState stateUnderCursor, int mouseButton, Matrix transformation, List<DepthState> objs, List<Shape> outlines) {
        Frame fr = this.frames.get(frame);
        Stack<Clip> clips = new Stack<>();
        for (int d = this.getMaxDepth(); d >= 0; d--) {
            Clip currentClip = null;
            for (int i = clips.size() - 1; i >= 0; i--) {
                Clip cl = clips.get(i);
                if (cl.depth <= d) {
                    clips.remove(i);
                }
            }
            if (!clips.isEmpty()) {
                currentClip = clips.peek();
            }
            DepthState ds = fr.layers.get(d);
            if (ds == null) {
                continue;
            }
            if (!ds.isVisible) {
                continue;
            }
            CharacterTag c = swf.characters.get(ds.characterId);
            if ((c instanceof DrawableTag) && (c instanceof BoundedTag)) {
                Matrix m = new Matrix(ds.matrix);
                m = m.preConcatenate(transformation);

                int dframe = 0;
                if (c instanceof Timelined) {
                    dframe = ds.time % ((Timelined) c).getTimeline().frames.size();
                    if (c instanceof ButtonTag) {
                        ButtonTag bt = (ButtonTag) c;
                        dframe = ButtonTag.FRAME_HITTEST;
                        /*dframe = ButtonTag.FRAME_UP;
                         if (stateUnderCursor == ds) {
                         if (mouseButton > 0) {
                         dframe = ButtonTag.FRAME_DOWN;
                         } else {
                         dframe = ButtonTag.FRAME_OVER;
                         }
                         }*/
                    }
                }
                Shape cshape = ((DrawableTag) c).getOutline(dframe, ds.time + time, ds.ratio, stateUnderCursor, mouseButton, m);

                Area addArea = new Area(cshape);
                if (currentClip != null) {
                    Area a = new Area(new Rectangle(displayRect.Xmin, displayRect.Ymin, displayRect.getWidth(), displayRect.getHeight()));
                    a.subtract(new Area(currentClip.shape));
                    addArea.subtract(a);
                }
                if (ds.clipDepth > -1) {
                    Clip clip = new Clip(addArea, ds.clipDepth);
                    clips.push(clip);
                } else {
                    objs.add(ds);
                    outlines.add(addArea);
                }
                if (c instanceof Timelined) {
                    ((Timelined) c).getTimeline().getObjectsOutlines(dframe, time + ds.time, ds.ratio, stateUnderCursor, mouseButton, m, objs, outlines);
                }
            }
        }
    }

    public Shape getOutline(int frame, int time, int ratio, DepthState stateUnderCursor, int mouseButton, Matrix transformation) {
        Frame fr = this.frames.get(frame);
        Area area = new Area();
        Stack<Clip> clips = new Stack<>();
        for (int d = this.getMaxDepth(); d >= 0; d--) {
            Clip currentClip = null;
            for (int i = clips.size() - 1; i >= 0; i--) {
                Clip cl = clips.get(i);
                if (cl.depth <= d) {
                    clips.remove(i);
                }
            }
            if (!clips.isEmpty()) {
                currentClip = clips.peek();
            }
            DepthState ds = fr.layers.get(d);
            if (ds == null) {
                continue;
            }
            if (!ds.isVisible) {
                continue;
            }
            CharacterTag c = swf.characters.get(ds.characterId);
            if ((c instanceof DrawableTag) && (c instanceof BoundedTag)) {
                Matrix m = new Matrix(ds.matrix);
                m = m.preConcatenate(transformation);

                int dframe = 0;
                if (c instanceof Timelined) {
                    dframe = (time + ds.time) % ((Timelined) c).getTimeline().frames.size();
                    if (c instanceof ButtonTag) {
                        ButtonTag bt = (ButtonTag) c;
                        dframe = ButtonTag.FRAME_UP;
                        if (stateUnderCursor == ds) {
                            if (mouseButton > 0) {
                                dframe = ButtonTag.FRAME_DOWN;
                            } else {
                                dframe = ButtonTag.FRAME_OVER;
                            }
                        }
                    }
                }
                Shape cshape = ((DrawableTag) c).getOutline(dframe, time + ds.time, ds.ratio, stateUnderCursor, mouseButton, m);

                Area addArea = new Area(cshape);
                if (currentClip != null) {
                    Area a = new Area(new Rectangle(displayRect.Xmin, displayRect.Ymin, displayRect.getWidth(), displayRect.getHeight()));
                    a.subtract(new Area(currentClip.shape));
                    addArea.subtract(a);
                }
                if (ds.clipDepth > -1) {
                    Clip clip = new Clip(addArea, ds.clipDepth);
                    clips.push(clip);
                } else {
                    area.add(addArea);
                }
            }
        }
        return area;
    }
}
<|MERGE_RESOLUTION|>--- conflicted
+++ resolved
@@ -1,346 +1,337 @@
-/*
- * Copyright (C) 2010-2014 JPEXS
- *
- * This program is free software: you can redistribute it and/or modify
- * it under the terms of the GNU General Public License as published by
- * the Free Software Foundation, either version 3 of the License, or
- * (at your option) any later version.
- *
- * This program is distributed in the hope that it will be useful,
- * but WITHOUT ANY WARRANTY; without even the implied warranty of
- * MERCHANTABILITY or FITNESS FOR A PARTICULAR PURPOSE.  See the
- * GNU General Public License for more details.
- *
- * You should have received a copy of the GNU General Public License
- * along with this program.  If not, see <http://www.gnu.org/licenses/>.
- */
-package com.jpexs.decompiler.flash.timeline;
-
-import com.jpexs.decompiler.flash.SWF;
-import com.jpexs.decompiler.flash.exporters.Matrix;
-import com.jpexs.decompiler.flash.tags.DoActionTag;
-import com.jpexs.decompiler.flash.tags.SetBackgroundColorTag;
-import com.jpexs.decompiler.flash.tags.ShowFrameTag;
-import com.jpexs.decompiler.flash.tags.StartSound2Tag;
-import com.jpexs.decompiler.flash.tags.StartSoundTag;
-import com.jpexs.decompiler.flash.tags.Tag;
-import com.jpexs.decompiler.flash.tags.base.BoundedTag;
-import com.jpexs.decompiler.flash.tags.base.ButtonTag;
-import com.jpexs.decompiler.flash.tags.base.CharacterTag;
-import com.jpexs.decompiler.flash.tags.base.DrawableTag;
-import com.jpexs.decompiler.flash.tags.base.PlaceObjectTypeTag;
-import com.jpexs.decompiler.flash.tags.base.RemoveTag;
-import com.jpexs.decompiler.flash.types.CLIPACTIONS;
-import com.jpexs.decompiler.flash.types.ColorTransform;
-import com.jpexs.decompiler.flash.types.MATRIX;
-import com.jpexs.decompiler.flash.types.RECT;
-import com.jpexs.decompiler.flash.types.filters.FILTER;
-import com.jpexs.helpers.SerializableImage;
-import java.awt.Rectangle;
-import java.awt.Shape;
-import java.awt.geom.Area;
-import java.util.ArrayList;
-import java.util.List;
-import java.util.Stack;
-
-/**
- *
- * @author JPEXS
- */
-public class Timeline {
-
-    public List<Frame> frames = new ArrayList<>();
-    public int id;
-    public SWF swf;
-    public RECT displayRect;
-    public int frameRate;
-
-    public int getMaxDepth() {
-        int max_depth = 0;
-        for (Frame f : frames) {
-            for (int depth : f.layers.keySet()) {
-                if (depth > max_depth) {
-                    max_depth = depth;
-                }
-            }
-        }
-        return max_depth;
-    }
-
-    public int getFrameCount() {
-        return frames.size();
-    }
-
-    public Timeline(SWF swf) {
-        this(swf, swf.tags, 0, swf.displayRect);
-    }
-
-    public Timeline(SWF swf, List<Tag> tags, int id, RECT displayRect) {
-        this.id = id;
-        this.swf = swf;
-        this.displayRect = displayRect;
-        this.frameRate = swf.frameRate;
-        Frame frame = new Frame(this);
-        for (Tag t : tags) {
-            if (t instanceof StartSoundTag) {
-                frame.sounds.add(((StartSoundTag) t).soundId);
-            }
-            if (t instanceof StartSound2Tag) {
-                frame.soundClasses.add(((StartSound2Tag) t).soundClassName);
-            }
-            if (t instanceof SetBackgroundColorTag) {
-                frame.backgroundColor = ((SetBackgroundColorTag) t).backgroundColor;
-            }
-            if (t instanceof PlaceObjectTypeTag) {
-                PlaceObjectTypeTag po = (PlaceObjectTypeTag) t;
-                int depth = po.getDepth();
-                if (!frame.layers.containsKey(depth)) {
-                    frame.layers.put(depth, new DepthState(swf, frame));
-                }
-                DepthState fl = frame.layers.get(depth);
-                int characterId = po.getCharacterId();
-                if (characterId != -1) {
-                    fl.characterId = characterId;
-                }
-                if (po.flagMove()) {
-                    MATRIX matrix2 = po.getMatrix();
-                    if (matrix2 != null) {
-                        fl.matrix = matrix2;
-                    }
-                    String instanceName2 = po.getInstanceName();
-                    if (instanceName2 != null) {
-                        fl.instanceName = instanceName2;
-                    }
-                    ColorTransform colorTransForm2 = po.getColorTransform();
-                    if (colorTransForm2 != null) {
-                        fl.colorTransForm = colorTransForm2;
-                    }
-
-                    CLIPACTIONS clipActions2 = po.getClipActions();
-                    if (clipActions2 != null) {
-                        fl.clipActions = clipActions2;
-                    }
-                    if (po.cacheAsBitmap()) {
-                        fl.cacheAsBitmap = true;
-                    }
-                    int blendMode2 = po.getBlendMode();
-                    if (blendMode2 > 0) {
-                        fl.blendMode = blendMode2;
-                    }
-                    List<FILTER> filters2 = po.getFilters();
-                    if (filters2 != null) {
-                        fl.filters = filters2;
-                    }
-                    int ratio2 = po.getRatio();
-                    if (ratio2 > -1) {
-                        fl.ratio = ratio2;
-                    }
-                    int clipDepth2 = po.getClipDepth();
-                    if (clipDepth2 > -1) {
-                        fl.clipDepth = clipDepth2;
-                    }
-                } else {
-                    fl.matrix = po.getMatrix();
-                    fl.instanceName = po.getInstanceName();
-                    fl.colorTransForm = po.getColorTransform();
-                    fl.cacheAsBitmap = po.cacheAsBitmap();
-                    fl.blendMode = po.getBlendMode();
-                    fl.filters = po.getFilters();
-                    fl.ratio = po.getRatio();
-                    fl.clipActions = po.getClipActions();
-                    fl.clipDepth = po.getClipDepth();
-                }
-                fl.key = true;
-            }
-            if (t instanceof RemoveTag) {
-                RemoveTag r = (RemoveTag) t;
-                int depth = r.getDepth();
-                frame.layers.remove(depth);
-            }
-            if (t instanceof DoActionTag) {
-                frame.action = (DoActionTag) t;
-            }
-            if (t instanceof ShowFrameTag) {
-                frames.add(frame);
-                frame = new Frame(frame);
-            }
-        }
-    }
-
-    public void toImage(int frame, int time, int ratio, DepthState stateUnderCursor, int mouseButton, SerializableImage image, Matrix transformation, ColorTransform colorTransform) {
-        SWF.frameToImage(this, frame, time, stateUnderCursor, mouseButton, image, transformation, colorTransform);
-    }
-
-    private class Clip {
-
-        public Shape shape;
-        public int depth;
-
-        public Clip(Shape shape, int depth) {
-            this.shape = shape;
-            this.depth = depth;
-        }
-
-    }
-
-<<<<<<< HEAD
-    public List<Integer> getSounds(int frame, int time, DepthState stateUnderCursor, int mouseButton) {
-        List<Integer> ret = new ArrayList<>();
-=======
-    public void getSounds(int frame, int time, DepthState stateUnderCursor, int mouseButton, List<Integer> sounds, List<String> soundClasses) {
->>>>>>> 86e6b9df
-        Frame fr = this.frames.get(frame);
-        sounds.addAll(fr.sounds);
-        soundClasses.addAll(fr.soundClasses);
-        for (int d = this.getMaxDepth(); d >= 0; d--) {
-            DepthState ds = fr.layers.get(d);
-            if (ds != null) {
-                CharacterTag c = swf.characters.get(ds.characterId);
-                if (c instanceof Timelined) {
-                    int dframe = (time + ds.time) % ((Timelined) c).getTimeline().frames.size();
-                    if (c instanceof ButtonTag) {
-                        ButtonTag bt = (ButtonTag) c;
-                        dframe = ButtonTag.FRAME_UP;
-                        if (stateUnderCursor == ds) {
-                            if (mouseButton > 0) {
-                                dframe = ButtonTag.FRAME_DOWN;
-                            } else {
-                                dframe = ButtonTag.FRAME_OVER;
-                            }
-                        }
-                    }
-<<<<<<< HEAD
-                    ret.addAll(((Timelined) c).getTimeline().getSounds(dframe, time + ds.time, stateUnderCursor, mouseButton));
-=======
-                    ((Timelined) c).getTimeline().getSounds(dframe, time + ds.time, stateUnderCursor, mouseButton, sounds, soundClasses);
->>>>>>> 86e6b9df
-                }
-            }
-        }
-    }
-
-    public void getObjectsOutlines(int frame, int time, int ratio, DepthState stateUnderCursor, int mouseButton, Matrix transformation, List<DepthState> objs, List<Shape> outlines) {
-        Frame fr = this.frames.get(frame);
-        Stack<Clip> clips = new Stack<>();
-        for (int d = this.getMaxDepth(); d >= 0; d--) {
-            Clip currentClip = null;
-            for (int i = clips.size() - 1; i >= 0; i--) {
-                Clip cl = clips.get(i);
-                if (cl.depth <= d) {
-                    clips.remove(i);
-                }
-            }
-            if (!clips.isEmpty()) {
-                currentClip = clips.peek();
-            }
-            DepthState ds = fr.layers.get(d);
-            if (ds == null) {
-                continue;
-            }
-            if (!ds.isVisible) {
-                continue;
-            }
-            CharacterTag c = swf.characters.get(ds.characterId);
-            if ((c instanceof DrawableTag) && (c instanceof BoundedTag)) {
-                Matrix m = new Matrix(ds.matrix);
-                m = m.preConcatenate(transformation);
-
-                int dframe = 0;
-                if (c instanceof Timelined) {
-                    dframe = ds.time % ((Timelined) c).getTimeline().frames.size();
-                    if (c instanceof ButtonTag) {
-                        ButtonTag bt = (ButtonTag) c;
-                        dframe = ButtonTag.FRAME_HITTEST;
-                        /*dframe = ButtonTag.FRAME_UP;
-                         if (stateUnderCursor == ds) {
-                         if (mouseButton > 0) {
-                         dframe = ButtonTag.FRAME_DOWN;
-                         } else {
-                         dframe = ButtonTag.FRAME_OVER;
-                         }
-                         }*/
-                    }
-                }
-                Shape cshape = ((DrawableTag) c).getOutline(dframe, ds.time + time, ds.ratio, stateUnderCursor, mouseButton, m);
-
-                Area addArea = new Area(cshape);
-                if (currentClip != null) {
-                    Area a = new Area(new Rectangle(displayRect.Xmin, displayRect.Ymin, displayRect.getWidth(), displayRect.getHeight()));
-                    a.subtract(new Area(currentClip.shape));
-                    addArea.subtract(a);
-                }
-                if (ds.clipDepth > -1) {
-                    Clip clip = new Clip(addArea, ds.clipDepth);
-                    clips.push(clip);
-                } else {
-                    objs.add(ds);
-                    outlines.add(addArea);
-                }
-                if (c instanceof Timelined) {
-                    ((Timelined) c).getTimeline().getObjectsOutlines(dframe, time + ds.time, ds.ratio, stateUnderCursor, mouseButton, m, objs, outlines);
-                }
-            }
-        }
-    }
-
-    public Shape getOutline(int frame, int time, int ratio, DepthState stateUnderCursor, int mouseButton, Matrix transformation) {
-        Frame fr = this.frames.get(frame);
-        Area area = new Area();
-        Stack<Clip> clips = new Stack<>();
-        for (int d = this.getMaxDepth(); d >= 0; d--) {
-            Clip currentClip = null;
-            for (int i = clips.size() - 1; i >= 0; i--) {
-                Clip cl = clips.get(i);
-                if (cl.depth <= d) {
-                    clips.remove(i);
-                }
-            }
-            if (!clips.isEmpty()) {
-                currentClip = clips.peek();
-            }
-            DepthState ds = fr.layers.get(d);
-            if (ds == null) {
-                continue;
-            }
-            if (!ds.isVisible) {
-                continue;
-            }
-            CharacterTag c = swf.characters.get(ds.characterId);
-            if ((c instanceof DrawableTag) && (c instanceof BoundedTag)) {
-                Matrix m = new Matrix(ds.matrix);
-                m = m.preConcatenate(transformation);
-
-                int dframe = 0;
-                if (c instanceof Timelined) {
-                    dframe = (time + ds.time) % ((Timelined) c).getTimeline().frames.size();
-                    if (c instanceof ButtonTag) {
-                        ButtonTag bt = (ButtonTag) c;
-                        dframe = ButtonTag.FRAME_UP;
-                        if (stateUnderCursor == ds) {
-                            if (mouseButton > 0) {
-                                dframe = ButtonTag.FRAME_DOWN;
-                            } else {
-                                dframe = ButtonTag.FRAME_OVER;
-                            }
-                        }
-                    }
-                }
-                Shape cshape = ((DrawableTag) c).getOutline(dframe, time + ds.time, ds.ratio, stateUnderCursor, mouseButton, m);
-
-                Area addArea = new Area(cshape);
-                if (currentClip != null) {
-                    Area a = new Area(new Rectangle(displayRect.Xmin, displayRect.Ymin, displayRect.getWidth(), displayRect.getHeight()));
-                    a.subtract(new Area(currentClip.shape));
-                    addArea.subtract(a);
-                }
-                if (ds.clipDepth > -1) {
-                    Clip clip = new Clip(addArea, ds.clipDepth);
-                    clips.push(clip);
-                } else {
-                    area.add(addArea);
-                }
-            }
-        }
-        return area;
-    }
-}
+/*
+ * Copyright (C) 2010-2014 JPEXS
+ *
+ * This program is free software: you can redistribute it and/or modify
+ * it under the terms of the GNU General Public License as published by
+ * the Free Software Foundation, either version 3 of the License, or
+ * (at your option) any later version.
+ *
+ * This program is distributed in the hope that it will be useful,
+ * but WITHOUT ANY WARRANTY; without even the implied warranty of
+ * MERCHANTABILITY or FITNESS FOR A PARTICULAR PURPOSE.  See the
+ * GNU General Public License for more details.
+ *
+ * You should have received a copy of the GNU General Public License
+ * along with this program.  If not, see <http://www.gnu.org/licenses/>.
+ */
+package com.jpexs.decompiler.flash.timeline;
+
+import com.jpexs.decompiler.flash.SWF;
+import com.jpexs.decompiler.flash.exporters.Matrix;
+import com.jpexs.decompiler.flash.tags.DoActionTag;
+import com.jpexs.decompiler.flash.tags.SetBackgroundColorTag;
+import com.jpexs.decompiler.flash.tags.ShowFrameTag;
+import com.jpexs.decompiler.flash.tags.StartSound2Tag;
+import com.jpexs.decompiler.flash.tags.StartSoundTag;
+import com.jpexs.decompiler.flash.tags.Tag;
+import com.jpexs.decompiler.flash.tags.base.BoundedTag;
+import com.jpexs.decompiler.flash.tags.base.ButtonTag;
+import com.jpexs.decompiler.flash.tags.base.CharacterTag;
+import com.jpexs.decompiler.flash.tags.base.DrawableTag;
+import com.jpexs.decompiler.flash.tags.base.PlaceObjectTypeTag;
+import com.jpexs.decompiler.flash.tags.base.RemoveTag;
+import com.jpexs.decompiler.flash.types.CLIPACTIONS;
+import com.jpexs.decompiler.flash.types.ColorTransform;
+import com.jpexs.decompiler.flash.types.MATRIX;
+import com.jpexs.decompiler.flash.types.RECT;
+import com.jpexs.decompiler.flash.types.filters.FILTER;
+import com.jpexs.helpers.SerializableImage;
+import java.awt.Rectangle;
+import java.awt.Shape;
+import java.awt.geom.Area;
+import java.util.ArrayList;
+import java.util.List;
+import java.util.Stack;
+
+/**
+ *
+ * @author JPEXS
+ */
+public class Timeline {
+
+    public List<Frame> frames = new ArrayList<>();
+    public int id;
+    public SWF swf;
+    public RECT displayRect;
+    public int frameRate;
+
+    public int getMaxDepth() {
+        int max_depth = 0;
+        for (Frame f : frames) {
+            for (int depth : f.layers.keySet()) {
+                if (depth > max_depth) {
+                    max_depth = depth;
+                }
+            }
+        }
+        return max_depth;
+    }
+
+    public int getFrameCount() {
+        return frames.size();
+    }
+
+    public Timeline(SWF swf) {
+        this(swf, swf.tags, 0, swf.displayRect);
+    }
+
+    public Timeline(SWF swf, List<Tag> tags, int id, RECT displayRect) {
+        this.id = id;
+        this.swf = swf;
+        this.displayRect = displayRect;
+        this.frameRate = swf.frameRate;
+        Frame frame = new Frame(this);
+        for (Tag t : tags) {
+            if (t instanceof StartSoundTag) {
+                frame.sounds.add(((StartSoundTag) t).soundId);
+            }
+            if (t instanceof StartSound2Tag) {
+                frame.soundClasses.add(((StartSound2Tag) t).soundClassName);
+            }
+            if (t instanceof SetBackgroundColorTag) {
+                frame.backgroundColor = ((SetBackgroundColorTag) t).backgroundColor;
+            }
+            if (t instanceof PlaceObjectTypeTag) {
+                PlaceObjectTypeTag po = (PlaceObjectTypeTag) t;
+                int depth = po.getDepth();
+                if (!frame.layers.containsKey(depth)) {
+                    frame.layers.put(depth, new DepthState(swf, frame));
+                }
+                DepthState fl = frame.layers.get(depth);
+                int characterId = po.getCharacterId();
+                if (characterId != -1) {
+                    fl.characterId = characterId;
+                }
+                if (po.flagMove()) {
+                    MATRIX matrix2 = po.getMatrix();
+                    if (matrix2 != null) {
+                        fl.matrix = matrix2;
+                    }
+                    String instanceName2 = po.getInstanceName();
+                    if (instanceName2 != null) {
+                        fl.instanceName = instanceName2;
+                    }
+                    ColorTransform colorTransForm2 = po.getColorTransform();
+                    if (colorTransForm2 != null) {
+                        fl.colorTransForm = colorTransForm2;
+                    }
+
+                    CLIPACTIONS clipActions2 = po.getClipActions();
+                    if (clipActions2 != null) {
+                        fl.clipActions = clipActions2;
+                    }
+                    if (po.cacheAsBitmap()) {
+                        fl.cacheAsBitmap = true;
+                    }
+                    int blendMode2 = po.getBlendMode();
+                    if (blendMode2 > 0) {
+                        fl.blendMode = blendMode2;
+                    }
+                    List<FILTER> filters2 = po.getFilters();
+                    if (filters2 != null) {
+                        fl.filters = filters2;
+                    }
+                    int ratio2 = po.getRatio();
+                    if (ratio2 > -1) {
+                        fl.ratio = ratio2;
+                    }
+                    int clipDepth2 = po.getClipDepth();
+                    if (clipDepth2 > -1) {
+                        fl.clipDepth = clipDepth2;
+                    }
+                } else {
+                    fl.matrix = po.getMatrix();
+                    fl.instanceName = po.getInstanceName();
+                    fl.colorTransForm = po.getColorTransform();
+                    fl.cacheAsBitmap = po.cacheAsBitmap();
+                    fl.blendMode = po.getBlendMode();
+                    fl.filters = po.getFilters();
+                    fl.ratio = po.getRatio();
+                    fl.clipActions = po.getClipActions();
+                    fl.clipDepth = po.getClipDepth();
+                }
+                fl.key = true;
+            }
+            if (t instanceof RemoveTag) {
+                RemoveTag r = (RemoveTag) t;
+                int depth = r.getDepth();
+                frame.layers.remove(depth);
+            }
+            if (t instanceof DoActionTag) {
+                frame.action = (DoActionTag) t;
+            }
+            if (t instanceof ShowFrameTag) {
+                frames.add(frame);
+                frame = new Frame(frame);
+            }
+        }
+    }
+
+    public void toImage(int frame, int time, int ratio, DepthState stateUnderCursor, int mouseButton, SerializableImage image, Matrix transformation, ColorTransform colorTransform) {
+        SWF.frameToImage(this, frame, time, stateUnderCursor, mouseButton, image, transformation, colorTransform);
+    }
+
+    private class Clip {
+
+        public Shape shape;
+        public int depth;
+
+        public Clip(Shape shape, int depth) {
+            this.shape = shape;
+            this.depth = depth;
+        }
+
+    }
+
+    public void getSounds(int frame, int time, DepthState stateUnderCursor, int mouseButton, List<Integer> sounds, List<String> soundClasses) {
+        Frame fr = this.frames.get(frame);
+        sounds.addAll(fr.sounds);
+        soundClasses.addAll(fr.soundClasses);
+        for (int d = this.getMaxDepth(); d >= 0; d--) {
+            DepthState ds = fr.layers.get(d);
+            if (ds != null) {
+                CharacterTag c = swf.characters.get(ds.characterId);
+                if (c instanceof Timelined) {
+                    int dframe = (time + ds.time) % ((Timelined) c).getTimeline().frames.size();
+                    if (c instanceof ButtonTag) {
+                        ButtonTag bt = (ButtonTag) c;
+                        dframe = ButtonTag.FRAME_UP;
+                        if (stateUnderCursor == ds) {
+                            if (mouseButton > 0) {
+                                dframe = ButtonTag.FRAME_DOWN;
+                            } else {
+                                dframe = ButtonTag.FRAME_OVER;
+                            }
+                        }
+                    }
+                    ((Timelined) c).getTimeline().getSounds(dframe, time + ds.time, stateUnderCursor, mouseButton, sounds, soundClasses);
+                }
+            }
+        }
+    }
+
+    public void getObjectsOutlines(int frame, int time, int ratio, DepthState stateUnderCursor, int mouseButton, Matrix transformation, List<DepthState> objs, List<Shape> outlines) {
+        Frame fr = this.frames.get(frame);
+        Stack<Clip> clips = new Stack<>();
+        for (int d = this.getMaxDepth(); d >= 0; d--) {
+            Clip currentClip = null;
+            for (int i = clips.size() - 1; i >= 0; i--) {
+                Clip cl = clips.get(i);
+                if (cl.depth <= d) {
+                    clips.remove(i);
+                }
+            }
+            if (!clips.isEmpty()) {
+                currentClip = clips.peek();
+            }
+            DepthState ds = fr.layers.get(d);
+            if (ds == null) {
+                continue;
+            }
+            if (!ds.isVisible) {
+                continue;
+            }
+            CharacterTag c = swf.characters.get(ds.characterId);
+            if ((c instanceof DrawableTag) && (c instanceof BoundedTag)) {
+                Matrix m = new Matrix(ds.matrix);
+                m = m.preConcatenate(transformation);
+
+                int dframe = 0;
+                if (c instanceof Timelined) {
+                    dframe = ds.time % ((Timelined) c).getTimeline().frames.size();
+                    if (c instanceof ButtonTag) {
+                        ButtonTag bt = (ButtonTag) c;
+                        dframe = ButtonTag.FRAME_HITTEST;
+                        /*dframe = ButtonTag.FRAME_UP;
+                         if (stateUnderCursor == ds) {
+                         if (mouseButton > 0) {
+                         dframe = ButtonTag.FRAME_DOWN;
+                         } else {
+                         dframe = ButtonTag.FRAME_OVER;
+                         }
+                         }*/
+                    }
+                }
+                Shape cshape = ((DrawableTag) c).getOutline(dframe, ds.time + time, ds.ratio, stateUnderCursor, mouseButton, m);
+
+                Area addArea = new Area(cshape);
+                if (currentClip != null) {
+                    Area a = new Area(new Rectangle(displayRect.Xmin, displayRect.Ymin, displayRect.getWidth(), displayRect.getHeight()));
+                    a.subtract(new Area(currentClip.shape));
+                    addArea.subtract(a);
+                }
+                if (ds.clipDepth > -1) {
+                    Clip clip = new Clip(addArea, ds.clipDepth);
+                    clips.push(clip);
+                } else {
+                    objs.add(ds);
+                    outlines.add(addArea);
+                }
+                if (c instanceof Timelined) {
+                    ((Timelined) c).getTimeline().getObjectsOutlines(dframe, time + ds.time, ds.ratio, stateUnderCursor, mouseButton, m, objs, outlines);
+                }
+            }
+        }
+    }
+
+    public Shape getOutline(int frame, int time, int ratio, DepthState stateUnderCursor, int mouseButton, Matrix transformation) {
+        Frame fr = this.frames.get(frame);
+        Area area = new Area();
+        Stack<Clip> clips = new Stack<>();
+        for (int d = this.getMaxDepth(); d >= 0; d--) {
+            Clip currentClip = null;
+            for (int i = clips.size() - 1; i >= 0; i--) {
+                Clip cl = clips.get(i);
+                if (cl.depth <= d) {
+                    clips.remove(i);
+                }
+            }
+            if (!clips.isEmpty()) {
+                currentClip = clips.peek();
+            }
+            DepthState ds = fr.layers.get(d);
+            if (ds == null) {
+                continue;
+            }
+            if (!ds.isVisible) {
+                continue;
+            }
+            CharacterTag c = swf.characters.get(ds.characterId);
+            if ((c instanceof DrawableTag) && (c instanceof BoundedTag)) {
+                Matrix m = new Matrix(ds.matrix);
+                m = m.preConcatenate(transformation);
+
+                int dframe = 0;
+                if (c instanceof Timelined) {
+                    dframe = (time + ds.time) % ((Timelined) c).getTimeline().frames.size();
+                    if (c instanceof ButtonTag) {
+                        ButtonTag bt = (ButtonTag) c;
+                        dframe = ButtonTag.FRAME_UP;
+                        if (stateUnderCursor == ds) {
+                            if (mouseButton > 0) {
+                                dframe = ButtonTag.FRAME_DOWN;
+                            } else {
+                                dframe = ButtonTag.FRAME_OVER;
+                            }
+                        }
+                    }
+                }
+                Shape cshape = ((DrawableTag) c).getOutline(dframe, time + ds.time, ds.ratio, stateUnderCursor, mouseButton, m);
+
+                Area addArea = new Area(cshape);
+                if (currentClip != null) {
+                    Area a = new Area(new Rectangle(displayRect.Xmin, displayRect.Ymin, displayRect.getWidth(), displayRect.getHeight()));
+                    a.subtract(new Area(currentClip.shape));
+                    addArea.subtract(a);
+                }
+                if (ds.clipDepth > -1) {
+                    Clip clip = new Clip(addArea, ds.clipDepth);
+                    clips.push(clip);
+                } else {
+                    area.add(addArea);
+                }
+            }
+        }
+        return area;
+    }
+}