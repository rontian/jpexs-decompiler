/*
 *  Copyright (C) 2010-2014 JPEXS
 * 
 *  This program is free software: you can redistribute it and/or modify
 *  it under the terms of the GNU General Public License as published by
 *  the Free Software Foundation, either version 3 of the License, or
 *  (at your option) any later version.
 * 
 *  This program is distributed in the hope that it will be useful,
 *  but WITHOUT ANY WARRANTY; without even the implied warranty of
 *  MERCHANTABILITY or FITNESS FOR A PARTICULAR PURPOSE.  See the
 *  GNU General Public License for more details.
 * 
 *  You should have received a copy of the GNU General Public License
 *  along with this program.  If not, see <http://www.gnu.org/licenses/>.
 */
package com.jpexs.decompiler.flash.abc.avm2.parser.script;

import com.jpexs.decompiler.flash.SourceGeneratorLocalData;
import com.jpexs.decompiler.flash.abc.ABC;
import com.jpexs.decompiler.flash.abc.avm2.AVM2Code;
import com.jpexs.decompiler.flash.abc.avm2.instructions.AVM2Instruction;
import com.jpexs.decompiler.flash.abc.avm2.instructions.InstructionDefinition;
import com.jpexs.decompiler.flash.abc.avm2.instructions.arithmetic.NotIns;
import com.jpexs.decompiler.flash.abc.avm2.instructions.construction.ConstructIns;
import com.jpexs.decompiler.flash.abc.avm2.instructions.construction.ConstructSuperIns;
import com.jpexs.decompiler.flash.abc.avm2.instructions.construction.NewActivationIns;
import com.jpexs.decompiler.flash.abc.avm2.instructions.construction.NewCatchIns;
import com.jpexs.decompiler.flash.abc.avm2.instructions.construction.NewClassIns;
import com.jpexs.decompiler.flash.abc.avm2.instructions.construction.NewFunctionIns;
import com.jpexs.decompiler.flash.abc.avm2.instructions.construction.NewObjectIns;
import com.jpexs.decompiler.flash.abc.avm2.instructions.jumps.IfFalseIns;
import com.jpexs.decompiler.flash.abc.avm2.instructions.jumps.IfStrictNeIns;
import com.jpexs.decompiler.flash.abc.avm2.instructions.jumps.IfTrueIns;
import com.jpexs.decompiler.flash.abc.avm2.instructions.jumps.JumpIns;
import com.jpexs.decompiler.flash.abc.avm2.instructions.jumps.LookupSwitchIns;
import com.jpexs.decompiler.flash.abc.avm2.instructions.localregs.GetLocal0Ins;
import com.jpexs.decompiler.flash.abc.avm2.instructions.localregs.KillIns;
import com.jpexs.decompiler.flash.abc.avm2.instructions.other.FindPropertyIns;
import com.jpexs.decompiler.flash.abc.avm2.instructions.other.FindPropertyStrictIns;
import com.jpexs.decompiler.flash.abc.avm2.instructions.other.GetDescendantsIns;
import com.jpexs.decompiler.flash.abc.avm2.instructions.other.GetGlobalScopeIns;
import com.jpexs.decompiler.flash.abc.avm2.instructions.other.GetLexIns;
import com.jpexs.decompiler.flash.abc.avm2.instructions.other.GetScopeObjectIns;
import com.jpexs.decompiler.flash.abc.avm2.instructions.other.GetSlotIns;
import com.jpexs.decompiler.flash.abc.avm2.instructions.other.HasNext2Ins;
import com.jpexs.decompiler.flash.abc.avm2.instructions.other.InitPropertyIns;
import com.jpexs.decompiler.flash.abc.avm2.instructions.other.LabelIns;
import com.jpexs.decompiler.flash.abc.avm2.instructions.other.NextNameIns;
import com.jpexs.decompiler.flash.abc.avm2.instructions.other.NextValueIns;
import com.jpexs.decompiler.flash.abc.avm2.instructions.other.ReturnValueIns;
import com.jpexs.decompiler.flash.abc.avm2.instructions.other.ReturnVoidIns;
import com.jpexs.decompiler.flash.abc.avm2.instructions.other.SetPropertyIns;
import com.jpexs.decompiler.flash.abc.avm2.instructions.other.SetSlotIns;
import com.jpexs.decompiler.flash.abc.avm2.instructions.other.ThrowIns;
import com.jpexs.decompiler.flash.abc.avm2.instructions.stack.DupIns;
import com.jpexs.decompiler.flash.abc.avm2.instructions.stack.PopIns;
import com.jpexs.decompiler.flash.abc.avm2.instructions.stack.PopScopeIns;
import com.jpexs.decompiler.flash.abc.avm2.instructions.stack.PushByteIns;
import com.jpexs.decompiler.flash.abc.avm2.instructions.stack.PushScopeIns;
import com.jpexs.decompiler.flash.abc.avm2.instructions.stack.PushStringIns;
import com.jpexs.decompiler.flash.abc.avm2.instructions.stack.PushUndefinedIns;
import com.jpexs.decompiler.flash.abc.avm2.instructions.stack.PushWithIns;
import com.jpexs.decompiler.flash.abc.avm2.instructions.stack.SwapIns;
import com.jpexs.decompiler.flash.abc.avm2.instructions.types.CoerceAIns;
import com.jpexs.decompiler.flash.abc.avm2.instructions.xml.CheckFilterIns;
import com.jpexs.decompiler.flash.abc.avm2.model.AVM2Item;
import com.jpexs.decompiler.flash.abc.avm2.model.BooleanAVM2Item;
import com.jpexs.decompiler.flash.abc.avm2.model.FloatValueAVM2Item;
import com.jpexs.decompiler.flash.abc.avm2.model.GetDescendantsAVM2Item;
import com.jpexs.decompiler.flash.abc.avm2.model.IntegerValueAVM2Item;
import com.jpexs.decompiler.flash.abc.avm2.model.LocalRegAVM2Item;
import com.jpexs.decompiler.flash.abc.avm2.model.NullAVM2Item;
import com.jpexs.decompiler.flash.abc.avm2.model.ReturnValueAVM2Item;
import com.jpexs.decompiler.flash.abc.avm2.model.ReturnVoidAVM2Item;
import com.jpexs.decompiler.flash.abc.avm2.model.StringAVM2Item;
import com.jpexs.decompiler.flash.abc.avm2.model.ThrowAVM2Item;
import com.jpexs.decompiler.flash.abc.avm2.model.UndefinedAVM2Item;
import com.jpexs.decompiler.flash.abc.avm2.model.WithAVM2Item;
import com.jpexs.decompiler.flash.abc.avm2.model.WithObjectAVM2Item;
import com.jpexs.decompiler.flash.abc.avm2.model.clauses.ForEachInAVM2Item;
import com.jpexs.decompiler.flash.abc.avm2.model.clauses.ForInAVM2Item;
import com.jpexs.decompiler.flash.abc.avm2.model.clauses.TryAVM2Item;
import com.jpexs.decompiler.flash.abc.avm2.model.operations.IfCondition;
import com.jpexs.decompiler.flash.abc.avm2.parser.ParseException;
import com.jpexs.decompiler.flash.abc.types.ABCException;
import com.jpexs.decompiler.flash.abc.types.ClassInfo;
import com.jpexs.decompiler.flash.abc.types.InstanceInfo;
import com.jpexs.decompiler.flash.abc.types.MethodBody;
import com.jpexs.decompiler.flash.abc.types.MethodInfo;
import com.jpexs.decompiler.flash.abc.types.Multiname;
import com.jpexs.decompiler.flash.abc.types.Namespace;
import com.jpexs.decompiler.flash.abc.types.NamespaceSet;
import com.jpexs.decompiler.flash.abc.types.ScriptInfo;
import com.jpexs.decompiler.flash.abc.types.ValueKind;
import com.jpexs.decompiler.flash.abc.types.traits.Trait;
import com.jpexs.decompiler.flash.abc.types.traits.TraitClass;
import com.jpexs.decompiler.flash.abc.types.traits.TraitFunction;
import com.jpexs.decompiler.flash.abc.types.traits.TraitMethodGetterSetter;
import com.jpexs.decompiler.flash.abc.types.traits.TraitSlotConst;
import com.jpexs.decompiler.flash.abc.types.traits.Traits;
import com.jpexs.decompiler.flash.helpers.GraphTextWriter;
import com.jpexs.decompiler.graph.CompilationException;
import com.jpexs.decompiler.graph.GraphSourceItem;
import com.jpexs.decompiler.graph.GraphTargetItem;
import com.jpexs.decompiler.graph.Loop;
import com.jpexs.decompiler.graph.SourceGenerator;
import com.jpexs.decompiler.graph.TypeItem;
import com.jpexs.decompiler.graph.model.AndItem;
import com.jpexs.decompiler.graph.model.BreakItem;
import com.jpexs.decompiler.graph.model.CommaExpressionItem;
import com.jpexs.decompiler.graph.model.ContinueItem;
import com.jpexs.decompiler.graph.model.DoWhileItem;
import com.jpexs.decompiler.graph.model.DuplicateItem;
import com.jpexs.decompiler.graph.model.ForItem;
import com.jpexs.decompiler.graph.model.IfItem;
import com.jpexs.decompiler.graph.model.LocalData;
import com.jpexs.decompiler.graph.model.NotItem;
import com.jpexs.decompiler.graph.model.OrItem;
import com.jpexs.decompiler.graph.model.SwitchItem;
import com.jpexs.decompiler.graph.model.TernarOpItem;
import com.jpexs.decompiler.graph.model.UnboundedTypeItem;
import com.jpexs.decompiler.graph.model.WhileItem;
import java.io.ByteArrayOutputStream;
import java.io.IOException;
import java.util.ArrayList;
import java.util.Arrays;
import java.util.HashMap;
import java.util.List;
import java.util.logging.Level;
import java.util.logging.Logger;

/**
 *
 * @author JPEXS
 */
public class AVM2SourceGenerator implements SourceGenerator {

    public final ABC abc;
    public List<ABC> allABCs;

    public static final int MARK_E_START = 0;
    public static final int MARK_E_END = 1;
    public static final int MARK_E_TARGET = 2;
    public static final int MARK_E_FINALLYPART = 3;

    private AVM2Instruction ins(InstructionDefinition def, int... operands) {
        return new AVM2Instruction(0, def, operands, new byte[0]);
    }

    public List<GraphSourceItem> generate(SourceGeneratorLocalData localData, GetDescendantsAVM2Item item) throws CompilationException {
        int nssa[] = new int[item.openedNamespaces.size()];
        for (int i = 0; i < item.openedNamespaces.size(); i++) {
            nssa[i] = item.openedNamespaces.get(i);
        }
        int nsset = abc.constants.getNamespaceSetId(new NamespaceSet(nssa), true);

        return GraphTargetItem.toSourceMerge(localData, this,
                item.object,
                ins(new GetDescendantsIns(), abc.constants.getMultinameId(new Multiname(Multiname.MULTINAME, abc.constants.getStringId(item.nameStr, true), 0, nsset, 0, new ArrayList<Integer>()), true))
        );
    }

    @Override
    public List<GraphSourceItem> generate(SourceGeneratorLocalData localData, AndItem item) throws CompilationException {
        List<GraphSourceItem> ret = new ArrayList<>();
        ret.addAll(generateToActionList(localData, item.leftSide));
        ret.add(ins(new DupIns()));
        ret.add(ins(new NotIns()));
        List<AVM2Instruction> andExpr = generateToActionList(localData, item.rightSide);
        andExpr.add(0, ins(new PopIns()));
        int andExprLen = insToBytes(andExpr).length;
        ret.add(ins(new IfTrueIns(), andExprLen));
        ret.addAll(andExpr);
        return ret;

    }

    private byte[] insToBytes(List<AVM2Instruction> code) {
        try {
            ByteArrayOutputStream baos = new ByteArrayOutputStream();
            for (AVM2Instruction instruction : code) {

                baos.write(instruction.getBytes());

            }
            return baos.toByteArray();
        } catch (IOException ex) {
            Logger.getLogger(AVM2SourceGenerator.class.getName()).log(Level.SEVERE, null, ex);
        }
        return new byte[0];
    }

    @Override
    public List<GraphSourceItem> generate(SourceGeneratorLocalData localData, OrItem item) throws CompilationException {
        List<GraphSourceItem> ret = new ArrayList<>();
        ret.addAll(generateToActionList(localData, item.leftSide));
        ret.add(ins(new DupIns()));
        List<AVM2Instruction> orExpr = generateToActionList(localData, item.rightSide);
        orExpr.add(0, ins(new PopIns()));
        int orExprLen = insToBytes(orExpr).length;
        ret.add(ins(new IfTrueIns(), orExprLen));
        ret.addAll(orExpr);
        return ret;
    }

    public List<AVM2Instruction> toInsList(List<GraphSourceItem> items) {
        List<AVM2Instruction> ret = new ArrayList<>();
        for (GraphSourceItem s : items) {
            if (s instanceof AVM2Instruction) {
                ret.add((AVM2Instruction) s);
            }
        }
        return ret;
    }

    private List<AVM2Instruction> nonempty(List<AVM2Instruction> list) {
        if (list == null) {
            return new ArrayList<>();
        }
        return list;
    }

    private List<GraphSourceItem> condition(SourceGeneratorLocalData localData, GraphTargetItem t, int offset) throws CompilationException {
        if (t instanceof IfCondition) {
            IfCondition ic = (IfCondition) t;
            return GraphTargetItem.toSourceMerge(localData, this, ic.getLeftSide(), ic.getRightSide(), ins(ic.getIfDefinition(), offset));
        }
        return GraphTargetItem.toSourceMerge(localData, this, t, ins(new IfTrueIns(), offset));
    }

    private List<GraphSourceItem> notCondition(SourceGeneratorLocalData localData, GraphTargetItem t, int offset) throws CompilationException {
        if (t instanceof IfCondition) {
            IfCondition ic = (IfCondition) t;
            return GraphTargetItem.toSourceMerge(localData, this, ic.getLeftSide(), ic.getRightSide(), ins(ic.getIfNotDefinition(), offset));
        }
        return GraphTargetItem.toSourceMerge(localData, this, t, ins(new IfFalseIns(), offset));
    }

    private List<GraphSourceItem> generateIf(SourceGeneratorLocalData localData, GraphTargetItem expression, List<GraphTargetItem> onTrueCmds, List<GraphTargetItem> onFalseCmds, boolean ternar) throws CompilationException {
        List<GraphSourceItem> ret = new ArrayList<>();
        //ret.addAll(notCondition(localData, expression));        
        List<AVM2Instruction> onTrue = null;
        List<AVM2Instruction> onFalse = null;
        if (ternar) {
            onTrue = toInsList(onTrueCmds.get(0).toSource(localData, this));
        } else {
            onTrue = generateToInsList(localData, onTrueCmds);
        }

        if (onFalseCmds != null && !onFalseCmds.isEmpty()) {
            if (ternar) {
                onFalse = toInsList(onFalseCmds.get(0).toSource(localData, this));
            } else {
                onFalse = generateToInsList(localData, onFalseCmds);
            }
        }
        AVM2Instruction ajmp = null;
        if (onFalse != null) {
            if (!((!nonempty(onTrue).isEmpty())
                    && ((onTrue.get(onTrue.size() - 1).definition instanceof ContinueJumpIns)
                    || ((onTrue.get(onTrue.size() - 1).definition instanceof BreakJumpIns))))) {
                ajmp = ins(new JumpIns(), 0);
                onTrue.add(ajmp);
            }
        }

        byte[] onTrueBytes = insToBytes(onTrue);
        int onTrueLen = onTrueBytes.length;

        ret.addAll(notCondition(localData, expression, onTrueLen));
        ret.addAll(onTrue);

        if (onFalse != null) {
            byte[] onFalseBytes = insToBytes(onFalse);
            int onFalseLen = onFalseBytes.length;
            if (ajmp != null) {
                ajmp.operands[0] = onFalseLen;
            }
            ret.addAll(onFalse);
        }
        return ret;
    }

    public List<GraphSourceItem> generate(SourceGeneratorLocalData localData, XMLFilterAVM2Item item) throws CompilationException {
        List<GraphSourceItem> ret = new ArrayList<>();
        final Reference<Integer> counterReg = new Reference<>(0);
        final Reference<Integer> collectionReg = new Reference<>(0);
        final Reference<Integer> xmlListReg = new Reference<>(0);
        List<GraphSourceItem> xmlListSetTemp = AssignableAVM2Item.setTemp(localData, this, xmlListReg);
        ret.addAll(GraphTargetItem.toSourceMerge(localData, this,
                ins(new PushByteIns(), 0),
                AssignableAVM2Item.setTemp(localData, this, counterReg),
                item.object,
                ins(new CheckFilterIns()),
                NameAVM2Item.generateCoerce(this, TypeItem.UNBOUNDED),
                AssignableAVM2Item.setTemp(localData, this, collectionReg),
                ins(new GetLexIns(), abc.constants.getMultinameId(new Multiname(Multiname.QNAME, abc.constants.getStringId("XMLList", true), abc.constants.getNamespaceId(new Namespace(Namespace.KIND_PACKAGE, abc.constants.getStringId("", true)), 0, true), 0, 0, new ArrayList<Integer>()), true)),
                ins(new PushStringIns(), abc.constants.getStringId("", true)),
                ins(new ConstructIns(), 1),
                xmlListSetTemp
        ));
        final Reference<Integer> tempVal1 = new Reference<>(0);
        final Reference<Integer> tempVal2 = new Reference<>(0);

        List<AVM2Instruction> forBody = toInsList(GraphTargetItem.toSourceMerge(localData, this,
                ins(new LabelIns()),
                AssignableAVM2Item.getTemp(localData, this, collectionReg),
                AssignableAVM2Item.getTemp(localData, this, counterReg),
                ins(new NextValueIns()),
                AssignableAVM2Item.dupSetTemp(localData, this, tempVal1),
                AssignableAVM2Item.dupSetTemp(localData, this, tempVal2),
                ins(new PushWithIns())
        ));
        localData.scopeStack.add(new LocalRegAVM2Item(null, tempVal2.getVal(), null));
        forBody.addAll(toInsList(item.value.toSource(localData, this)));
        List<AVM2Instruction> trueBody = new ArrayList<>();
        trueBody.addAll(toInsList(AssignableAVM2Item.getTemp(localData, this, xmlListReg)));
        trueBody.addAll(toInsList(AssignableAVM2Item.getTemp(localData, this, counterReg)));
        trueBody.addAll(toInsList(AssignableAVM2Item.getTemp(localData, this, tempVal1)));
        int nss[] = new int[item.openedNamespaces.size()];
        for (int i = 0; i < item.openedNamespaces.size(); i++) {
            nss[i] = item.openedNamespaces.get(i);
        }
        trueBody.add(ins(new SetPropertyIns(), abc.constants.getMultinameId(new Multiname(Multiname.MULTINAMEL, 0, 0, abc.constants.getNamespaceSetId(new NamespaceSet(nss), true), 0, new ArrayList<Integer>()), true)));
        forBody.add(ins(new IfFalseIns(), insToBytes(trueBody).length));
        forBody.addAll(trueBody);
        forBody.add(ins(new PopScopeIns()));
        localData.scopeStack.remove(localData.scopeStack.size() - 1);
        forBody.addAll(toInsList(AssignableAVM2Item.killTemp(localData, this, Arrays.asList(tempVal2, tempVal1))));

        int forBodyLen = insToBytes(forBody).length;
        AVM2Instruction forwardJump = ins(new JumpIns(), forBodyLen);
        ret.add(forwardJump);

        List<AVM2Instruction> expr = new ArrayList<>();
        expr.add(ins(new HasNext2Ins(), collectionReg.getVal(), counterReg.getVal()));
        AVM2Instruction backIf = ins(new IfTrueIns(), 0);
        expr.add(backIf);

        int exprLen = insToBytes(expr).length;
        backIf.operands[0] = -(exprLen + forBodyLen);

        ret.addAll(forBody);
        ret.addAll(expr);
        ret.addAll(AssignableAVM2Item.killTemp(localData, this, Arrays.asList(collectionReg, counterReg)));
        ret.addAll(AssignableAVM2Item.getTemp(localData, this, xmlListReg));
        ret.addAll(AssignableAVM2Item.killTemp(localData, this, Arrays.asList(xmlListReg)));
        return ret;
    }

    @Override
    public List<GraphSourceItem> generate(SourceGeneratorLocalData localData, IfItem item) throws CompilationException {
        return generateIf(localData, item.expression, item.onTrue, item.onFalse, false);
    }

    private void fixSwitch(List<AVM2Instruction> code, int breakOffset, long loopId) {
        fixLoop(code, breakOffset, Integer.MAX_VALUE, loopId);
    }

    private void fixLoop(List<AVM2Instruction> code, int breakOffset, int continueOffset, long loopId) {
        int pos = 0;
        for (int a = 0; a < code.size(); a++) {
            AVM2Instruction ins = code.get(a);
            pos += ins.getBytes().length;
            if (ins.definition instanceof JumpIns) {
                if (ins.definition instanceof ContinueJumpIns) {
                    if (continueOffset != Integer.MAX_VALUE) {
                        ins.operands[0] = (-pos + continueOffset);
                        code.get(a).definition = new JumpIns();
                    }
                }
                if (ins.definition instanceof BreakJumpIns) {
                    ins.operands[0] = (-pos + breakOffset);
                    code.get(a).definition = new JumpIns();
                }
            }
        }
    }

    @Override
    public List<GraphSourceItem> generate(SourceGeneratorLocalData localData, TernarOpItem item) throws CompilationException {
        List<GraphTargetItem> onTrue = new ArrayList<>();
        onTrue.add(item.onTrue);
        List<GraphTargetItem> onFalse = new ArrayList<>();
        onFalse.add(item.onFalse);
        return generateIf(localData, item.expression, onTrue, onFalse, true);
    }

    @Override
    public List<GraphSourceItem> generate(SourceGeneratorLocalData localData, WhileItem item) throws CompilationException {
        List<GraphSourceItem> ret = new ArrayList<>();
        List<AVM2Instruction> whileExpr = new ArrayList<>();

        List<GraphTargetItem> ex = new ArrayList<>(item.expression);
        GraphTargetItem lastItem = null;
        if (!ex.isEmpty()) {
            lastItem = ex.remove(ex.size() - 1);
            while (lastItem instanceof CommaExpressionItem) {
                CommaExpressionItem cei = (CommaExpressionItem) lastItem;
                ex.addAll(cei.commands);
                lastItem = ex.remove(ex.size() - 1);
            }
            whileExpr.addAll(generateToInsList(localData, ex));
        }
        List<AVM2Instruction> whileBody = generateToInsList(localData, item.commands);
        AVM2Instruction forwardJump = ins(new JumpIns(), 0);
        ret.add(forwardJump);
        whileBody.add(0, ins(new LabelIns()));
        ret.addAll(whileBody);
        int whileBodyLen = insToBytes(whileBody).length;
        forwardJump.operands[0] = whileBodyLen;
        whileExpr.addAll(toInsList(condition(localData, lastItem, 0)));
        int whileExprLen = insToBytes(whileExpr).length;
        whileExpr.get(whileExpr.size() - 1).operands[0] = -(whileExprLen + whileBodyLen); //Assuming last is if instruction
        ret.addAll(whileExpr);
        fixLoop(whileBody, whileBodyLen + whileExprLen, whileBodyLen, item.loop.id);
        return ret;
    }

    public List<GraphSourceItem> generate(SourceGeneratorLocalData localData, ForEachInAVM2Item item) throws CompilationException {
        return generateForIn(localData, item.loop, item.expression.collection, (AssignableAVM2Item) item.expression.object, item.commands, true);
    }

    public List<GraphSourceItem> generate(SourceGeneratorLocalData localData, ForInAVM2Item item) throws CompilationException {
        return generateForIn(localData, item.loop, item.expression.collection, (AssignableAVM2Item) item.expression.object, item.commands, false);
    }

    public List<GraphSourceItem> generateForIn(SourceGeneratorLocalData localData, Loop loop, GraphTargetItem collection, AssignableAVM2Item assignable, List<GraphTargetItem> commands, final boolean each) throws CompilationException {
        List<GraphSourceItem> ret = new ArrayList<>();
        final Reference<Integer> counterReg = new Reference<>(0);
        final Reference<Integer> collectionReg = new Reference<>(0);

        if (assignable instanceof UnresolvedAVM2Item) {
            assignable = (AssignableAVM2Item) ((UnresolvedAVM2Item) assignable).resolved;
        }

        ret.addAll(GraphTargetItem.toSourceMerge(localData, this,
                ins(new PushByteIns(), 0),
                AssignableAVM2Item.setTemp(localData, this, counterReg),
                collection,
                NameAVM2Item.generateCoerce(this, TypeItem.UNBOUNDED),
                AssignableAVM2Item.setTemp(localData, this, collectionReg)
        ));

        GraphTargetItem assigned = new GraphTargetItem() {

            @Override
            public GraphTextWriter appendTo(GraphTextWriter writer, LocalData localData) throws InterruptedException {
                return null;
            }

            @Override
            public boolean hasReturnValue() {
                return true;
            }

            @Override
            public GraphTargetItem returnType() {
                return TypeItem.UNBOUNDED;
            }

            @Override
            public List<GraphSourceItem> toSource(SourceGeneratorLocalData localData, SourceGenerator generator) throws CompilationException {
                return toSourceMerge(localData, generator,
                        AssignableAVM2Item.getTemp(localData, generator, collectionReg),
                        AssignableAVM2Item.getTemp(localData, generator, counterReg),
                        ins(each ? new NextValueIns() : new NextNameIns())
                );
            }
        };
        assignable.setAssignedValue(assigned);

        List<AVM2Instruction> forBody = toInsList(GraphTargetItem.toSourceMerge(localData, this,
                ins(new LabelIns()),
                assignable.toSourceIgnoreReturnValue(localData, this)
        ));

        forBody.addAll(generateToInsList(localData, commands));
        int forBodyLen = insToBytes(forBody).length;

        AVM2Instruction forwardJump = ins(new JumpIns(), forBodyLen);
        ret.add(forwardJump);

        List<AVM2Instruction> expr = new ArrayList<>();
        expr.add(ins(new HasNext2Ins(), collectionReg.getVal(), counterReg.getVal()));
        AVM2Instruction backIf = ins(new IfTrueIns(), 0);
        expr.add(backIf);

        int exprLen = insToBytes(expr).length;
        backIf.operands[0] = -(exprLen + forBodyLen);

        fixLoop(forBody, forBodyLen + exprLen, forBodyLen, loop.id);
        ret.addAll(forBody);
        ret.addAll(expr);
        ret.addAll(AssignableAVM2Item.killTemp(localData, this, Arrays.asList(collectionReg, counterReg)));
        return ret;
    }

    @Override
    public List<GraphSourceItem> generate(SourceGeneratorLocalData localData, DoWhileItem item) throws CompilationException {
        List<GraphSourceItem> ret = new ArrayList<>();
        List<AVM2Instruction> whileExpr = new ArrayList<>();

        List<GraphTargetItem> ex = new ArrayList<>(item.expression);
        GraphTargetItem lastItem = null;
        if (!ex.isEmpty()) {
            lastItem = ex.remove(ex.size() - 1);
            while (lastItem instanceof CommaExpressionItem) {
                CommaExpressionItem cei = (CommaExpressionItem) lastItem;
                ex.addAll(cei.commands);
                lastItem = ex.remove(ex.size() - 1);
            }
            whileExpr.addAll(generateToInsList(localData, ex));
        }
        List<AVM2Instruction> dowhileBody = generateToInsList(localData, item.commands);
        List<AVM2Instruction> labelBody = new ArrayList<>();
        labelBody.add(ins(new LabelIns()));
        int labelBodyLen = insToBytes(labelBody).length;

        AVM2Instruction forwardJump = ins(new JumpIns(), labelBodyLen);
        ret.add(forwardJump);
        ret.addAll(labelBody);
        ret.addAll(dowhileBody);
        int dowhileBodyLen = insToBytes(dowhileBody).length;
        whileExpr.addAll(toInsList(condition(localData, lastItem, 0)));
        int dowhileExprLen = insToBytes(whileExpr).length;
        whileExpr.get(whileExpr.size() - 1).operands[0] = -(dowhileExprLen + dowhileBodyLen + labelBodyLen); //Assuming last is if instruction
        ret.addAll(whileExpr);
        fixLoop(dowhileBody, dowhileBodyLen + dowhileExprLen, dowhileBodyLen, item.loop.id);
        return ret;
    }

    public List<GraphSourceItem> generate(SourceGeneratorLocalData localData, WithAVM2Item item) throws CompilationException {

        List<GraphSourceItem> ret = new ArrayList<>();
        ret.addAll(item.scope.toSource(localData, this));
        Reference<Integer> tempReg = new Reference<>(0);
        ret.addAll(AssignableAVM2Item.dupSetTemp(localData, this, tempReg));
        localData.scopeStack.add(new WithObjectAVM2Item(null, new LocalRegAVM2Item(null, tempReg.getVal(), null)));
        ret.add(ins(new PushWithIns()));
        ret.addAll(generate(localData, item.items));
        ret.add(ins(new PopScopeIns()));
        ret.addAll(AssignableAVM2Item.killTemp(localData, this, Arrays.asList(tempReg)));
        localData.scopeStack.remove(localData.scopeStack.size() - 1);
        return ret;
    }

    @Override
    public List<GraphSourceItem> generate(SourceGeneratorLocalData localData, ForItem item) throws CompilationException {
        List<GraphSourceItem> ret = new ArrayList<>();
        List<AVM2Instruction> forExpr = new ArrayList<>();

        List<GraphTargetItem> ex = new ArrayList<>();
        ex.add(item.expression);

        GraphTargetItem lastItem = null;
        if (!ex.isEmpty()) {
            lastItem = ex.remove(ex.size() - 1);
            while (lastItem instanceof CommaExpressionItem) {
                CommaExpressionItem cei = (CommaExpressionItem) lastItem;
                ex.addAll(cei.commands);
                lastItem = ex.remove(ex.size() - 1);
            }
            forExpr.addAll(generateToInsList(localData, ex));
        }
        List<AVM2Instruction> forBody = generateToInsList(localData, item.commands);
        List<AVM2Instruction> forFinalCommands = generateToInsList(localData, item.finalCommands);

        ret.addAll(generateToInsList(localData, item.firstCommands));

        AVM2Instruction forwardJump = ins(new JumpIns(), 0);
        ret.add(forwardJump);
        forBody.add(0, ins(new LabelIns()));
        ret.addAll(forBody);
        ret.addAll(forFinalCommands);
        int forBodyLen = insToBytes(forBody).length;
        int forFinalCLen = insToBytes(forFinalCommands).length;
        forwardJump.operands[0] = forBodyLen + forFinalCLen;
        forExpr.addAll(toInsList(condition(localData, lastItem, 0)));
        int forExprLen = insToBytes(forExpr).length;
        forExpr.get(forExpr.size() - 1).operands[0] = -(forExprLen + forBodyLen + forFinalCLen); //Assuming last is if instruction
        ret.addAll(forExpr);
        fixLoop(forBody, forBodyLen + forFinalCLen + forExprLen, forBodyLen, item.loop.id);
        return ret;
    }
    private long uniqLast = 0;

    public String uniqId() {
        uniqLast++;
        return "" + uniqLast;
    }

    @Override
    public List<GraphSourceItem> generate(SourceGeneratorLocalData localData, SwitchItem item) throws CompilationException {
        List<GraphSourceItem> ret = new ArrayList<>();
        Reference<Integer> switchedReg = new Reference<>(0);
        AVM2Instruction forwardJump = ins(new JumpIns(), 0);
        ret.add(forwardJump);

        List<AVM2Instruction> cases = new ArrayList<>();
        cases.addAll(toInsList(new IntegerValueAVM2Item(null, (long) item.caseValues.size()).toSource(localData, this)));
        int cLen = insToBytes(cases).length;
        List<AVM2Instruction> caseLast = new ArrayList<>();
        caseLast.add(0, ins(new JumpIns(), cLen));
        caseLast.addAll(0, toInsList(new IntegerValueAVM2Item(null, (long) item.caseValues.size()).toSource(localData, this)));
        int cLastLen = insToBytes(caseLast).length;
        caseLast.add(0, ins(new JumpIns(), cLastLen));
        cases.addAll(0, caseLast);

        List<AVM2Instruction> preCases = new ArrayList<>();
        preCases.addAll(toInsList(item.switchedObject.toSource(localData, this)));
        preCases.addAll(toInsList(AssignableAVM2Item.setTemp(localData, this, switchedReg)));

        for (int i = item.caseValues.size() - 1; i >= 0; i--) {
            List<AVM2Instruction> sub = new ArrayList<>();
            sub.addAll(toInsList(new IntegerValueAVM2Item(null, (long) i).toSource(localData, this)));
            sub.add(ins(new JumpIns(), insToBytes(cases).length));
            int subLen = insToBytes(sub).length;

            cases.addAll(0, sub);
            cases.add(0, ins(new IfStrictNeIns(), subLen));
            cases.addAll(0, toInsList(AssignableAVM2Item.getTemp(localData, this, switchedReg)));
            cases.addAll(0, toInsList(item.caseValues.get(i).toSource(localData, this)));
        }
        cases.addAll(0, preCases);

        AVM2Instruction lookupOp = new AVM2Instruction(0, new LookupSwitchIns(), new int[item.caseValues.size() + 1 + 1 + 1], new byte[0]);
        cases.addAll(toInsList(AssignableAVM2Item.killTemp(localData, this, Arrays.asList(switchedReg))));
        List<AVM2Instruction> bodies = new ArrayList<>();
        List<Integer> bodiesOffsets = new ArrayList<>();
        int defOffset;
        int casesLen = insToBytes(cases).length;
        bodies.addAll(generateToInsList(localData, item.defaultCommands));
        bodies.add(0, ins(new LabelIns()));
        bodies.add(ins(new BreakJumpIns(item.loop.id), 0));  //There could be two breaks when default clause ends with break, but official compiler does this too, so who cares...
        defOffset = -(insToBytes(bodies).length + casesLen);
        for (int i = item.caseCommands.size() - 1; i >= 0; i--) {
            bodies.addAll(0, generateToInsList(localData, item.caseCommands.get(i)));
            bodies.add(0, ins(new LabelIns()));
            bodiesOffsets.add(0, -(insToBytes(bodies).length + casesLen));
        }
        lookupOp.operands[0] = defOffset;
        lookupOp.operands[1] = item.valuesMapping.size();
        lookupOp.operands[2 + item.caseValues.size()] = defOffset;
        for (int i = 0; i < item.valuesMapping.size(); i++) {
            lookupOp.operands[2 + i] = bodiesOffsets.get(item.valuesMapping.get(i));
        }

        forwardJump.operands[0] = insToBytes(bodies).length;
        ret.addAll(bodies);
        ret.addAll(cases);
        ret.add(lookupOp);
        fixSwitch(toInsList(ret), insToBytes(toInsList(ret)).length, uniqLast);
        return ret;
    }

    @Override
    public List<GraphSourceItem> generate(SourceGeneratorLocalData localData, NotItem item) throws CompilationException {
        /*if (item.getOriginal() instanceof Inverted) {
         GraphTargetItem norig = ((Inverted) item).invert();
         return norig.toSource(localData, this);
         }*/
        List<GraphSourceItem> ret = new ArrayList<>();
        ret.addAll(item.getOriginal().toSource(localData, this));
        ret.add(ins(new NotIns()));
        return ret;
    }

    @Override
    public List<GraphSourceItem> generate(SourceGeneratorLocalData localData, DuplicateItem item) {
        List<GraphSourceItem> ret = new ArrayList<>();
        ret.add(ins(new DupIns()));
        return ret;
    }

    @Override
    public List<GraphSourceItem> generate(SourceGeneratorLocalData localData, BreakItem item) {
        List<GraphSourceItem> ret = new ArrayList<>();
        AVM2Instruction abreak = ins(new BreakJumpIns(item.loopId), 0);
        ret.add(abreak);
        return ret;
    }

    public List<GraphSourceItem> generate(SourceGeneratorLocalData localData, FunctionAVM2Item item) throws CompilationException {
        List<GraphSourceItem> ret = new ArrayList<>();
        int scope = 0;
        if (!item.functionName.isEmpty()) {
            ret.add(ins(new NewObjectIns(), 0));
            ret.add(ins(new PushWithIns()));
            scope = localData.scopeStack.size();
            localData.scopeStack.add(new PropertyAVM2Item(null, item.functionName, abc, allABCs, new ArrayList<Integer>(), localData.callStack));
        }
        ret.add(ins(new NewFunctionIns(), method(localData.callStack, localData.pkg, item.needsActivation, item.subvariables, 0 /*Set later*/, item.hasRest, item.line, null, null, false, localData, item.paramTypes, item.paramNames, item.paramValues, item.body, item.retType)));
        if (!item.functionName.isEmpty()) {
            ret.add(ins(new DupIns()));
            ret.add(ins(new GetScopeObjectIns(), scope));
            ret.add(ins(new SwapIns()));
            ret.add(ins(new SetPropertyIns(), abc.constants.getMultinameId(new Multiname(Multiname.QNAME, abc.constants.getStringId(item.functionName, true), abc.constants.getNamespaceId(new Namespace(Namespace.KIND_PACKAGE, abc.constants.getStringId(localData.pkg, true)), 0, true), 0, 0, new ArrayList<Integer>()), true)));
            ret.add(ins(new PopScopeIns()));
            localData.scopeStack.remove(localData.scopeStack.size() - 1);
        }
        return ret;
    }

    private static int currentFinId = 1;

    private static int finId() {
        return currentFinId++;
    }

    public List<GraphSourceItem> generate(SourceGeneratorLocalData localData, TryAVM2Item item) throws CompilationException {
        List<GraphSourceItem> ret = new ArrayList<>();

        boolean newFinallyReg = false;
        List<ABCException> newex = new ArrayList<>();
        int aloneFinallyEx = -1;
        int finallyEx = -1;
        for (NameAVM2Item e : item.catchExceptions2) {
            ABCException aex = new ABCException();
            aex.name_index = abc.constants.getMultinameId(new Multiname(Multiname.QNAME, abc.constants.getStringId(e.getVariableName(), true), abc.constants.getNamespaceId(new Namespace(Namespace.KIND_PACKAGE, abc.constants.getStringId("", true)), 0, true), 0, 0, new ArrayList<Integer>()), true);
            aex.type_index = typeName(localData, e.type);
            newex.add(aex);
        }
        int finId = 0;
        if (item.finallyCommands != null) {
            if (item.catchExceptions2.isEmpty()) {
                ABCException aex = new ABCException();
                aex.name_index = 0;
                aex.type_index = 0;
                newex.add(aex);
                aloneFinallyEx = newex.size() - 1;
            }
            ABCException aex = new ABCException();
            aex.name_index = 0;
            aex.type_index = 0;
            newex.add(aex);
            finallyEx = newex.size() - 1;
            if (localData.finallyRegister == -1) {
                localData.finallyRegister = getFreeRegister(localData);
                killRegister(localData, localData.finallyRegister); //reuse for catches
                newFinallyReg = true;
            }
            finId = finId();
        }

        if (finallyEx > -1) {
            localData.finallyCatches.add(finId);
        }
        List<AVM2Instruction> tryCmds = generateToInsList(localData, item.tryCommands);

        //int i = firstId + item.catchCommands.size() - 1;
        List<AVM2Instruction> catches = new ArrayList<>();
        Reference<Integer> tempReg = new Reference<>(0);

        List<Integer> currentExceptionIds = new ArrayList<>();
        List<List<AVM2Instruction>> catchCmds = new ArrayList<>();
        for (int c = 0; c < item.catchCommands.size(); c++) {
            int i = localData.exceptions.size();
            localData.exceptions.add(newex.get(c));

            currentExceptionIds.add(i);

            //Reference<Integer> tempReg=new Reference<>(0);
            List<AVM2Instruction> catchCmd = new ArrayList<>();
            catchCmd.add(ins(new NewCatchIns(), i));
            catchCmd.addAll(toInsList(AssignableAVM2Item.dupSetTemp(localData, this, tempReg)));
            catchCmd.add(ins(new DupIns()));
            catchCmd.add(ins(new PushScopeIns()));
            catchCmd.add(ins(new SwapIns()));
            catchCmd.add(ins(new SetSlotIns(), 1));

            for (AssignableAVM2Item a : item.catchVariables.get(c)) {
                GraphTargetItem r = a;
                if (r instanceof UnresolvedAVM2Item) {
                    r = ((UnresolvedAVM2Item) r).resolved;
                }
                if (r instanceof NameAVM2Item) {
                    NameAVM2Item n = (NameAVM2Item) r;
                    if (item.catchExceptions2.get(c).getVariableName().equals(n.getVariableName())) {
                        n.setSlotScope(localData.scopeStack.size());
                    }
                }
            }
            localData.scopeStack.add(new LocalRegAVM2Item(null, tempReg.getVal(), null));
            catchCmd.addAll(generateToInsList(localData, item.catchCommands.get(c)));
            localData.scopeStack.remove(localData.scopeStack.size() - 1);
            catchCmd.add(ins(new PopScopeIns()));
            catchCmd.addAll(toInsList(AssignableAVM2Item.killTemp(localData, this, Arrays.asList(tempReg))));
            catchCmds.add(catchCmd);
        }
        for (int c = item.catchCommands.size() - 1; c >= 0; c--) {
            List<AVM2Instruction> preCatches = new ArrayList<>();
            /*preCatches.add(ins(new GetLocal0Ins()));
             preCatches.add(ins(new PushScopeIns()));
             preCatches.add(AssignableAVM2Item.generateGetLoc(localData.activationReg));
             preCatches.add(ins(new PushScopeIns()));*/
            for (GraphTargetItem s : localData.scopeStack) {
                preCatches.addAll(toInsList(s.toSource(localData, this)));
                if (s instanceof WithObjectAVM2Item) {
                    preCatches.add(ins(new PushWithIns()));
                } else {
                    preCatches.add(ins(new PushScopeIns()));
                }
            }

            //catchCmds.add(catchCmd);  
            preCatches.addAll(catchCmds.get(c));
            catches.addAll(0, preCatches);
            catches.add(0, new ExceptionMarkAVM2Instruction(currentExceptionIds.get(c), MARK_E_TARGET));
            catches.add(0, ins(new JumpIns(), insToBytes(catches).length));
        }

        if (aloneFinallyEx > -1) {
            localData.exceptions.add(newex.get(aloneFinallyEx));
            aloneFinallyEx = localData.exceptions.size() - 1;

        }
        if (finallyEx > -1) {
            localData.exceptions.add(newex.get(finallyEx));
            finallyEx = localData.exceptions.size() - 1;
        }

        for (int i : currentExceptionIds) {
            ret.add(new ExceptionMarkAVM2Instruction(i, MARK_E_START));
        }
        if (aloneFinallyEx > -1) {
            ret.add(new ExceptionMarkAVM2Instruction(aloneFinallyEx, MARK_E_START));
        }
        if (finallyEx > -1) {
            ret.add(new ExceptionMarkAVM2Instruction(finallyEx, MARK_E_START));
        }

        ret.addAll(tryCmds);

        for (int i : currentExceptionIds) {
            ret.add(new ExceptionMarkAVM2Instruction(i, MARK_E_END));
        }
        if (aloneFinallyEx > -1) {
            ret.add(new ExceptionMarkAVM2Instruction(aloneFinallyEx, MARK_E_END));
        }

        if (aloneFinallyEx > -1) {
            List<AVM2Instruction> preCatches = new ArrayList<>();
            for (GraphTargetItem s : localData.scopeStack) {
                preCatches.addAll(toInsList(s.toSource(localData, this)));
                if (s instanceof WithObjectAVM2Item) {
                    preCatches.add(ins(new PushWithIns()));
                } else {
                    preCatches.add(ins(new PushScopeIns()));
                }
            }
            preCatches.add(ins(new NewCatchIns(), aloneFinallyEx));
            preCatches.addAll(toInsList(AssignableAVM2Item.dupSetTemp(localData, this, tempReg)));
            preCatches.add(ins(new PushScopeIns()));
            preCatches.add(ins(new ThrowIns()));
            preCatches.add(ins(new PopScopeIns()));
            preCatches.addAll(toInsList(AssignableAVM2Item.killTemp(localData, this, Arrays.asList(tempReg))));
            catches.add(ins(new JumpIns(), insToBytes(preCatches).length));
            catches.add(new ExceptionMarkAVM2Instruction(aloneFinallyEx, MARK_E_TARGET));
            catches.addAll(preCatches);
        }
        AVM2Instruction finSwitch = null;
        AVM2Instruction pushDefIns = ins(new PushByteIns(), 0);

        int defPos = 0;
        if (finallyEx > -1) {
            List<AVM2Instruction> preCatches = new ArrayList<>();
            preCatches.add(0, new ExceptionMarkAVM2Instruction(finallyEx, MARK_E_TARGET));
            for (GraphTargetItem s : localData.scopeStack) {
                preCatches.addAll(toInsList(s.toSource(localData, this)));
                if (s instanceof WithObjectAVM2Item) {
                    preCatches.add(ins(new PushWithIns()));
                } else {
                    preCatches.add(ins(new PushScopeIns()));
                }
            }
            preCatches.add(ins(new NewCatchIns(), finallyEx));
            preCatches.addAll(toInsList(AssignableAVM2Item.dupSetTemp(localData, this, tempReg)));
            preCatches.add(ins(new PushScopeIns()));
            preCatches.add(ins(new PopScopeIns()));
            Reference<Integer> tempReg2 = new Reference<>(0);
            preCatches.add(ins(new KillIns(), tempReg.getVal()));
            preCatches.add(ins(new CoerceAIns()));
            preCatches.addAll(toInsList(AssignableAVM2Item.setTemp(localData, this, tempReg2)));
            preCatches.add(pushDefIns);

            List<AVM2Instruction> finallySwitchCmds = new ArrayList<>();

            finSwitch = new AVM2Instruction(0, new LookupSwitchIns(), new int[1 + 1 + 1], new byte[0]);
            finSwitch.operands[0] = finSwitch.getBytes().length;
            finSwitch.operands[1] = 0; //switch cnt

            List<AVM2Instruction> preFinallySwitch = new ArrayList<>();
            preFinallySwitch.add(ins(new LabelIns()));
            preFinallySwitch.add(ins(new PopIns()));
            int preFinallySwitchLen = insToBytes(preFinallySwitch).length;

            finallySwitchCmds.add(ins(new LabelIns()));
            finallySwitchCmds.addAll(toInsList(AssignableAVM2Item.getTemp(localData, this, tempReg2)));
            finallySwitchCmds.add(ins(new KillIns(), tempReg2.getVal()));
            finallySwitchCmds.add(ins(new ThrowIns()));
            finallySwitchCmds.add(ins(new PushByteIns(), 255));
            finallySwitchCmds.add(ins(new PopScopeIns()));
            finallySwitchCmds.add(ins(new KillIns(), tempReg.getVal()));

            int finSwitchLen = insToBytes(finallySwitchCmds).length;

            preCatches.add(ins(new JumpIns(), preFinallySwitchLen + finSwitchLen));
            AVM2Instruction fjump = ins(new JumpIns(), 0);
            fjump.operands[0] = insToBytes(preCatches).length + preFinallySwitchLen + finSwitchLen;

            preCatches.add(0, fjump);
            preCatches.add(0, new ExceptionMarkAVM2Instruction(finallyEx, MARK_E_END));
            preCatches.add(0, ins(new PushByteIns(), 255));

            finallySwitchCmds.add(new ExceptionMarkAVM2Instruction(finallyEx, MARK_E_FINALLYPART));

            int oldReg = localData.finallyRegister;
            localData.finallyRegister = getFreeRegister(localData);
            Integer cnt = localData.finallyCounter.get(finId);
            if (cnt == null) {
                cnt = -1;
            }
            defPos = cnt;
            cnt++; //Skip default clause (throw)
            localData.finallyCounter.put(finId, cnt);
            finallySwitchCmds.addAll(generateToInsList(localData, item.finallyCommands));
            killRegister(localData, localData.finallyRegister);
            localData.finallyRegister = oldReg;
            finSwitchLen = insToBytes(finallySwitchCmds).length;

            finSwitch.operands[2] = -finSwitchLen;
            preCatches.addAll(preFinallySwitch);
            preCatches.addAll(finallySwitchCmds);
            preCatches.add(finSwitch);

            catches.addAll(preCatches);
            AssignableAVM2Item.killTemp(localData, this, Arrays.asList(tempReg, tempReg2));
        }

        ret.addAll(catches);
        //localData.exceptions.addAll(newex);

        if (finallyEx > -1) {
            localData.finallyCatches.remove(localData.finallyCatches.size() - 1);
        }
        if (newFinallyReg) {
            localData.finallyRegister = -1;
            killRegister(localData, localData.finallyRegister);
        }
        int pos = 0;
        int finallyPos = 0;
        int switchPos = 0;
        for (int s = 0; s < ret.size(); s++) {
            GraphSourceItem src = ret.get(s);
            if (src == finSwitch) {
                switchPos = pos;
            }
            if (src instanceof AVM2Instruction) {
                AVM2Instruction ins = (AVM2Instruction) src;
                if (ins instanceof ExceptionMarkAVM2Instruction) {
                    ExceptionMarkAVM2Instruction em = (ExceptionMarkAVM2Instruction) ins;
                    if (em.exceptionId == finallyEx && em.markType == MARK_E_FINALLYPART) {
                        finallyPos = pos;
                        ret.remove(s);
                        s--;
                        continue;
                    }
                }
                pos += ins.getBytes().length;
            }

        }

        if (finSwitch != null) {
            pos = 0;
            int defLoc = finSwitch.operands[2];
            List<Integer> switchLoc = new ArrayList<>();
            boolean wasDef = false;
            for (int s = 0; s < ret.size(); s++) {
                GraphSourceItem src = ret.get(s);
                if (src instanceof AVM2Instruction) {
                    AVM2Instruction ins = (AVM2Instruction) src;
                    if (ins.definition instanceof FinallyJumpIns) {
                        FinallyJumpIns fji = (FinallyJumpIns) ins.definition;
                        if (fji.getClauseId() == finId) {
                            List<AVM2Instruction> bet = new ArrayList<>();
                            bet.add(ins(new LabelIns()));
                            bet.add(ins(new PopIns()));
                            int betLen = insToBytes(bet).length;
                            if (wasDef) {
                                ins.operands[0] = 0;
                            } else {
                                ins.operands[0] = finallyPos - (pos + ins.getBytes().length);
                            }
                            ins.definition = new JumpIns();
                            switchLoc.add(pos + ins.getBytes().length + betLen - switchPos);
                        }
                    }
                    pos += ins.getBytes().length;
                }
                if (defPos == switchLoc.size() - 1) {
                    switchLoc.add(defLoc);
                    wasDef = true;
                }
            }
            finSwitch.operands = new int[1 + 1 + switchLoc.size()];
            pushDefIns.operands[0] = defPos + 1;
            int afterLoc = finSwitch.getBytes().length;
            finSwitch.operands[0] = afterLoc;
            finSwitch.operands[1] = switchLoc.size() - 1;
            for (int j = 0; j < switchLoc.size(); j++) {
                finSwitch.operands[2 + j] = switchLoc.get(j);
            }
        }

        return ret;
    }

    @Override
    public List<GraphSourceItem> generate(SourceGeneratorLocalData localData, ContinueItem item) {
        List<GraphSourceItem> ret = new ArrayList<>();
        AVM2Instruction acontinue = ins(new ContinueJumpIns(item.loopId), 0);
        ret.add(acontinue);
        return ret;
    }

    public List<GraphSourceItem> generate(SourceGeneratorLocalData localData, ReturnValueAVM2Item item) throws CompilationException {
        List<GraphSourceItem> ret = new ArrayList<>();
        ret.addAll(item.value.toSource(localData, this));
        if (!localData.finallyCatches.isEmpty()) {
            ret.add(ins(new CoerceAIns()));
            ret.add(AssignableAVM2Item.generateSetLoc(localData.finallyRegister));
            for (int i = localData.finallyCatches.size() - 1; i >= 0; i--) {
                if (i < localData.finallyCatches.size() - 1) {
                    ret.add(ins(new LabelIns()));
                }
                int clauseId = localData.finallyCatches.get(i);
                Integer cnt = localData.finallyCounter.get(clauseId);
                if (cnt == null) {
                    cnt = -1;
                }
                cnt++;
                localData.finallyCounter.put(clauseId, cnt);
                ret.addAll(new IntegerValueAVM2Item(null, (long) cnt).toSource(localData, this));
                ret.add(ins(new FinallyJumpIns(clauseId), 0));
                ret.add(ins(new LabelIns()));
                ret.add(ins(new PopIns()));
            }
            ret.add(ins(new LabelIns()));
            ret.add(AssignableAVM2Item.generateGetLoc(localData.finallyRegister));
            ret.add(ins(new KillIns(), localData.finallyRegister));
        }
        ret.add(ins(new ReturnValueIns()));
        return ret;
    }

    public List<GraphSourceItem> generate(SourceGeneratorLocalData localData, ReturnVoidAVM2Item item) throws CompilationException {
        List<GraphSourceItem> ret = new ArrayList<>();
        if (!localData.finallyCatches.isEmpty()) {

            for (int i = 0; i < localData.finallyCatches.size(); i++) {
                if (i > 0) {
                    ret.add(ins(new LabelIns()));
                }
                int clauseId = localData.finallyCatches.get(i);
                Integer cnt = localData.finallyCounter.get(clauseId);
                if (cnt == null) {
                    cnt = -1;
                }
                cnt++;
                localData.finallyCounter.put(clauseId, cnt);
                ret.addAll(new IntegerValueAVM2Item(null, (long) cnt).toSource(localData, this));
                ret.add(ins(new FinallyJumpIns(clauseId), 0));
                ret.add(ins(new LabelIns()));
                ret.add(ins(new PopIns()));
            }
            ret.add(ins(new LabelIns()));
        }
        ret.add(ins(new ReturnVoidIns()));
        return ret;
    }

    public List<GraphSourceItem> generate(SourceGeneratorLocalData localData, ThrowAVM2Item item) throws CompilationException {
        List<GraphSourceItem> ret = new ArrayList<>();
        ret.addAll(item.value.toSource(localData, this));
        ret.add(ins(new ThrowIns()));
        return ret;
    }

    private List<AVM2Instruction> generateToInsList(SourceGeneratorLocalData localData, List<GraphTargetItem> commands) throws CompilationException {
        return toInsList(generate(localData, commands));
    }

    private List<AVM2Instruction> generateToActionList(SourceGeneratorLocalData localData, GraphTargetItem command) throws CompilationException {
        return toInsList(command.toSource(localData, this));
    }

    @Override
    public List<GraphSourceItem> generate(SourceGeneratorLocalData localData, List<GraphTargetItem> commands) throws CompilationException {
        List<GraphSourceItem> ret = new ArrayList<>();
        for (GraphTargetItem item : commands) {
            ret.addAll(item.toSourceIgnoreReturnValue(localData, this));
        }
        return ret;
    }

    public HashMap<String, Integer> getRegisterVars(SourceGeneratorLocalData localData) {
        return localData.registerVars;
    }

    public void setRegisterVars(SourceGeneratorLocalData localData, HashMap<String, Integer> value) {
        localData.registerVars = value;
    }

    public void setInFunction(SourceGeneratorLocalData localData, int value) {
        localData.inFunction = value;
    }

    public int isInFunction(SourceGeneratorLocalData localData) {
        return localData.inFunction;
    }

    public boolean isInMethod(SourceGeneratorLocalData localData) {
        return localData.inMethod;
    }

    public void setInMethod(SourceGeneratorLocalData localData, boolean value) {
        localData.inMethod = value;
    }

    public int getForInLevel(SourceGeneratorLocalData localData) {
        return localData.forInLevel;
    }

    public void setForInLevel(SourceGeneratorLocalData localData, int value) {
        localData.forInLevel = value;
    }

    public int getTempRegister(SourceGeneratorLocalData localData) {
        HashMap<String, Integer> registerVars = getRegisterVars(localData);
        int tmpReg = 0;
        for (int i = 0; i < 256; i++) {
            if (!registerVars.containsValue(i)) {
                tmpReg = i;
                break;
            }
        }
        return tmpReg;
    }

    public AVM2SourceGenerator(ABC abc, List<ABC> allABCs) {
        this.abc = abc;
        this.allABCs = allABCs;
    }

    public ABC getABC() {
        return abc;
    }

    public void generateClass(List<AssignableAVM2Item> sinitVariables, boolean staticNeedsActivation, List<GraphTargetItem> staticInit, List<Integer> openedNamespaces, int namespace, int initScope, PackageAVM2Item pkg, ClassInfo classInfo, InstanceInfo instanceInfo, SourceGeneratorLocalData localData, boolean isInterface, String name, String superName, GraphTargetItem extendsVal, List<GraphTargetItem> implementsStr, GraphTargetItem constructor, List<GraphTargetItem> traitItems) throws ParseException, CompilationException {
        localData.currentClass = pkg.packageName.isEmpty() ? name : pkg.packageName + "." + name;
        List<GraphSourceItem> ret = new ArrayList<>();
        if (extendsVal == null && !isInterface) {
            extendsVal = new TypeItem("Object");
        }
        ParsedSymbol s = null;

        Trait[] it = generateTraitsPhase1(pkg, name, superName, false, localData, traitItems, instanceInfo.instance_traits);
        Trait[] st = generateTraitsPhase1(pkg, name, superName, true, localData, traitItems, classInfo.static_traits);
        generateTraitsPhase2(pkg.packageName, traitItems, it, openedNamespaces, localData);
        generateTraitsPhase2(pkg.packageName, traitItems, st, openedNamespaces, localData);
        generateTraitsPhase3(initScope, pkg, name, superName, false, localData, traitItems, instanceInfo.instance_traits, it);
        generateTraitsPhase3(initScope, pkg, name, superName, true, localData, traitItems, classInfo.static_traits, st);
        int init = 0;
        if (constructor == null) {
            instanceInfo.iinit_index = init = method(new ArrayList<MethodBody>(), pkg.packageName, false, new ArrayList<AssignableAVM2Item>(), initScope + 1, false, 0, name, extendsVal != null ? extendsVal.toString() : null, true, localData, new ArrayList<GraphTargetItem>(), new ArrayList<String>(), new ArrayList<GraphTargetItem>(), new ArrayList<GraphTargetItem>(), TypeItem.UNBOUNDED/*?? FIXME*/);
        } else {
            MethodAVM2Item m = (MethodAVM2Item) constructor;
            instanceInfo.iinit_index = init = method(new ArrayList<MethodBody>(), pkg.packageName, m.needsActivation, m.subvariables, initScope + 1, m.hasRest, m.line, name, extendsVal != null ? extendsVal.toString() : null, true, localData, m.paramTypes, m.paramNames, m.paramValues, m.body, TypeItem.UNBOUNDED/*?? FIXME*/);
        }

        //Class initializer
        int staticMi = method(new ArrayList<MethodBody>(), pkg.packageName, staticNeedsActivation, sinitVariables, initScope, false, 0, name, superName, false, localData, new ArrayList<GraphTargetItem>(), new ArrayList<String>(), new ArrayList<GraphTargetItem>(), staticInit, TypeItem.UNBOUNDED);
        MethodBody sinitBody = abc.findBody(staticMi);

        List<AVM2Instruction> sinitcode = new ArrayList<>();
        List<AVM2Instruction> initcode = new ArrayList<>();
        for (GraphTargetItem ti : traitItems) {
            if ((ti instanceof SlotAVM2Item) || (ti instanceof ConstAVM2Item)) {
                GraphTargetItem val = null;
                boolean isStatic = false;
                int ns = -1;
                String tname = null;
                boolean isConst = false;
                if (ti instanceof SlotAVM2Item) {
                    val = ((SlotAVM2Item) ti).value;
                    isStatic = ((SlotAVM2Item) ti).isStatic();
                    ns = ((SlotAVM2Item) ti).getNamespace();
                    tname = ((SlotAVM2Item) ti).var;
                }
                if (ti instanceof ConstAVM2Item) {
                    val = ((ConstAVM2Item) ti).value;
                    isStatic = ((ConstAVM2Item) ti).isStatic();
                    ns = ((ConstAVM2Item) ti).getNamespace();
                    tname = ((ConstAVM2Item) ti).var;
                    isConst = true;
                }
                if (isStatic && val != null) {
                    sinitcode.add(ins(new FindPropertyIns(), traitName(ns, tname)));
                    sinitcode.addAll(toInsList(val.toSource(localData, this)));
                    sinitcode.add(ins(isConst ? new InitPropertyIns() : new SetPropertyIns(), traitName(ns, tname)));
                }
                if (!isStatic && val != null) {
                    //do not init basic values, that can be stored in trait
                    if (!(val instanceof IntegerValueAVM2Item) && !(val instanceof StringAVM2Item) && !(val instanceof BooleanAVM2Item) && !(val instanceof NullAVM2Item) && !(val instanceof UndefinedAVM2Item)) {
                        initcode.add(ins(new GetLocal0Ins()));
                        initcode.addAll(toInsList(val.toSource(localData, this)));
                        initcode.add(ins(isConst ? new InitPropertyIns() : new SetPropertyIns(), traitName(ns, tname)));
                    }
                }
            }
        }

        MethodBody initBody = abc.findBody(init);
        initBody.code.code.addAll(constructor == null ? 0 : 2, initcode);//after getlocal0,pushscope

        if (sinitBody.code.code.get(sinitBody.code.code.size() - 1).definition instanceof ReturnVoidIns) {
            sinitBody.code.code.addAll(2, sinitcode); //after getlocal0,pushscope
        }
        sinitBody.markOffsets();
<<<<<<< HEAD
        sinitBody.autoFillStats(abc, initScope,true);       
=======
        sinitBody.autoFillStats(abc, initScope);
>>>>>>> 8d11a6b6
        classInfo.cinit_index = staticMi;
        initBody.autoFillStats(abc, initScope + 1,true);

        instanceInfo.interfaces = new int[implementsStr.size()];
        for (int i = 0; i < implementsStr.size(); i++) {
            instanceInfo.interfaces[i] = typeName(localData, implementsStr.get(i));
        }

    }

    @Override
    public List<GraphSourceItem> generate(SourceGeneratorLocalData localData, CommaExpressionItem item) throws CompilationException {
        if (item.commands.isEmpty()) {
            return new ArrayList<>();
        }

        //We need to handle commands and last expression separately, otherwise last expression result will be popped
        List<GraphTargetItem> cmds = new ArrayList<>(item.commands);
        GraphTargetItem lastExpr = cmds.remove(cmds.size() - 1);
        List<GraphSourceItem> ret = new ArrayList<>();
        ret.addAll(generate(localData, cmds));
        ret.addAll(lastExpr.toSource(localData, this));
        return ret;
    }

    public int generateClass(int namespace, ClassInfo ci, InstanceInfo ii, int initScope, PackageAVM2Item pkg, SourceGeneratorLocalData localData, AVM2Item cls) throws ParseException, CompilationException {
        /*ClassInfo ci = new ClassInfo();
         InstanceInfo ii = new InstanceInfo();
         abc.class_info.add(ci);
         abc.instance_info.add(ii);
         */
        if (cls instanceof ClassAVM2Item) {
            ClassAVM2Item cai = (ClassAVM2Item) cls;
            generateClass(cai.sinitVariables, cai.staticInitActivation, cai.staticInit, cai.openedNamespaces, namespace, initScope, pkg, ci, ii, localData, false, cai.className, cai.extendsOp.toString(), cai.extendsOp, cai.implementsOp, cai.constructor, cai.traits);
            if (!cai.isDynamic) {
                ii.flags |= InstanceInfo.CLASS_SEALED;
            }
            if (cai.isFinal) {
                ii.flags |= InstanceInfo.CLASS_FINAL;
            }
            ii.flags |= InstanceInfo.CLASS_PROTECTEDNS;
            ii.protectedNS = cai.protectedNs;
        }
        if (cls instanceof InterfaceAVM2Item) {
            InterfaceAVM2Item iai = (InterfaceAVM2Item) cls;
            generateClass(new ArrayList<AssignableAVM2Item>(), false, new ArrayList<GraphTargetItem>(), iai.openedNamespaces, namespace, initScope, pkg, ci, ii, localData, true, iai.name, null, null, iai.superInterfaces, null, iai.methods);
            ii.flags |= InstanceInfo.CLASS_INTERFACE;
        }

        return abc.instance_info.size() - 1;
    }

    public int traitName(int namespace, String var) {
        return abc.constants.getMultinameId(new Multiname(Multiname.QNAME, str(var), namespace, 0, 0, new ArrayList<Integer>()), true);
    }

    public int typeName(SourceGeneratorLocalData localData, GraphTargetItem type) throws CompilationException {
        if (type instanceof UnboundedTypeItem) {
            return 0;
        }

        if (type instanceof UnresolvedAVM2Item) {
            String fullClass = localData.currentClass == null ? null : (localData.pkg.isEmpty() ? localData.currentClass : localData.pkg + "." + localData.currentClass);
            type = ((UnresolvedAVM2Item) type).resolve(new TypeItem(fullClass), new ArrayList<GraphTargetItem>(), new ArrayList<String>(), abc, allABCs, new ArrayList<MethodBody>(), new ArrayList<AssignableAVM2Item>());
        }

        String pkg = "";
        String name = type.toString();
        if ("*".equals(name)) {
            return 0;
        }

        TypeItem nameItem = (TypeItem) type;
        name = nameItem.fullTypeName;
        if (name.contains(".")) {
            pkg = name.substring(0, name.lastIndexOf('.'));
            name = name.substring(name.lastIndexOf('.') + 1);
        }
        if (!nameItem.subtypes.isEmpty()) { //It's vector => TypeName
            List<Integer> params = new ArrayList<>();
            for (String p : nameItem.subtypes) {
                String ppkg = "";
                if (p.contains(".")) {
                    ppkg = p.substring(0, p.lastIndexOf('.'));
                    p = p.substring(p.lastIndexOf('.') + 1);
                }
                params.add(abc.constants.getMultinameId(new Multiname(Multiname.QNAME, str(p), namespace(Namespace.KIND_PACKAGE/*?*/, ppkg), 0, 0, new ArrayList<Integer>()), true));
            }
            int qname = abc.constants.getMultinameId(new Multiname(Multiname.QNAME, str(name), namespace(Namespace.KIND_PACKAGE/*?*/, pkg), 0, 0, new ArrayList<Integer>()), true);
            return abc.constants.getMultinameId(new Multiname(Multiname.TYPENAME, 0, 0, 0, qname, params), true);
        } else {
            return abc.constants.getMultinameId(new Multiname(Multiname.QNAME, str(name), namespace(Namespace.KIND_PACKAGE/*?*/, pkg), 0, 0, new ArrayList<Integer>()), true);
        }
    }

    public int ident(GraphTargetItem name) {
        if (name instanceof NameAVM2Item) {
            return str(((NameAVM2Item) name).getVariableName());
        }
        throw new RuntimeException("no ident"); //FIXME
    }

    public int namespace(int nsKind, String name) {
        return abc.constants.getNamespaceId(new Namespace(nsKind, str(name)), 0, true);
    }

    public int str(String name) {
        return abc.constants.getStringId(name, true);
    }

    public int propertyName(GraphTargetItem name) {
        if (name instanceof NameAVM2Item) {
            NameAVM2Item va = (NameAVM2Item) name;
            return abc.constants.getMultinameId(new Multiname(Multiname.QNAME, str(va.getVariableName()), namespace(Namespace.KIND_PACKAGE, ""), 0, 0, new ArrayList<Integer>()), true);
        }
        throw new RuntimeException("no prop"); //FIXME
    }

    public int getFreeRegister(SourceGeneratorLocalData localData) {
        for (int i = 0;; i++) {
            if (!localData.registerVars.containsValue(i)) {
                localData.registerVars.put("__TEMP__" + i, i);
                return i;
            }
        }
    }

    public boolean killRegister(SourceGeneratorLocalData localData, int i) {
        String key = null;
        for (String k : localData.registerVars.keySet()) {
            if (localData.registerVars.get(k) == i) {
                key = k;
                break;
            }
        }
        if (key != null) {
            localData.registerVars.remove(key);
            return true;
        }
        return false;
    }

    public int method(List<MethodBody> callStack, String pkg, boolean needsActivation, List<AssignableAVM2Item> subvariables, int initScope, boolean hasRest, int line, String className, String superType, boolean constructor, SourceGeneratorLocalData localData, List<GraphTargetItem> paramTypes, List<String> paramNames, List<GraphTargetItem> paramValues, List<GraphTargetItem> body, GraphTargetItem retType) throws CompilationException {
        //Reference<Boolean> hasArgs = new Reference<>(Boolean.FALSE);
        //calcRegisters(localData,needsActivation,paramNames,subvariables,body, hasArgs);       
        SourceGeneratorLocalData newlocalData = new SourceGeneratorLocalData(new HashMap<String, Integer>(), 1, true, 0);
        newlocalData.currentClass = className;
        newlocalData.pkg = localData.pkg;
        newlocalData.callStack.addAll(localData.callStack);
        newlocalData.traitUsages = localData.traitUsages;
        newlocalData.currentScript = localData.currentScript;
        newlocalData.documentClass = localData.documentClass;
        localData = newlocalData;

        localData.activationReg = 0;

        for (int i = 0; i < subvariables.size(); i++) {
            AssignableAVM2Item an = subvariables.get(i);
            if (an instanceof UnresolvedAVM2Item) {
                UnresolvedAVM2Item n = (UnresolvedAVM2Item) an;
                if (n.resolved == null) {
                    String fullClass = localData.currentClass == null ? null : (localData.pkg.isEmpty() ? localData.currentClass : localData.pkg + "." + localData.currentClass);
                    GraphTargetItem res = n.resolve(new TypeItem(fullClass), paramTypes, paramNames, abc, allABCs, callStack, subvariables);
                    if (res instanceof AssignableAVM2Item) {
                        subvariables.set(i, (AssignableAVM2Item) res);
                    } else {
                        subvariables.remove(i);
                        i--;
                    }
                }
            }
        }

        boolean hasArguments = false;
        List<String> slotNames = new ArrayList<>();
        List<String> slotTypes = new ArrayList<>();
        slotNames.add("--first");
        slotTypes.add("-");

        List<String> registerNames = new ArrayList<>();
        List<String> registerTypes = new ArrayList<>();
        if (className != null) {
            String fullClassName = pkg.isEmpty() ? className : pkg + "." + className;
            registerTypes.add(fullClassName);
            localData.scopeStack.add(new LocalRegAVM2Item(null, registerNames.size(), null));
            registerNames.add("this");

        } else {
            registerTypes.add("*");
            registerNames.add("--nothis");
        }
        for (GraphTargetItem t : paramTypes) {
            registerTypes.add(t.toString());
            slotTypes.add(t.toString());
        }
        registerNames.addAll(paramNames);
        slotNames.addAll(paramNames);
        localData.registerVars.clear();
        for (AssignableAVM2Item an : subvariables) {
            if (an instanceof NameAVM2Item) {
                NameAVM2Item n = (NameAVM2Item) an;
                if (n.getVariableName().equals("arguments") & !n.isDefinition()) {
                    registerNames.add("arguments");
                    registerTypes.add("Object");
                    hasArguments = true;
                    break;
                }
            }
        }
        int paramRegCount = registerNames.size();

        if (needsActivation) {
            registerNames.add("+$activation");
            localData.activationReg = registerNames.size() - 1;
            registerTypes.add("Object");
            localData.scopeStack.add(new LocalRegAVM2Item(null, localData.activationReg, null));
        }
        for (AssignableAVM2Item an : subvariables) {
            if (an instanceof NameAVM2Item) {
                NameAVM2Item n = (NameAVM2Item) an;
                if (n.isDefinition()) {
                    if (!needsActivation || (n.getSlotScope() <= 0)) {
                        registerNames.add(n.getVariableName());
                        registerTypes.add(n.type.toString());
                        slotNames.add(n.getVariableName());
                        slotTypes.add(n.type.toString());
                    }
                }
            }
        }

        int slotScope = className == null ? 0 : 1;

        for (AssignableAVM2Item an : subvariables) {
            if (an instanceof NameAVM2Item) {
                NameAVM2Item n = (NameAVM2Item) an;
                if (n.getVariableName() != null) {
                    if (!n.getVariableName().equals("this") && needsActivation) {
                        if (n.getSlotNumber() <= 0) {
                            n.setSlotNumber(slotNames.indexOf(n.getVariableName()));
                            n.setSlotScope(slotScope);
                        }
                    } else {
                        n.setRegNumber(registerNames.indexOf(n.getVariableName()));
                    }
                }
            }
        }

        for (int i = 0; i < registerNames.size(); i++) {
            if (needsActivation && i > localData.activationReg) {
                break;
            }
            localData.registerVars.put(registerNames.get(i), i);
        }
        List<NameAVM2Item> declarations = new ArrayList<>();
        loopn:
        for (AssignableAVM2Item an : subvariables) {
            if (an instanceof NameAVM2Item) {
                NameAVM2Item n = (NameAVM2Item) an;

                if (needsActivation) {
                    if (n.getSlotScope() != slotScope) {
                        continue;
                    } else {
                        if (n.getSlotNumber() < paramRegCount) {
                            continue;
                        }
                    }
                }
                for (NameAVM2Item d : declarations) {
                    if (n.getVariableName() != null && n.getVariableName().equals(d.getVariableName())) {
                        continue loopn;
                    }
                }

                for (GraphTargetItem it : body) { //search first level of commands
                    if (it instanceof NameAVM2Item) {
                        NameAVM2Item n2 = (NameAVM2Item) it;
                        if (n2.isDefinition() && n2.getAssignedValue() != null && n2.getVariableName().equals(n.getVariableName())) {
                            continue loopn;
                        }
                        if (!n2.isDefinition() && n2.getVariableName() != null && n2.getVariableName().equals(n.getVariableName())) { //used earlier than defined
                            break;
                        }
                    }
                }
                if (n.unresolved) {
                    continue;
                }
                if (n.redirect != null) {
                    continue;
                }
                if (n.getNs() != null) {
                    continue;
                }

                if ("this".equals(n.getVariableName()) || paramNames.contains(n.getVariableName()) || "argmuments".equals(n.getVariableName())) {
                    continue;
                }

                NameAVM2Item d = new NameAVM2Item(n.type, n.line, n.getVariableName(), NameAVM2Item.getDefaultValue("" + n.type), true, n.openedNamespaces);
                //no index
                if (needsActivation) {
                    if (d.getSlotNumber() <= 0) {
                        d.setSlotNumber(n.getSlotNumber());
                        d.setSlotScope(n.getSlotScope());
                    }
                } else {
                    d.setRegNumber(n.getRegNumber());
                }
                declarations.add(d);
            }
        }

        int param_types[] = new int[paramTypes.size()];
        ValueKind optional[] = new ValueKind[paramValues.size()];
        //int param_names[] = new int[paramNames.size()];
        for (int i = 0; i < paramTypes.size(); i++) {
            param_types[i] = typeName(localData, paramTypes.get(i));
            //param_names[i] = str(paramNames.get(i));
        }

        for (int i = 0; i < paramValues.size(); i++) {
            optional[i] = getValueKind(Namespace.KIND_NAMESPACE/*FIXME*/, paramTypes.get(paramTypes.size() - paramValues.size() + i), paramValues.get(i));
            if(optional[i] == null){
                throw new CompilationException("Default value must be compiletime constant", line);
            }
        }

        MethodInfo mi = new MethodInfo(param_types, constructor ? 0 : typeName(localData, retType), 0/*name_index*/, 0, optional, new int[0]/*no param_names*/);
        if (hasArguments) {
            mi.setFlagNeed_Arguments();
        }
        //No param names like in official
        /*        
         if (!paramNames.isEmpty()) {
         mi.setFlagHas_paramnames();
         }*/
        if (!paramValues.isEmpty()) {
            mi.setFlagHas_optional();
        }
        if (hasRest) {
            mi.setFlagNeed_rest();
        }

        MethodBody mbody = new MethodBody();

        if (needsActivation) {
            mbody.traits = new Traits();
            int slotId = 1;
            for (int i = 1; i < slotNames.size(); i++) {
                TraitSlotConst tsc = new TraitSlotConst();
                tsc.slot_id = slotId++;
                tsc.name_index = abc.constants.getMultinameId(new Multiname(Multiname.QNAME, abc.constants.getStringId(slotNames.get(i), true), abc.constants.getNamespaceId(new Namespace(Namespace.KIND_PACKAGE_INTERNAL, abc.constants.getStringId(pkg, true)), 0, true), 0, 0, new ArrayList<Integer>()), true);
                tsc.type_index = typeName(localData, new TypeItem(slotTypes.get(i)));
                mbody.traits.traits.add(tsc);
            }
            for (int i = 1; i < paramRegCount; i++) {
                NameAVM2Item param = new NameAVM2Item(new TypeItem(registerTypes.get(i)), 0, registerNames.get(i), null, false, new ArrayList<Integer>());
                param.setRegNumber(i);
                NameAVM2Item d = new NameAVM2Item(new TypeItem(registerTypes.get(i)), 0, registerNames.get(i), param, true, new ArrayList<Integer>());
                d.setSlotScope(slotScope);
                d.setSlotNumber(slotNames.indexOf(registerNames.get(i)));
                declarations.add(d);
            }
        }
        body.addAll(0, declarations);

        localData.exceptions = new ArrayList<>();
        localData.callStack.add(mbody);
        List<GraphSourceItem> src = generate(localData, body);

        mbody.method_info = abc.addMethodInfo(mi);
        mi.setBody(mbody);
        mbody.code = new AVM2Code();
        mbody.code.code = toInsList(src);

        if (needsActivation) {
            if (localData.traitUsages.containsKey(mbody)) {
                List<Integer> usages = localData.traitUsages.get(mbody);
                for (int i = 0; i < mbody.traits.traits.size(); i++) {
                    if (usages.contains(i)) {
                        TraitSlotConst tsc = (TraitSlotConst) mbody.traits.traits.get(i);
                        GraphTargetItem type = TypeItem.UNBOUNDED;
                        if (tsc.type_index > 0) {
                            type = new TypeItem(abc.constants.constant_multiname.get(tsc.type_index).getNameWithNamespace(abc.constants));
                        }
                        NameAVM2Item d = new NameAVM2Item(type, 0, tsc.getName(abc).getName(abc.constants, new ArrayList<String>()), NameAVM2Item.getDefaultValue("" + type), true, new ArrayList<Integer>());
                        d.setSlotNumber(tsc.slot_id);
                        d.setSlotScope(slotScope);
                        mbody.code.code.addAll(0, toInsList(d.toSourceIgnoreReturnValue(localData, this)));
                    }
                }
            }

            List<AVM2Instruction> acts = new ArrayList<>();
            acts.add(ins(new NewActivationIns()));
            acts.add(ins(new DupIns()));
            acts.add(AssignableAVM2Item.generateSetLoc(localData.activationReg));
            acts.add(ins(new PushScopeIns()));

            mbody.code.code.addAll(0, acts);
        }

        if (constructor) {
            List<ABC> abcs = new ArrayList<>();
            abcs.add(abc);
            abcs.addAll(allABCs);

            int parentConsAC = 0;

            for (ABC a : abcs) {
                int ci = a.findClassByName(superType);
                if (ci > -1) {
                    MethodInfo pmi = a.method_info.get(a.instance_info.get(ci).iinit_index);
                    parentConsAC = pmi.param_types.length;

                }
            }
            int ac = -1;
            for (AVM2Instruction ins : mbody.code.code) {
                if (ins.definition instanceof ConstructSuperIns) {
                    ac = ins.operands[0];
                    if (parentConsAC != ac) {
                        throw new CompilationException("Parent constructor call requires different number of arguments", line);
                    }

                }
            }
            if (ac == -1) {
                if (parentConsAC == 0) {
                    mbody.code.code.add(0, new AVM2Instruction(0, new GetLocal0Ins(), new int[]{}, new byte[0]));
                    mbody.code.code.add(1, new AVM2Instruction(0, new ConstructSuperIns(), new int[]{0}, new byte[0]));

                } else {
                    throw new CompilationException("Parent constructor must be called", line);
                }
            }
        }
        if (className != null) {//It's method, not (inner) function
            mbody.code.code.add(0, new AVM2Instruction(0, new GetLocal0Ins(), new int[]{}, new byte[0]));
            mbody.code.code.add(1, new AVM2Instruction(0, new PushScopeIns(), new int[]{}, new byte[0]));
        }

        if (!mbody.code.code.isEmpty()) {
            InstructionDefinition lastDef = mbody.code.code.get(mbody.code.code.size() - 1).definition;
            if (!((lastDef instanceof ReturnVoidIns) || (lastDef instanceof ReturnValueIns))) {
                if (retType.toString().equals("*") || retType.toString().equals("void") || constructor) {
                    mbody.code.code.add(new AVM2Instruction(0, new ReturnVoidIns(), new int[]{}, new byte[0]));
                } else {
                    mbody.code.code.add(new AVM2Instruction(0, new PushUndefinedIns(), new int[]{}, new byte[0]));
                    mbody.code.code.add(new AVM2Instruction(0, new ReturnValueIns(), new int[]{}, new byte[0]));
                }
            }
        }
        mbody.exceptions = localData.exceptions.toArray(new ABCException[localData.exceptions.size()]);
        int offset = 0;
        for (int i = 0; i < mbody.code.code.size(); i++) {
            AVM2Instruction ins = mbody.code.code.get(i);
            if (ins instanceof ExceptionMarkAVM2Instruction) {
                ExceptionMarkAVM2Instruction m = (ExceptionMarkAVM2Instruction) ins;
                switch (m.markType) {
                    case MARK_E_START:
                        mbody.exceptions[m.exceptionId].start = offset;
                        break;
                    case MARK_E_END:
                        mbody.exceptions[m.exceptionId].end = offset;
                        break;
                    case MARK_E_TARGET:
                        mbody.exceptions[m.exceptionId].target = offset;
                        break;
                }
                mbody.code.code.remove(i);
                i--;
                continue;
            }
            offset += ins.getBytes().length;
        }

        mbody.markOffsets();
        mbody.autoFillStats(abc, initScope,className!=null);
        abc.addMethodBody(mbody);

        return mbody.method_info;
    }

    public ValueKind getValueKind(int nsKind, GraphTargetItem type, GraphTargetItem val) {

        if (val instanceof BooleanAVM2Item) {
            BooleanAVM2Item bi = (BooleanAVM2Item) val;
            if (bi.value) {
                return new ValueKind(0, ValueKind.CONSTANT_True);
            } else {
                return new ValueKind(0, ValueKind.CONSTANT_False);
            }
        }

        boolean isNs = false;
        if (type instanceof NameAVM2Item) {
            if (((NameAVM2Item) type).getVariableName().equals("namespace")) {
                isNs = true;
            }
        }

        if ((type instanceof TypeItem) && (((TypeItem) type).fullTypeName.equals("Namespace"))) {
            isNs = true;
        }

        if (val instanceof StringAVM2Item) {
            StringAVM2Item sval = (StringAVM2Item) val;
            if (isNs) {
                return new ValueKind(namespace(nsKind, sval.value), Namespace.KIND_NAMESPACE);
            } else {
                return new ValueKind(str(sval.value), ValueKind.CONSTANT_Utf8);
            }
        }
        if (val instanceof IntegerValueAVM2Item) {
            return new ValueKind(abc.constants.getIntId(((IntegerValueAVM2Item) val).value, true), ValueKind.CONSTANT_Int);
        }
        if (val instanceof FloatValueAVM2Item) {
            return new ValueKind(abc.constants.getIntId(((IntegerValueAVM2Item) val).value, true), ValueKind.CONSTANT_Double);
        }
        if (val instanceof NullAVM2Item) {
            return new ValueKind(0, ValueKind.CONSTANT_Null);
        }
        if (val instanceof UndefinedAVM2Item) {
            return new ValueKind(0, ValueKind.CONSTANT_Undefined);
        }
        return null;
    }

    private int genNs(String custom, int namespace, List<Integer> openedNamespaces, SourceGeneratorLocalData localData) {
        if (custom != null) {
            PropertyAVM2Item prop = new PropertyAVM2Item(null, custom, abc, allABCs, openedNamespaces, new ArrayList<MethodBody>());
            Reference<ValueKind> value = new Reference<>(null);
            prop.resolve(localData, new Reference<String>(""), new Reference<String>(""), new Reference<Integer>(0), value);
            namespace = value.getVal().value_index;
        }
        return namespace;
    }

    public void generateTraitsPhase2(String pkg, List<GraphTargetItem> items, Trait[] traits, List<Integer> openedNamespaces, SourceGeneratorLocalData localData) throws CompilationException {
        for (int k = 0; k < items.size(); k++) {
            GraphTargetItem item = items.get(k);
            if (traits[k] == null) {
                continue;
            } else if (item instanceof InterfaceAVM2Item) {
                traits[k].name_index = traitName(((InterfaceAVM2Item) item).namespace, ((InterfaceAVM2Item) item).name);
            } else if (item instanceof ClassAVM2Item) {
                traits[k].name_index = traitName(((ClassAVM2Item) item).namespace, ((ClassAVM2Item) item).className);
            } else if ((item instanceof MethodAVM2Item) || (item instanceof GetterAVM2Item) || (item instanceof SetterAVM2Item)) {
                traits[k].name_index = traitName(genNs(((MethodAVM2Item) item).customNamespace, ((MethodAVM2Item) item).namespace, openedNamespaces, localData), ((MethodAVM2Item) item).functionName);
            } else if (item instanceof FunctionAVM2Item) {
                traits[k].name_index = traitName(((FunctionAVM2Item) item).namespace, ((FunctionAVM2Item) item).functionName);
            } else if (item instanceof ConstAVM2Item) {
                traits[k].name_index = traitName(genNs(((ConstAVM2Item) item).customNamespace, ((ConstAVM2Item) item).getNamespace(), openedNamespaces, localData), ((ConstAVM2Item) item).var);
            } else if (item instanceof SlotAVM2Item) {
                traits[k].name_index = traitName(genNs(((SlotAVM2Item) item).customNamespace, ((SlotAVM2Item) item).getNamespace(), openedNamespaces, localData), ((SlotAVM2Item) item).var);
            }
        }

        for (int k = 0; k < items.size(); k++) {
            GraphTargetItem item = items.get(k);
            if (traits[k] == null) {
                continue;
            }
            if (item instanceof ClassAVM2Item) {
                InstanceInfo instanceInfo = abc.instance_info.get(((TraitClass) traits[k]).class_info);
                instanceInfo.name_index = abc.constants.addMultiname(new Multiname(Multiname.QNAME, abc.constants.getStringId(((ClassAVM2Item) item).className, true),
                        abc.constants.getNamespaceId(new Namespace(Namespace.KIND_PACKAGE, abc.constants.getStringId(pkg, true)), 0, true), 0, 0, new ArrayList<Integer>()));

                if (((ClassAVM2Item) item).extendsOp != null) {
                    instanceInfo.super_index = typeName(localData, ((ClassAVM2Item) item).extendsOp);
                } else {
                    instanceInfo.super_index = abc.constants.getMultinameId(new Multiname(Multiname.QNAME, str("Object"), namespace(Namespace.KIND_PACKAGE, ""), 0, 0, new ArrayList<Integer>()), true);
                }
                instanceInfo.interfaces = new int[((ClassAVM2Item) item).implementsOp.size()];
                for (int i = 0; i < ((ClassAVM2Item) item).implementsOp.size(); i++) {
                    instanceInfo.interfaces[i] = typeName(localData, ((ClassAVM2Item) item).implementsOp.get(i));
                }
            }
            if (item instanceof InterfaceAVM2Item) {
                InstanceInfo instanceInfo = abc.instance_info.get(((TraitClass) traits[k]).class_info);
                instanceInfo.name_index = abc.constants.addMultiname(new Multiname(Multiname.QNAME, abc.constants.getStringId(((ClassAVM2Item) item).className, true),
                        abc.constants.getNamespaceId(new Namespace(Namespace.KIND_PACKAGE, abc.constants.getStringId(pkg, true)), 0, true), 0, 0, new ArrayList<Integer>()));

                instanceInfo.interfaces = new int[((InterfaceAVM2Item) item).superInterfaces.size()];
                for (int i = 0; i < ((InterfaceAVM2Item) item).superInterfaces.size(); i++) {
                    instanceInfo.interfaces[i] = typeName(localData, ((InterfaceAVM2Item) item).superInterfaces.get(i));
                }
            }
        }
    }

    public void generateTraitsPhase3(int initScope, PackageAVM2Item pkg, String className, String superName, boolean generateStatic, SourceGeneratorLocalData localData, List<GraphTargetItem> items, Traits ts, Trait[] traits) throws ParseException, CompilationException {
        //Note: Names must be generated first before accesed in inner subs
        for (int k = 0; k < items.size(); k++) {
            GraphTargetItem item = items.get(k);
            if (traits[k] == null) {
                continue;
            }
            if (item instanceof InterfaceAVM2Item) {
                generateClass(((InterfaceAVM2Item) item).namespace, abc.class_info.get(((TraitClass) traits[k]).class_info), abc.instance_info.get(((TraitClass) traits[k]).class_info), initScope, pkg, localData, (InterfaceAVM2Item) item);
            }

            if (item instanceof ClassAVM2Item) {
                generateClass(((ClassAVM2Item) item).namespace, abc.class_info.get(((TraitClass) traits[k]).class_info), abc.instance_info.get(((TraitClass) traits[k]).class_info), initScope, pkg, localData, (ClassAVM2Item) item);
            }
            if ((item instanceof MethodAVM2Item) || (item instanceof GetterAVM2Item) || (item instanceof SetterAVM2Item)) {
                MethodAVM2Item mai = (MethodAVM2Item) item;
                if (mai.isStatic() != generateStatic) {
                    continue;
                }
                ((TraitMethodGetterSetter) traits[k]).method_info = method(new ArrayList<MethodBody>(), pkg.packageName, mai.needsActivation, mai.subvariables, initScope + (mai.isStatic() ? 0 : 1), mai.hasRest, mai.line, className, superName, false, localData, mai.paramTypes, mai.paramNames, mai.paramValues, mai.body, mai.retType);
            } else if (item instanceof FunctionAVM2Item) {
                FunctionAVM2Item fai = (FunctionAVM2Item) item;
                ((TraitFunction) traits[k]).method_info = method(new ArrayList<MethodBody>(), pkg.packageName, fai.needsActivation, fai.subvariables, initScope, fai.hasRest, fai.line, className, superName, false, localData, fai.paramTypes, fai.paramNames, fai.paramValues, fai.body, fai.retType);
            }
        }
    }

    public Trait[] generateTraitsPhase1(PackageAVM2Item pkg, String className, String superName, boolean generateStatic, SourceGeneratorLocalData localData, List<GraphTargetItem> items, Traits ts) throws ParseException, CompilationException {
        Trait[] traits = new Trait[items.size()];
        int slot_id = 1;
        int disp_id = 3; //1 and 2 are for constructor
        for (int k = 0; k < items.size(); k++) {
            GraphTargetItem item = items.get(k);
            if (item instanceof InterfaceAVM2Item) {
                TraitClass tc = new TraitClass();
                ClassInfo ci = new ClassInfo();
                InstanceInfo ii = new InstanceInfo();
                abc.class_info.add(ci);
                abc.instance_info.add(ii);
                tc.class_info = abc.instance_info.size() - 1;
                tc.kindType = Trait.TRAIT_CLASS;
                //tc.name_index = traitName(((InterfaceAVM2Item) item).namespace, ((InterfaceAVM2Item) item).name);
                tc.slot_id = slot_id++;
                ts.traits.add(tc);
                traits[k] = tc;
            }

            if (item instanceof ClassAVM2Item) {
                TraitClass tc = new TraitClass();
                ClassInfo ci = new ClassInfo();
                InstanceInfo instanceInfo = new InstanceInfo();
                abc.class_info.add(ci);
                abc.instance_info.add(instanceInfo);
                tc.class_info = abc.instance_info.size() - 1;

                /*instanceInfo.name_index = abc.constants.addMultiname(new Multiname(Multiname.QNAME, abc.constants.getStringId(((ClassAVM2Item) item).className, true),
                 abc.constants.getNamespaceId(new Namespace(Namespace.KIND_PACKAGE, abc.constants.getStringId(pkg.packageName, true)), 0, true), 0, 0, new ArrayList<Integer>()));
                 */

                /*if (((ClassAVM2Item) item).extendsOp != null) {
                 instanceInfo.super_index = typeName(localData, ((ClassAVM2Item) item).extendsOp);
                 } else {
                 instanceInfo.super_index = abc.constants.getMultinameId(new Multiname(Multiname.QNAME, str("Object"), namespace(Namespace.KIND_PACKAGE, ""), 0, 0, new ArrayList<Integer>()), true);
                 }*/
                tc.kindType = Trait.TRAIT_CLASS;
                // tc.name_index = traitName(((ClassAVM2Item) item).namespace, ((ClassAVM2Item) item).className);
                tc.slot_id = slot_id++;
                ts.traits.add(tc);
                traits[k] = tc;

            }
            if ((item instanceof SlotAVM2Item) || (item instanceof ConstAVM2Item)) {
                TraitSlotConst tsc = new TraitSlotConst();
                tsc.kindType = (item instanceof SlotAVM2Item) ? Trait.TRAIT_SLOT : Trait.TRAIT_CONST;
                String var = null;
                GraphTargetItem val = null;
                GraphTargetItem type = null;
                boolean isNamespace = false;
                int namespace = 0;
                boolean isStatic = false;
                if (item instanceof SlotAVM2Item) {
                    SlotAVM2Item sai = (SlotAVM2Item) item;
                    if (sai.isStatic() != generateStatic) {
                        continue;
                    }
                    var = sai.var;
                    val = sai.value;
                    type = sai.type;
                    isStatic = sai.isStatic();
                    namespace = sai.getNamespace();
                }
                if (item instanceof ConstAVM2Item) {
                    ConstAVM2Item cai = (ConstAVM2Item) item;
                    if (cai.isStatic() != generateStatic) {
                        continue;
                    }
                    var = cai.var;
                    val = cai.value;
                    type = cai.type;
                    namespace = cai.getNamespace();
                    isNamespace = type.toString().equals("Namespace");
                    isStatic = cai.isStatic();
                }
                if (isNamespace) {
                    tsc.name_index = traitName(namespace, var);
                }
                tsc.type_index = isNamespace ? 0 : (type == null ? 0 : typeName(localData, type));

                ValueKind vk = getValueKind(abc.constants.constant_namespace.get(namespace).kind, type, val);
                if (vk == null) {
                    tsc.value_kind = ValueKind.CONSTANT_Undefined;
                } else {
                    tsc.value_kind = vk.value_kind;
                    tsc.value_index = vk.value_index;
                }
                tsc.slot_id = isStatic ? slot_id++ : 0;
                ts.traits.add(tsc);
                traits[k] = tsc;
            }
            if ((item instanceof MethodAVM2Item) || (item instanceof GetterAVM2Item) || (item instanceof SetterAVM2Item)) {
                MethodAVM2Item mai = (MethodAVM2Item) item;
                if (mai.isStatic() != generateStatic) {
                    continue;
                }
                TraitMethodGetterSetter tmgs = new TraitMethodGetterSetter();
                tmgs.kindType = (item instanceof MethodAVM2Item) ? Trait.TRAIT_METHOD : ((item instanceof GetterAVM2Item) ? Trait.TRAIT_GETTER : Trait.TRAIT_SETTER);
                //tmgs.name_index = traitName(((MethodAVM2Item) item).namespace, ((MethodAVM2Item) item).functionName);
                tmgs.disp_id = mai.isStatic() ? disp_id++ : 0; //For a reason, there is disp_id only for static methods (or not?)
                if (mai.isFinal() || mai.isStatic()) {
                    tmgs.kindFlags |= Trait.ATTR_Final;
                }
                if (mai.isOverride()) {
                    tmgs.kindFlags |= Trait.ATTR_Override;
                }
                ts.traits.add(tmgs);

                traits[k] = tmgs;
            } else if (item instanceof FunctionAVM2Item) {
                TraitFunction tf = new TraitFunction();
                tf.slot_id = slot_id++;
                tf.kindType = Trait.TRAIT_FUNCTION;
                //tf.name_index = traitName(((FunctionAVM2Item) item).namespace, ((FunctionAVM2Item) item).functionName);
                ts.traits.add(tf);
                traits[k] = tf;
            }
        }

        return traits;
    }

    public ScriptInfo generateScriptInfo(PackageAVM2Item pkg, SourceGeneratorLocalData localData, List<GraphTargetItem> commands) throws ParseException, CompilationException {
        ScriptInfo si = new ScriptInfo();
        localData.currentScript = si;
        Trait[] traitArr = generateTraitsPhase1(pkg, null, null, false, localData, commands, si.traits);
        generateTraitsPhase2(pkg.packageName, commands, traitArr, new ArrayList<Integer>(), localData);
        MethodInfo mi = new MethodInfo(new int[0], 0, 0, 0, new ValueKind[0], new int[0]);
        MethodBody mb = new MethodBody();
        mb.method_info = abc.addMethodInfo(mi);
        mb.code = new AVM2Code();
        mb.code.code.add(ins(new GetLocal0Ins()));
        mb.code.code.add(ins(new PushScopeIns()));

        int traitScope = 1;

        for (Trait t : si.traits.traits) {
            if (t instanceof TraitClass) {
                TraitClass tc = (TraitClass) t;
                List<Integer> parents = new ArrayList<>();
                parentNamesAddNames(abc, allABCs, abc.instance_info.get(tc.class_info).name_index, parents, new ArrayList<String>(), new ArrayList<String>());
                if (localData.documentClass) {
                    mb.code.code.add(ins(new GetScopeObjectIns(), 0));
                    traitScope++;
                } else {
                    NamespaceSet nsset = new NamespaceSet(new int[]{abc.constants.constant_multiname.get(tc.name_index).namespace_index});
                    mb.code.code.add(ins(new FindPropertyStrictIns(), abc.constants.getMultinameId(new Multiname(Multiname.MULTINAME, abc.constants.constant_multiname.get(tc.name_index).name_index, 0, abc.constants.getNamespaceSetId(nsset, true), 0, new ArrayList<Integer>()), true)));
                }
                for (int i = parents.size() - 1; i >= 1; i--) {
                    mb.code.code.add(ins(new GetLexIns(), parents.get(i)));
                    mb.code.code.add(ins(new PushScopeIns()));
                    traitScope++;
                }
                mb.code.code.add(ins(new GetLexIns(), parents.get(1)));
                mb.code.code.add(ins(new NewClassIns(), tc.class_info));
                for (int i = parents.size() - 1; i >= 1; i--) {
                    mb.code.code.add(ins(new PopScopeIns()));
                }
                mb.code.code.add(ins(new InitPropertyIns(), tc.name_index));
            }
        }

        mb.code.code.add(ins(new ReturnVoidIns()));
        mb.autoFillStats(abc, localData.documentClass ? 1 : 0,false);
        abc.addMethodBody(mb);
        si.init_index = mb.method_info;
        localData.pkg = pkg.packageName;
        generateTraitsPhase3(traitScope, pkg, null, null, false, localData, commands, si.traits, traitArr);
        return si;
    }

    public static void parentNamesAddNames(ABC abc, List<ABC> allABCs, int name_index, List<Integer> indices, List<String> names, List<String> namespaces) {
        List<Integer> cindices = new ArrayList<>();

        List<ABC> outABCs = new ArrayList<>();
        parentNames(abc, allABCs, name_index, cindices, names, namespaces, outABCs);
        for (int i = 0; i < cindices.size(); i++) {
            ABC a = outABCs.get(i);
            int m = cindices.get(i);
            if (a == abc) {
                indices.add(m);
                continue;
            }
            Multiname superName = a.constants.constant_multiname.get(m);
            indices.add(
                    abc.constants.getMultinameId(
                            new Multiname(Multiname.QNAME,
                                    abc.constants.getStringId(superName.getName(a.constants, new ArrayList<String>()), true),
                                    abc.constants.getNamespaceId(new Namespace(superName.getNamespace(a.constants).kind, abc.constants.getStringId(superName.getNamespace(a.constants).getName(a.constants), true)), 0, true), 0, 0, new ArrayList<Integer>()), true)
            );
        }
    }

    public static GraphTargetItem getTraitReturnType(ABC abc, Trait t) {
        if (t instanceof TraitSlotConst) {
            TraitSlotConst tsc = (TraitSlotConst) t;
            if (tsc.type_index == 0) {
                return TypeItem.UNBOUNDED;
            }
            return new TypeItem(abc.constants.constant_multiname.get(tsc.type_index).getNameWithNamespace(abc.constants));
        }
        if (t instanceof TraitMethodGetterSetter) {
            TraitMethodGetterSetter tmgs = (TraitMethodGetterSetter) t;
            if (tmgs.kindType == Trait.TRAIT_GETTER) {
                return new TypeItem(abc.constants.constant_multiname.get(abc.method_info.get(tmgs.method_info).ret_type).getNameWithNamespace(abc.constants));
            }
            if (tmgs.kindType == Trait.TRAIT_SETTER) {
                return new TypeItem(abc.constants.constant_multiname.get(abc.method_info.get(tmgs.method_info).param_types[0]).getNameWithNamespace(abc.constants));
            }
        }
        if (t instanceof TraitFunction) {
            return new TypeItem("Function");
        }
        return TypeItem.UNBOUNDED;
    }

    public static boolean searchPrototypeChain(boolean instanceOnly, List<ABC> abcs, String pkg, String obj, String propertyName, Reference<String> outName, Reference<String> outNs, Reference<String> outPropNs, Reference<Integer> outPropNsKind, Reference<String> outPropType, Reference<ValueKind> outPropValue) {

        for (ABC abc : abcs) {
            if (!instanceOnly) {
                for (ScriptInfo ii : abc.script_info) {
                    for (Trait t : ii.traits.traits) {
                        if (pkg.equals(t.getName(abc).getNamespace(abc.constants).getName(abc.constants))) {
                            if (propertyName.equals(t.getName(abc).getName(abc.constants, new ArrayList<String>()))) {
                                outName.setVal(obj);
                                outNs.setVal(pkg);
                                outPropNs.setVal(t.getName(abc).getNamespace(abc.constants).getName(abc.constants));
                                outPropNsKind.setVal(t.getName(abc).getNamespace(abc.constants).kind);
                                outPropType.setVal(getTraitReturnType(abc, t).toString());
                                if (t instanceof TraitSlotConst) {
                                    TraitSlotConst tsc = (TraitSlotConst) t;
                                    outPropValue.setVal(new ValueKind(tsc.value_index, tsc.value_kind));
                                }
                                return true;
                            }
                        }
                    }
                }
            }
            for (int i = 0; i < abc.instance_info.size(); i++) {
                InstanceInfo ii = abc.instance_info.get(i);
                Multiname clsName = ii.getName(abc.constants);
                if (obj.equals(clsName.getName(abc.constants, new ArrayList<String>()))) {
                    if (pkg.equals(clsName.getNamespace(abc.constants).getName(abc.constants))) {
                        //class found

                        for (Trait t : ii.instance_traits.traits) {
                            if (propertyName.equals(t.getName(abc).getName(abc.constants, new ArrayList<String>()))) {
                                outName.setVal(obj);
                                outNs.setVal(pkg);
                                outPropNs.setVal(t.getName(abc).getNamespace(abc.constants).getName(abc.constants));
                                outPropNsKind.setVal(t.getName(abc).getNamespace(abc.constants).kind);
                                outPropType.setVal(getTraitReturnType(abc, t).toString());
                                if (t instanceof TraitSlotConst) {
                                    TraitSlotConst tsc = (TraitSlotConst) t;
                                    outPropValue.setVal(new ValueKind(tsc.value_index, tsc.value_kind));
                                }
                                return true;
                            }
                        }

                        if (!instanceOnly) {
                            for (Trait t : abc.class_info.get(i).static_traits.traits) {
                                if (propertyName.equals(t.getName(abc).getName(abc.constants, new ArrayList<String>()))) {
                                    outName.setVal(obj);
                                    outNs.setVal(pkg);
                                    outPropNs.setVal(t.getName(abc).getNamespace(abc.constants).getName(abc.constants));
                                    outPropNsKind.setVal(t.getName(abc).getNamespace(abc.constants).kind);
                                    outPropType.setVal(getTraitReturnType(abc, t).toString());
                                    if (t instanceof TraitSlotConst) {
                                        TraitSlotConst tsc = (TraitSlotConst) t;
                                        outPropValue.setVal(new ValueKind(tsc.value_index, tsc.value_kind));
                                    }
                                    return true;
                                }
                            }
                        }

                        Multiname superName = abc.constants.constant_multiname.get(ii.super_index);
                        if (superName != null) {
                            return searchPrototypeChain(instanceOnly, abcs, superName.getNamespace(abc.constants).getName(abc.constants), superName.getName(abc.constants, new ArrayList<String>()), propertyName, outName, outNs, outPropNs, outPropNsKind, outPropType, outPropValue);
                        } else {
                            return false;
                        }
                    }
                }
            }
        }
        return false;
    }

    public static void parentNames(ABC abc, List<ABC> allABCs, int name_index, List<Integer> indices, List<String> names, List<String> namespaces, List<ABC> outABCs) {
        indices.add(name_index);
        names.add(abc.constants.constant_multiname.get(name_index).getName(abc.constants, new ArrayList<String>()));
        namespaces.add(abc.constants.constant_multiname.get(name_index).getNamespace(abc.constants).getName(abc.constants));
        Multiname mname = abc.constants.constant_multiname.get(name_index);

        outABCs.add(abc);

        List<ABC> abcs = new ArrayList<>();
        abcs.add(abc);
        abcs.addAll(allABCs);

        for (ABC a : abcs) {
            for (int i = 0; i < a.instance_info.size(); i++) {
                Multiname m = a.constants.constant_multiname.get(a.instance_info.get(i).name_index);
                if (m.getName(a.constants, new ArrayList<String>()).equals(mname.getName(abc.constants, new ArrayList<String>()))) {
                    if (m.getNamespace(a.constants).getName(a.constants).equals(mname.getNamespace(abc.constants).getName(abc.constants))) {
                        //Multiname superName = a.constants.constant_multiname.get(a.instance_info.get(i).super_index);
                        abcs.remove(a);
                        if (a.instance_info.get(i).super_index != 0) {
                            parentNames(a, abcs, a.instance_info.get(i).super_index, indices, names, namespaces, outABCs);
                        }
                        /*parentNames(abc,allABCs,abc.constants.getMultinameId(
                         new Multiname(superName.kind, 
                         abc.constants.getStringId(superName.getName(a.constants, new ArrayList<String>()),true), 
                         abc.constants.getNamespaceId(new Namespace(superName.getNamespace(a.constants).kind, abc.constants.getStringId(superName.getNamespace(a.constants).getName(a.constants),true)),0,true), 0, 0, new ArrayList<Integer>()), true),indices,names,namespaces,outABCs);*/
                        return;
                    }
                }
            }
        }
    }

    /* public void calcRegisters(Reference<Integer> activationReg, SourceGeneratorLocalData localData, boolean needsActivation, List<String> funParamNames,List<NameAVM2Item> funSubVariables,List<GraphTargetItem> funBody, Reference<Boolean> hasArguments) throws ParseException {
        
     }*/
    public int resolveType(String objType) {
        if (objType.equals("*")) {
            return 0;
        }
        List<ABC> abcs = new ArrayList<>();
        abcs.add(abc);
        abcs.addAll(allABCs);
        for (ABC a : abcs) {
            int ci = a.findClassByName(objType);
            if (ci != -1) {
                Multiname tname = a.instance_info.get(ci).getName(a.constants);
                return abc.constants.getMultinameId(new Multiname(tname.kind,
                        abc.constants.getStringId(tname.getName(a.constants, new ArrayList<String>()), true),
                        abc.constants.getNamespaceId(new Namespace(tname.getNamespace(a.constants).kind, abc.constants.getStringId(tname.getNamespace(a.constants).getName(a.constants), true)), 0, true), 0, 0, new ArrayList<Integer>()), true);
            }
        }
        return 0;
    }

    @Override
    public List<GraphSourceItem> generate(SourceGeneratorLocalData localData, TypeItem item) throws CompilationException {
        String currentFullClassName = localData.currentClass == null ? null : (localData.pkg.isEmpty() ? localData.currentClass : localData.pkg + "." + localData.currentClass);

        if (localData.documentClass && item.toString().equals(currentFullClassName)) {
            int slotId = 0;
            int c = abc.findClassByName(currentFullClassName);
            for (Trait t : localData.currentScript.traits.traits) {
                if (t instanceof TraitClass) {
                    TraitClass tc = (TraitClass) t;
                    if (tc.class_info == c) {
                        slotId = tc.slot_id;
                        break;
                    }
                }
            }
            return GraphTargetItem.toSourceMerge(localData, this, ins(new GetGlobalScopeIns()), ins(new GetSlotIns(), slotId));
        } else {
            return GraphTargetItem.toSourceMerge(localData, this, ins(new GetLexIns(), resolveType(item, abc)));
        }
    }

    public static int resolveType(TypeItem type, ABC abc) {
        String name = type.fullTypeName;
        String pkg = "";
        int name_index = 0;
        if (name.contains(".")) {
            pkg = name.substring(0, name.lastIndexOf('.'));
            name = name.substring(name.lastIndexOf('.') + 1);
        }
        for (InstanceInfo ii : abc.instance_info) {
            Multiname mname = abc.constants.constant_multiname.get(ii.name_index);
            if (mname.getName(abc.constants, new ArrayList<String>()).equals(name)) {
                if (mname.getNamespace(abc.constants).hasName(pkg, abc.constants)) {
                    name_index = ii.name_index;
                    break;
                }
            }
        }
        for (int i = 1; i < abc.constants.constant_multiname.size(); i++) {
            Multiname mname = abc.constants.constant_multiname.get(i);
            if (name.equals(mname.getName(abc.constants, new ArrayList<String>()))) {
                if (pkg.equals(mname.getNamespace(abc.constants).getName(abc.constants))) {
                    name_index = i;
                    break;
                }
            }
        }
        if (name_index == 0) {
            name_index = abc.constants.getMultinameId(new Multiname(Multiname.QNAME, abc.constants.getStringId(name, true), abc.constants.getNamespaceId(new Namespace(Namespace.KIND_PACKAGE, abc.constants.getStringId(pkg, true)), 0, true), 0, 0, new ArrayList<Integer>()), true);
        }
        if (type.subtypes.isEmpty()) {
            return name_index;
        }
        List<Integer> params = new ArrayList<>();
        for (String s : type.subtypes) {
            params.add(resolveType(new TypeItem(s), abc));
        }
        return abc.constants.getMultinameId(new Multiname(Multiname.TYPENAME, 0, 0, 0, name_index, params), true);
    }
}
<|MERGE_RESOLUTION|>--- conflicted
+++ resolved
@@ -1,2267 +1,2263 @@
-/*
- *  Copyright (C) 2010-2014 JPEXS
- * 
- *  This program is free software: you can redistribute it and/or modify
- *  it under the terms of the GNU General Public License as published by
- *  the Free Software Foundation, either version 3 of the License, or
- *  (at your option) any later version.
- * 
- *  This program is distributed in the hope that it will be useful,
- *  but WITHOUT ANY WARRANTY; without even the implied warranty of
- *  MERCHANTABILITY or FITNESS FOR A PARTICULAR PURPOSE.  See the
- *  GNU General Public License for more details.
- * 
- *  You should have received a copy of the GNU General Public License
- *  along with this program.  If not, see <http://www.gnu.org/licenses/>.
- */
-package com.jpexs.decompiler.flash.abc.avm2.parser.script;
-
-import com.jpexs.decompiler.flash.SourceGeneratorLocalData;
-import com.jpexs.decompiler.flash.abc.ABC;
-import com.jpexs.decompiler.flash.abc.avm2.AVM2Code;
-import com.jpexs.decompiler.flash.abc.avm2.instructions.AVM2Instruction;
-import com.jpexs.decompiler.flash.abc.avm2.instructions.InstructionDefinition;
-import com.jpexs.decompiler.flash.abc.avm2.instructions.arithmetic.NotIns;
-import com.jpexs.decompiler.flash.abc.avm2.instructions.construction.ConstructIns;
-import com.jpexs.decompiler.flash.abc.avm2.instructions.construction.ConstructSuperIns;
-import com.jpexs.decompiler.flash.abc.avm2.instructions.construction.NewActivationIns;
-import com.jpexs.decompiler.flash.abc.avm2.instructions.construction.NewCatchIns;
-import com.jpexs.decompiler.flash.abc.avm2.instructions.construction.NewClassIns;
-import com.jpexs.decompiler.flash.abc.avm2.instructions.construction.NewFunctionIns;
-import com.jpexs.decompiler.flash.abc.avm2.instructions.construction.NewObjectIns;
-import com.jpexs.decompiler.flash.abc.avm2.instructions.jumps.IfFalseIns;
-import com.jpexs.decompiler.flash.abc.avm2.instructions.jumps.IfStrictNeIns;
-import com.jpexs.decompiler.flash.abc.avm2.instructions.jumps.IfTrueIns;
-import com.jpexs.decompiler.flash.abc.avm2.instructions.jumps.JumpIns;
-import com.jpexs.decompiler.flash.abc.avm2.instructions.jumps.LookupSwitchIns;
-import com.jpexs.decompiler.flash.abc.avm2.instructions.localregs.GetLocal0Ins;
-import com.jpexs.decompiler.flash.abc.avm2.instructions.localregs.KillIns;
-import com.jpexs.decompiler.flash.abc.avm2.instructions.other.FindPropertyIns;
-import com.jpexs.decompiler.flash.abc.avm2.instructions.other.FindPropertyStrictIns;
-import com.jpexs.decompiler.flash.abc.avm2.instructions.other.GetDescendantsIns;
-import com.jpexs.decompiler.flash.abc.avm2.instructions.other.GetGlobalScopeIns;
-import com.jpexs.decompiler.flash.abc.avm2.instructions.other.GetLexIns;
-import com.jpexs.decompiler.flash.abc.avm2.instructions.other.GetScopeObjectIns;
-import com.jpexs.decompiler.flash.abc.avm2.instructions.other.GetSlotIns;
-import com.jpexs.decompiler.flash.abc.avm2.instructions.other.HasNext2Ins;
-import com.jpexs.decompiler.flash.abc.avm2.instructions.other.InitPropertyIns;
-import com.jpexs.decompiler.flash.abc.avm2.instructions.other.LabelIns;
-import com.jpexs.decompiler.flash.abc.avm2.instructions.other.NextNameIns;
-import com.jpexs.decompiler.flash.abc.avm2.instructions.other.NextValueIns;
-import com.jpexs.decompiler.flash.abc.avm2.instructions.other.ReturnValueIns;
-import com.jpexs.decompiler.flash.abc.avm2.instructions.other.ReturnVoidIns;
-import com.jpexs.decompiler.flash.abc.avm2.instructions.other.SetPropertyIns;
-import com.jpexs.decompiler.flash.abc.avm2.instructions.other.SetSlotIns;
-import com.jpexs.decompiler.flash.abc.avm2.instructions.other.ThrowIns;
-import com.jpexs.decompiler.flash.abc.avm2.instructions.stack.DupIns;
-import com.jpexs.decompiler.flash.abc.avm2.instructions.stack.PopIns;
-import com.jpexs.decompiler.flash.abc.avm2.instructions.stack.PopScopeIns;
-import com.jpexs.decompiler.flash.abc.avm2.instructions.stack.PushByteIns;
-import com.jpexs.decompiler.flash.abc.avm2.instructions.stack.PushScopeIns;
-import com.jpexs.decompiler.flash.abc.avm2.instructions.stack.PushStringIns;
-import com.jpexs.decompiler.flash.abc.avm2.instructions.stack.PushUndefinedIns;
-import com.jpexs.decompiler.flash.abc.avm2.instructions.stack.PushWithIns;
-import com.jpexs.decompiler.flash.abc.avm2.instructions.stack.SwapIns;
-import com.jpexs.decompiler.flash.abc.avm2.instructions.types.CoerceAIns;
-import com.jpexs.decompiler.flash.abc.avm2.instructions.xml.CheckFilterIns;
-import com.jpexs.decompiler.flash.abc.avm2.model.AVM2Item;
-import com.jpexs.decompiler.flash.abc.avm2.model.BooleanAVM2Item;
-import com.jpexs.decompiler.flash.abc.avm2.model.FloatValueAVM2Item;
-import com.jpexs.decompiler.flash.abc.avm2.model.GetDescendantsAVM2Item;
-import com.jpexs.decompiler.flash.abc.avm2.model.IntegerValueAVM2Item;
-import com.jpexs.decompiler.flash.abc.avm2.model.LocalRegAVM2Item;
-import com.jpexs.decompiler.flash.abc.avm2.model.NullAVM2Item;
-import com.jpexs.decompiler.flash.abc.avm2.model.ReturnValueAVM2Item;
-import com.jpexs.decompiler.flash.abc.avm2.model.ReturnVoidAVM2Item;
-import com.jpexs.decompiler.flash.abc.avm2.model.StringAVM2Item;
-import com.jpexs.decompiler.flash.abc.avm2.model.ThrowAVM2Item;
-import com.jpexs.decompiler.flash.abc.avm2.model.UndefinedAVM2Item;
-import com.jpexs.decompiler.flash.abc.avm2.model.WithAVM2Item;
-import com.jpexs.decompiler.flash.abc.avm2.model.WithObjectAVM2Item;
-import com.jpexs.decompiler.flash.abc.avm2.model.clauses.ForEachInAVM2Item;
-import com.jpexs.decompiler.flash.abc.avm2.model.clauses.ForInAVM2Item;
-import com.jpexs.decompiler.flash.abc.avm2.model.clauses.TryAVM2Item;
-import com.jpexs.decompiler.flash.abc.avm2.model.operations.IfCondition;
-import com.jpexs.decompiler.flash.abc.avm2.parser.ParseException;
-import com.jpexs.decompiler.flash.abc.types.ABCException;
-import com.jpexs.decompiler.flash.abc.types.ClassInfo;
-import com.jpexs.decompiler.flash.abc.types.InstanceInfo;
-import com.jpexs.decompiler.flash.abc.types.MethodBody;
-import com.jpexs.decompiler.flash.abc.types.MethodInfo;
-import com.jpexs.decompiler.flash.abc.types.Multiname;
-import com.jpexs.decompiler.flash.abc.types.Namespace;
-import com.jpexs.decompiler.flash.abc.types.NamespaceSet;
-import com.jpexs.decompiler.flash.abc.types.ScriptInfo;
-import com.jpexs.decompiler.flash.abc.types.ValueKind;
-import com.jpexs.decompiler.flash.abc.types.traits.Trait;
-import com.jpexs.decompiler.flash.abc.types.traits.TraitClass;
-import com.jpexs.decompiler.flash.abc.types.traits.TraitFunction;
-import com.jpexs.decompiler.flash.abc.types.traits.TraitMethodGetterSetter;
-import com.jpexs.decompiler.flash.abc.types.traits.TraitSlotConst;
-import com.jpexs.decompiler.flash.abc.types.traits.Traits;
-import com.jpexs.decompiler.flash.helpers.GraphTextWriter;
-import com.jpexs.decompiler.graph.CompilationException;
-import com.jpexs.decompiler.graph.GraphSourceItem;
-import com.jpexs.decompiler.graph.GraphTargetItem;
-import com.jpexs.decompiler.graph.Loop;
-import com.jpexs.decompiler.graph.SourceGenerator;
-import com.jpexs.decompiler.graph.TypeItem;
-import com.jpexs.decompiler.graph.model.AndItem;
-import com.jpexs.decompiler.graph.model.BreakItem;
-import com.jpexs.decompiler.graph.model.CommaExpressionItem;
-import com.jpexs.decompiler.graph.model.ContinueItem;
-import com.jpexs.decompiler.graph.model.DoWhileItem;
-import com.jpexs.decompiler.graph.model.DuplicateItem;
-import com.jpexs.decompiler.graph.model.ForItem;
-import com.jpexs.decompiler.graph.model.IfItem;
-import com.jpexs.decompiler.graph.model.LocalData;
-import com.jpexs.decompiler.graph.model.NotItem;
-import com.jpexs.decompiler.graph.model.OrItem;
-import com.jpexs.decompiler.graph.model.SwitchItem;
-import com.jpexs.decompiler.graph.model.TernarOpItem;
-import com.jpexs.decompiler.graph.model.UnboundedTypeItem;
-import com.jpexs.decompiler.graph.model.WhileItem;
-import java.io.ByteArrayOutputStream;
-import java.io.IOException;
-import java.util.ArrayList;
-import java.util.Arrays;
-import java.util.HashMap;
-import java.util.List;
-import java.util.logging.Level;
-import java.util.logging.Logger;
-
-/**
- *
- * @author JPEXS
- */
-public class AVM2SourceGenerator implements SourceGenerator {
-
-    public final ABC abc;
-    public List<ABC> allABCs;
-
-    public static final int MARK_E_START = 0;
-    public static final int MARK_E_END = 1;
-    public static final int MARK_E_TARGET = 2;
-    public static final int MARK_E_FINALLYPART = 3;
-
-    private AVM2Instruction ins(InstructionDefinition def, int... operands) {
-        return new AVM2Instruction(0, def, operands, new byte[0]);
-    }
-
-    public List<GraphSourceItem> generate(SourceGeneratorLocalData localData, GetDescendantsAVM2Item item) throws CompilationException {
-        int nssa[] = new int[item.openedNamespaces.size()];
-        for (int i = 0; i < item.openedNamespaces.size(); i++) {
-            nssa[i] = item.openedNamespaces.get(i);
-        }
-        int nsset = abc.constants.getNamespaceSetId(new NamespaceSet(nssa), true);
-
-        return GraphTargetItem.toSourceMerge(localData, this,
-                item.object,
-                ins(new GetDescendantsIns(), abc.constants.getMultinameId(new Multiname(Multiname.MULTINAME, abc.constants.getStringId(item.nameStr, true), 0, nsset, 0, new ArrayList<Integer>()), true))
-        );
-    }
-
-    @Override
-    public List<GraphSourceItem> generate(SourceGeneratorLocalData localData, AndItem item) throws CompilationException {
-        List<GraphSourceItem> ret = new ArrayList<>();
-        ret.addAll(generateToActionList(localData, item.leftSide));
-        ret.add(ins(new DupIns()));
-        ret.add(ins(new NotIns()));
-        List<AVM2Instruction> andExpr = generateToActionList(localData, item.rightSide);
-        andExpr.add(0, ins(new PopIns()));
-        int andExprLen = insToBytes(andExpr).length;
-        ret.add(ins(new IfTrueIns(), andExprLen));
-        ret.addAll(andExpr);
-        return ret;
-
-    }
-
-    private byte[] insToBytes(List<AVM2Instruction> code) {
-        try {
-            ByteArrayOutputStream baos = new ByteArrayOutputStream();
-            for (AVM2Instruction instruction : code) {
-
-                baos.write(instruction.getBytes());
-
-            }
-            return baos.toByteArray();
-        } catch (IOException ex) {
-            Logger.getLogger(AVM2SourceGenerator.class.getName()).log(Level.SEVERE, null, ex);
-        }
-        return new byte[0];
-    }
-
-    @Override
-    public List<GraphSourceItem> generate(SourceGeneratorLocalData localData, OrItem item) throws CompilationException {
-        List<GraphSourceItem> ret = new ArrayList<>();
-        ret.addAll(generateToActionList(localData, item.leftSide));
-        ret.add(ins(new DupIns()));
-        List<AVM2Instruction> orExpr = generateToActionList(localData, item.rightSide);
-        orExpr.add(0, ins(new PopIns()));
-        int orExprLen = insToBytes(orExpr).length;
-        ret.add(ins(new IfTrueIns(), orExprLen));
-        ret.addAll(orExpr);
-        return ret;
-    }
-
-    public List<AVM2Instruction> toInsList(List<GraphSourceItem> items) {
-        List<AVM2Instruction> ret = new ArrayList<>();
-        for (GraphSourceItem s : items) {
-            if (s instanceof AVM2Instruction) {
-                ret.add((AVM2Instruction) s);
-            }
-        }
-        return ret;
-    }
-
-    private List<AVM2Instruction> nonempty(List<AVM2Instruction> list) {
-        if (list == null) {
-            return new ArrayList<>();
-        }
-        return list;
-    }
-
-    private List<GraphSourceItem> condition(SourceGeneratorLocalData localData, GraphTargetItem t, int offset) throws CompilationException {
-        if (t instanceof IfCondition) {
-            IfCondition ic = (IfCondition) t;
-            return GraphTargetItem.toSourceMerge(localData, this, ic.getLeftSide(), ic.getRightSide(), ins(ic.getIfDefinition(), offset));
-        }
-        return GraphTargetItem.toSourceMerge(localData, this, t, ins(new IfTrueIns(), offset));
-    }
-
-    private List<GraphSourceItem> notCondition(SourceGeneratorLocalData localData, GraphTargetItem t, int offset) throws CompilationException {
-        if (t instanceof IfCondition) {
-            IfCondition ic = (IfCondition) t;
-            return GraphTargetItem.toSourceMerge(localData, this, ic.getLeftSide(), ic.getRightSide(), ins(ic.getIfNotDefinition(), offset));
-        }
-        return GraphTargetItem.toSourceMerge(localData, this, t, ins(new IfFalseIns(), offset));
-    }
-
-    private List<GraphSourceItem> generateIf(SourceGeneratorLocalData localData, GraphTargetItem expression, List<GraphTargetItem> onTrueCmds, List<GraphTargetItem> onFalseCmds, boolean ternar) throws CompilationException {
-        List<GraphSourceItem> ret = new ArrayList<>();
-        //ret.addAll(notCondition(localData, expression));        
-        List<AVM2Instruction> onTrue = null;
-        List<AVM2Instruction> onFalse = null;
-        if (ternar) {
-            onTrue = toInsList(onTrueCmds.get(0).toSource(localData, this));
-        } else {
-            onTrue = generateToInsList(localData, onTrueCmds);
-        }
-
-        if (onFalseCmds != null && !onFalseCmds.isEmpty()) {
-            if (ternar) {
-                onFalse = toInsList(onFalseCmds.get(0).toSource(localData, this));
-            } else {
-                onFalse = generateToInsList(localData, onFalseCmds);
-            }
-        }
-        AVM2Instruction ajmp = null;
-        if (onFalse != null) {
-            if (!((!nonempty(onTrue).isEmpty())
-                    && ((onTrue.get(onTrue.size() - 1).definition instanceof ContinueJumpIns)
-                    || ((onTrue.get(onTrue.size() - 1).definition instanceof BreakJumpIns))))) {
-                ajmp = ins(new JumpIns(), 0);
-                onTrue.add(ajmp);
-            }
-        }
-
-        byte[] onTrueBytes = insToBytes(onTrue);
-        int onTrueLen = onTrueBytes.length;
-
-        ret.addAll(notCondition(localData, expression, onTrueLen));
-        ret.addAll(onTrue);
-
-        if (onFalse != null) {
-            byte[] onFalseBytes = insToBytes(onFalse);
-            int onFalseLen = onFalseBytes.length;
-            if (ajmp != null) {
-                ajmp.operands[0] = onFalseLen;
-            }
-            ret.addAll(onFalse);
-        }
-        return ret;
-    }
-
-    public List<GraphSourceItem> generate(SourceGeneratorLocalData localData, XMLFilterAVM2Item item) throws CompilationException {
-        List<GraphSourceItem> ret = new ArrayList<>();
-        final Reference<Integer> counterReg = new Reference<>(0);
-        final Reference<Integer> collectionReg = new Reference<>(0);
-        final Reference<Integer> xmlListReg = new Reference<>(0);
-        List<GraphSourceItem> xmlListSetTemp = AssignableAVM2Item.setTemp(localData, this, xmlListReg);
-        ret.addAll(GraphTargetItem.toSourceMerge(localData, this,
-                ins(new PushByteIns(), 0),
-                AssignableAVM2Item.setTemp(localData, this, counterReg),
-                item.object,
-                ins(new CheckFilterIns()),
-                NameAVM2Item.generateCoerce(this, TypeItem.UNBOUNDED),
-                AssignableAVM2Item.setTemp(localData, this, collectionReg),
-                ins(new GetLexIns(), abc.constants.getMultinameId(new Multiname(Multiname.QNAME, abc.constants.getStringId("XMLList", true), abc.constants.getNamespaceId(new Namespace(Namespace.KIND_PACKAGE, abc.constants.getStringId("", true)), 0, true), 0, 0, new ArrayList<Integer>()), true)),
-                ins(new PushStringIns(), abc.constants.getStringId("", true)),
-                ins(new ConstructIns(), 1),
-                xmlListSetTemp
-        ));
-        final Reference<Integer> tempVal1 = new Reference<>(0);
-        final Reference<Integer> tempVal2 = new Reference<>(0);
-
-        List<AVM2Instruction> forBody = toInsList(GraphTargetItem.toSourceMerge(localData, this,
-                ins(new LabelIns()),
-                AssignableAVM2Item.getTemp(localData, this, collectionReg),
-                AssignableAVM2Item.getTemp(localData, this, counterReg),
-                ins(new NextValueIns()),
-                AssignableAVM2Item.dupSetTemp(localData, this, tempVal1),
-                AssignableAVM2Item.dupSetTemp(localData, this, tempVal2),
-                ins(new PushWithIns())
-        ));
-        localData.scopeStack.add(new LocalRegAVM2Item(null, tempVal2.getVal(), null));
-        forBody.addAll(toInsList(item.value.toSource(localData, this)));
-        List<AVM2Instruction> trueBody = new ArrayList<>();
-        trueBody.addAll(toInsList(AssignableAVM2Item.getTemp(localData, this, xmlListReg)));
-        trueBody.addAll(toInsList(AssignableAVM2Item.getTemp(localData, this, counterReg)));
-        trueBody.addAll(toInsList(AssignableAVM2Item.getTemp(localData, this, tempVal1)));
-        int nss[] = new int[item.openedNamespaces.size()];
-        for (int i = 0; i < item.openedNamespaces.size(); i++) {
-            nss[i] = item.openedNamespaces.get(i);
-        }
-        trueBody.add(ins(new SetPropertyIns(), abc.constants.getMultinameId(new Multiname(Multiname.MULTINAMEL, 0, 0, abc.constants.getNamespaceSetId(new NamespaceSet(nss), true), 0, new ArrayList<Integer>()), true)));
-        forBody.add(ins(new IfFalseIns(), insToBytes(trueBody).length));
-        forBody.addAll(trueBody);
-        forBody.add(ins(new PopScopeIns()));
-        localData.scopeStack.remove(localData.scopeStack.size() - 1);
-        forBody.addAll(toInsList(AssignableAVM2Item.killTemp(localData, this, Arrays.asList(tempVal2, tempVal1))));
-
-        int forBodyLen = insToBytes(forBody).length;
-        AVM2Instruction forwardJump = ins(new JumpIns(), forBodyLen);
-        ret.add(forwardJump);
-
-        List<AVM2Instruction> expr = new ArrayList<>();
-        expr.add(ins(new HasNext2Ins(), collectionReg.getVal(), counterReg.getVal()));
-        AVM2Instruction backIf = ins(new IfTrueIns(), 0);
-        expr.add(backIf);
-
-        int exprLen = insToBytes(expr).length;
-        backIf.operands[0] = -(exprLen + forBodyLen);
-
-        ret.addAll(forBody);
-        ret.addAll(expr);
-        ret.addAll(AssignableAVM2Item.killTemp(localData, this, Arrays.asList(collectionReg, counterReg)));
-        ret.addAll(AssignableAVM2Item.getTemp(localData, this, xmlListReg));
-        ret.addAll(AssignableAVM2Item.killTemp(localData, this, Arrays.asList(xmlListReg)));
-        return ret;
-    }
-
-    @Override
-    public List<GraphSourceItem> generate(SourceGeneratorLocalData localData, IfItem item) throws CompilationException {
-        return generateIf(localData, item.expression, item.onTrue, item.onFalse, false);
-    }
-
-    private void fixSwitch(List<AVM2Instruction> code, int breakOffset, long loopId) {
-        fixLoop(code, breakOffset, Integer.MAX_VALUE, loopId);
-    }
-
-    private void fixLoop(List<AVM2Instruction> code, int breakOffset, int continueOffset, long loopId) {
-        int pos = 0;
-        for (int a = 0; a < code.size(); a++) {
-            AVM2Instruction ins = code.get(a);
-            pos += ins.getBytes().length;
-            if (ins.definition instanceof JumpIns) {
-                if (ins.definition instanceof ContinueJumpIns) {
-                    if (continueOffset != Integer.MAX_VALUE) {
-                        ins.operands[0] = (-pos + continueOffset);
-                        code.get(a).definition = new JumpIns();
-                    }
-                }
-                if (ins.definition instanceof BreakJumpIns) {
-                    ins.operands[0] = (-pos + breakOffset);
-                    code.get(a).definition = new JumpIns();
-                }
-            }
-        }
-    }
-
-    @Override
-    public List<GraphSourceItem> generate(SourceGeneratorLocalData localData, TernarOpItem item) throws CompilationException {
-        List<GraphTargetItem> onTrue = new ArrayList<>();
-        onTrue.add(item.onTrue);
-        List<GraphTargetItem> onFalse = new ArrayList<>();
-        onFalse.add(item.onFalse);
-        return generateIf(localData, item.expression, onTrue, onFalse, true);
-    }
-
-    @Override
-    public List<GraphSourceItem> generate(SourceGeneratorLocalData localData, WhileItem item) throws CompilationException {
-        List<GraphSourceItem> ret = new ArrayList<>();
-        List<AVM2Instruction> whileExpr = new ArrayList<>();
-
-        List<GraphTargetItem> ex = new ArrayList<>(item.expression);
-        GraphTargetItem lastItem = null;
-        if (!ex.isEmpty()) {
-            lastItem = ex.remove(ex.size() - 1);
-            while (lastItem instanceof CommaExpressionItem) {
-                CommaExpressionItem cei = (CommaExpressionItem) lastItem;
-                ex.addAll(cei.commands);
-                lastItem = ex.remove(ex.size() - 1);
-            }
-            whileExpr.addAll(generateToInsList(localData, ex));
-        }
-        List<AVM2Instruction> whileBody = generateToInsList(localData, item.commands);
-        AVM2Instruction forwardJump = ins(new JumpIns(), 0);
-        ret.add(forwardJump);
-        whileBody.add(0, ins(new LabelIns()));
-        ret.addAll(whileBody);
-        int whileBodyLen = insToBytes(whileBody).length;
-        forwardJump.operands[0] = whileBodyLen;
-        whileExpr.addAll(toInsList(condition(localData, lastItem, 0)));
-        int whileExprLen = insToBytes(whileExpr).length;
-        whileExpr.get(whileExpr.size() - 1).operands[0] = -(whileExprLen + whileBodyLen); //Assuming last is if instruction
-        ret.addAll(whileExpr);
-        fixLoop(whileBody, whileBodyLen + whileExprLen, whileBodyLen, item.loop.id);
-        return ret;
-    }
-
-    public List<GraphSourceItem> generate(SourceGeneratorLocalData localData, ForEachInAVM2Item item) throws CompilationException {
-        return generateForIn(localData, item.loop, item.expression.collection, (AssignableAVM2Item) item.expression.object, item.commands, true);
-    }
-
-    public List<GraphSourceItem> generate(SourceGeneratorLocalData localData, ForInAVM2Item item) throws CompilationException {
-        return generateForIn(localData, item.loop, item.expression.collection, (AssignableAVM2Item) item.expression.object, item.commands, false);
-    }
-
-    public List<GraphSourceItem> generateForIn(SourceGeneratorLocalData localData, Loop loop, GraphTargetItem collection, AssignableAVM2Item assignable, List<GraphTargetItem> commands, final boolean each) throws CompilationException {
-        List<GraphSourceItem> ret = new ArrayList<>();
-        final Reference<Integer> counterReg = new Reference<>(0);
-        final Reference<Integer> collectionReg = new Reference<>(0);
-
-        if (assignable instanceof UnresolvedAVM2Item) {
-            assignable = (AssignableAVM2Item) ((UnresolvedAVM2Item) assignable).resolved;
-        }
-
-        ret.addAll(GraphTargetItem.toSourceMerge(localData, this,
-                ins(new PushByteIns(), 0),
-                AssignableAVM2Item.setTemp(localData, this, counterReg),
-                collection,
-                NameAVM2Item.generateCoerce(this, TypeItem.UNBOUNDED),
-                AssignableAVM2Item.setTemp(localData, this, collectionReg)
-        ));
-
-        GraphTargetItem assigned = new GraphTargetItem() {
-
-            @Override
-            public GraphTextWriter appendTo(GraphTextWriter writer, LocalData localData) throws InterruptedException {
-                return null;
-            }
-
-            @Override
-            public boolean hasReturnValue() {
-                return true;
-            }
-
-            @Override
-            public GraphTargetItem returnType() {
-                return TypeItem.UNBOUNDED;
-            }
-
-            @Override
-            public List<GraphSourceItem> toSource(SourceGeneratorLocalData localData, SourceGenerator generator) throws CompilationException {
-                return toSourceMerge(localData, generator,
-                        AssignableAVM2Item.getTemp(localData, generator, collectionReg),
-                        AssignableAVM2Item.getTemp(localData, generator, counterReg),
-                        ins(each ? new NextValueIns() : new NextNameIns())
-                );
-            }
-        };
-        assignable.setAssignedValue(assigned);
-
-        List<AVM2Instruction> forBody = toInsList(GraphTargetItem.toSourceMerge(localData, this,
-                ins(new LabelIns()),
-                assignable.toSourceIgnoreReturnValue(localData, this)
-        ));
-
-        forBody.addAll(generateToInsList(localData, commands));
-        int forBodyLen = insToBytes(forBody).length;
-
-        AVM2Instruction forwardJump = ins(new JumpIns(), forBodyLen);
-        ret.add(forwardJump);
-
-        List<AVM2Instruction> expr = new ArrayList<>();
-        expr.add(ins(new HasNext2Ins(), collectionReg.getVal(), counterReg.getVal()));
-        AVM2Instruction backIf = ins(new IfTrueIns(), 0);
-        expr.add(backIf);
-
-        int exprLen = insToBytes(expr).length;
-        backIf.operands[0] = -(exprLen + forBodyLen);
-
-        fixLoop(forBody, forBodyLen + exprLen, forBodyLen, loop.id);
-        ret.addAll(forBody);
-        ret.addAll(expr);
-        ret.addAll(AssignableAVM2Item.killTemp(localData, this, Arrays.asList(collectionReg, counterReg)));
-        return ret;
-    }
-
-    @Override
-    public List<GraphSourceItem> generate(SourceGeneratorLocalData localData, DoWhileItem item) throws CompilationException {
-        List<GraphSourceItem> ret = new ArrayList<>();
-        List<AVM2Instruction> whileExpr = new ArrayList<>();
-
-        List<GraphTargetItem> ex = new ArrayList<>(item.expression);
-        GraphTargetItem lastItem = null;
-        if (!ex.isEmpty()) {
-            lastItem = ex.remove(ex.size() - 1);
-            while (lastItem instanceof CommaExpressionItem) {
-                CommaExpressionItem cei = (CommaExpressionItem) lastItem;
-                ex.addAll(cei.commands);
-                lastItem = ex.remove(ex.size() - 1);
-            }
-            whileExpr.addAll(generateToInsList(localData, ex));
-        }
-        List<AVM2Instruction> dowhileBody = generateToInsList(localData, item.commands);
-        List<AVM2Instruction> labelBody = new ArrayList<>();
-        labelBody.add(ins(new LabelIns()));
-        int labelBodyLen = insToBytes(labelBody).length;
-
-        AVM2Instruction forwardJump = ins(new JumpIns(), labelBodyLen);
-        ret.add(forwardJump);
-        ret.addAll(labelBody);
-        ret.addAll(dowhileBody);
-        int dowhileBodyLen = insToBytes(dowhileBody).length;
-        whileExpr.addAll(toInsList(condition(localData, lastItem, 0)));
-        int dowhileExprLen = insToBytes(whileExpr).length;
-        whileExpr.get(whileExpr.size() - 1).operands[0] = -(dowhileExprLen + dowhileBodyLen + labelBodyLen); //Assuming last is if instruction
-        ret.addAll(whileExpr);
-        fixLoop(dowhileBody, dowhileBodyLen + dowhileExprLen, dowhileBodyLen, item.loop.id);
-        return ret;
-    }
-
-    public List<GraphSourceItem> generate(SourceGeneratorLocalData localData, WithAVM2Item item) throws CompilationException {
-
-        List<GraphSourceItem> ret = new ArrayList<>();
-        ret.addAll(item.scope.toSource(localData, this));
-        Reference<Integer> tempReg = new Reference<>(0);
-        ret.addAll(AssignableAVM2Item.dupSetTemp(localData, this, tempReg));
-        localData.scopeStack.add(new WithObjectAVM2Item(null, new LocalRegAVM2Item(null, tempReg.getVal(), null)));
-        ret.add(ins(new PushWithIns()));
-        ret.addAll(generate(localData, item.items));
-        ret.add(ins(new PopScopeIns()));
-        ret.addAll(AssignableAVM2Item.killTemp(localData, this, Arrays.asList(tempReg)));
-        localData.scopeStack.remove(localData.scopeStack.size() - 1);
-        return ret;
-    }
-
-    @Override
-    public List<GraphSourceItem> generate(SourceGeneratorLocalData localData, ForItem item) throws CompilationException {
-        List<GraphSourceItem> ret = new ArrayList<>();
-        List<AVM2Instruction> forExpr = new ArrayList<>();
-
-        List<GraphTargetItem> ex = new ArrayList<>();
-        ex.add(item.expression);
-
-        GraphTargetItem lastItem = null;
-        if (!ex.isEmpty()) {
-            lastItem = ex.remove(ex.size() - 1);
-            while (lastItem instanceof CommaExpressionItem) {
-                CommaExpressionItem cei = (CommaExpressionItem) lastItem;
-                ex.addAll(cei.commands);
-                lastItem = ex.remove(ex.size() - 1);
-            }
-            forExpr.addAll(generateToInsList(localData, ex));
-        }
-        List<AVM2Instruction> forBody = generateToInsList(localData, item.commands);
-        List<AVM2Instruction> forFinalCommands = generateToInsList(localData, item.finalCommands);
-
-        ret.addAll(generateToInsList(localData, item.firstCommands));
-
-        AVM2Instruction forwardJump = ins(new JumpIns(), 0);
-        ret.add(forwardJump);
-        forBody.add(0, ins(new LabelIns()));
-        ret.addAll(forBody);
-        ret.addAll(forFinalCommands);
-        int forBodyLen = insToBytes(forBody).length;
-        int forFinalCLen = insToBytes(forFinalCommands).length;
-        forwardJump.operands[0] = forBodyLen + forFinalCLen;
-        forExpr.addAll(toInsList(condition(localData, lastItem, 0)));
-        int forExprLen = insToBytes(forExpr).length;
-        forExpr.get(forExpr.size() - 1).operands[0] = -(forExprLen + forBodyLen + forFinalCLen); //Assuming last is if instruction
-        ret.addAll(forExpr);
-        fixLoop(forBody, forBodyLen + forFinalCLen + forExprLen, forBodyLen, item.loop.id);
-        return ret;
-    }
-    private long uniqLast = 0;
-
-    public String uniqId() {
-        uniqLast++;
-        return "" + uniqLast;
-    }
-
-    @Override
-    public List<GraphSourceItem> generate(SourceGeneratorLocalData localData, SwitchItem item) throws CompilationException {
-        List<GraphSourceItem> ret = new ArrayList<>();
-        Reference<Integer> switchedReg = new Reference<>(0);
-        AVM2Instruction forwardJump = ins(new JumpIns(), 0);
-        ret.add(forwardJump);
-
-        List<AVM2Instruction> cases = new ArrayList<>();
-        cases.addAll(toInsList(new IntegerValueAVM2Item(null, (long) item.caseValues.size()).toSource(localData, this)));
-        int cLen = insToBytes(cases).length;
-        List<AVM2Instruction> caseLast = new ArrayList<>();
-        caseLast.add(0, ins(new JumpIns(), cLen));
-        caseLast.addAll(0, toInsList(new IntegerValueAVM2Item(null, (long) item.caseValues.size()).toSource(localData, this)));
-        int cLastLen = insToBytes(caseLast).length;
-        caseLast.add(0, ins(new JumpIns(), cLastLen));
-        cases.addAll(0, caseLast);
-
-        List<AVM2Instruction> preCases = new ArrayList<>();
-        preCases.addAll(toInsList(item.switchedObject.toSource(localData, this)));
-        preCases.addAll(toInsList(AssignableAVM2Item.setTemp(localData, this, switchedReg)));
-
-        for (int i = item.caseValues.size() - 1; i >= 0; i--) {
-            List<AVM2Instruction> sub = new ArrayList<>();
-            sub.addAll(toInsList(new IntegerValueAVM2Item(null, (long) i).toSource(localData, this)));
-            sub.add(ins(new JumpIns(), insToBytes(cases).length));
-            int subLen = insToBytes(sub).length;
-
-            cases.addAll(0, sub);
-            cases.add(0, ins(new IfStrictNeIns(), subLen));
-            cases.addAll(0, toInsList(AssignableAVM2Item.getTemp(localData, this, switchedReg)));
-            cases.addAll(0, toInsList(item.caseValues.get(i).toSource(localData, this)));
-        }
-        cases.addAll(0, preCases);
-
-        AVM2Instruction lookupOp = new AVM2Instruction(0, new LookupSwitchIns(), new int[item.caseValues.size() + 1 + 1 + 1], new byte[0]);
-        cases.addAll(toInsList(AssignableAVM2Item.killTemp(localData, this, Arrays.asList(switchedReg))));
-        List<AVM2Instruction> bodies = new ArrayList<>();
-        List<Integer> bodiesOffsets = new ArrayList<>();
-        int defOffset;
-        int casesLen = insToBytes(cases).length;
-        bodies.addAll(generateToInsList(localData, item.defaultCommands));
-        bodies.add(0, ins(new LabelIns()));
-        bodies.add(ins(new BreakJumpIns(item.loop.id), 0));  //There could be two breaks when default clause ends with break, but official compiler does this too, so who cares...
-        defOffset = -(insToBytes(bodies).length + casesLen);
-        for (int i = item.caseCommands.size() - 1; i >= 0; i--) {
-            bodies.addAll(0, generateToInsList(localData, item.caseCommands.get(i)));
-            bodies.add(0, ins(new LabelIns()));
-            bodiesOffsets.add(0, -(insToBytes(bodies).length + casesLen));
-        }
-        lookupOp.operands[0] = defOffset;
-        lookupOp.operands[1] = item.valuesMapping.size();
-        lookupOp.operands[2 + item.caseValues.size()] = defOffset;
-        for (int i = 0; i < item.valuesMapping.size(); i++) {
-            lookupOp.operands[2 + i] = bodiesOffsets.get(item.valuesMapping.get(i));
-        }
-
-        forwardJump.operands[0] = insToBytes(bodies).length;
-        ret.addAll(bodies);
-        ret.addAll(cases);
-        ret.add(lookupOp);
-        fixSwitch(toInsList(ret), insToBytes(toInsList(ret)).length, uniqLast);
-        return ret;
-    }
-
-    @Override
-    public List<GraphSourceItem> generate(SourceGeneratorLocalData localData, NotItem item) throws CompilationException {
-        /*if (item.getOriginal() instanceof Inverted) {
-         GraphTargetItem norig = ((Inverted) item).invert();
-         return norig.toSource(localData, this);
-         }*/
-        List<GraphSourceItem> ret = new ArrayList<>();
-        ret.addAll(item.getOriginal().toSource(localData, this));
-        ret.add(ins(new NotIns()));
-        return ret;
-    }
-
-    @Override
-    public List<GraphSourceItem> generate(SourceGeneratorLocalData localData, DuplicateItem item) {
-        List<GraphSourceItem> ret = new ArrayList<>();
-        ret.add(ins(new DupIns()));
-        return ret;
-    }
-
-    @Override
-    public List<GraphSourceItem> generate(SourceGeneratorLocalData localData, BreakItem item) {
-        List<GraphSourceItem> ret = new ArrayList<>();
-        AVM2Instruction abreak = ins(new BreakJumpIns(item.loopId), 0);
-        ret.add(abreak);
-        return ret;
-    }
-
-    public List<GraphSourceItem> generate(SourceGeneratorLocalData localData, FunctionAVM2Item item) throws CompilationException {
-        List<GraphSourceItem> ret = new ArrayList<>();
-        int scope = 0;
-        if (!item.functionName.isEmpty()) {
-            ret.add(ins(new NewObjectIns(), 0));
-            ret.add(ins(new PushWithIns()));
-            scope = localData.scopeStack.size();
-            localData.scopeStack.add(new PropertyAVM2Item(null, item.functionName, abc, allABCs, new ArrayList<Integer>(), localData.callStack));
-        }
-        ret.add(ins(new NewFunctionIns(), method(localData.callStack, localData.pkg, item.needsActivation, item.subvariables, 0 /*Set later*/, item.hasRest, item.line, null, null, false, localData, item.paramTypes, item.paramNames, item.paramValues, item.body, item.retType)));
-        if (!item.functionName.isEmpty()) {
-            ret.add(ins(new DupIns()));
-            ret.add(ins(new GetScopeObjectIns(), scope));
-            ret.add(ins(new SwapIns()));
-            ret.add(ins(new SetPropertyIns(), abc.constants.getMultinameId(new Multiname(Multiname.QNAME, abc.constants.getStringId(item.functionName, true), abc.constants.getNamespaceId(new Namespace(Namespace.KIND_PACKAGE, abc.constants.getStringId(localData.pkg, true)), 0, true), 0, 0, new ArrayList<Integer>()), true)));
-            ret.add(ins(new PopScopeIns()));
-            localData.scopeStack.remove(localData.scopeStack.size() - 1);
-        }
-        return ret;
-    }
-
-    private static int currentFinId = 1;
-
-    private static int finId() {
-        return currentFinId++;
-    }
-
-    public List<GraphSourceItem> generate(SourceGeneratorLocalData localData, TryAVM2Item item) throws CompilationException {
-        List<GraphSourceItem> ret = new ArrayList<>();
-
-        boolean newFinallyReg = false;
-        List<ABCException> newex = new ArrayList<>();
-        int aloneFinallyEx = -1;
-        int finallyEx = -1;
-        for (NameAVM2Item e : item.catchExceptions2) {
-            ABCException aex = new ABCException();
-            aex.name_index = abc.constants.getMultinameId(new Multiname(Multiname.QNAME, abc.constants.getStringId(e.getVariableName(), true), abc.constants.getNamespaceId(new Namespace(Namespace.KIND_PACKAGE, abc.constants.getStringId("", true)), 0, true), 0, 0, new ArrayList<Integer>()), true);
-            aex.type_index = typeName(localData, e.type);
-            newex.add(aex);
-        }
-        int finId = 0;
-        if (item.finallyCommands != null) {
-            if (item.catchExceptions2.isEmpty()) {
-                ABCException aex = new ABCException();
-                aex.name_index = 0;
-                aex.type_index = 0;
-                newex.add(aex);
-                aloneFinallyEx = newex.size() - 1;
-            }
-            ABCException aex = new ABCException();
-            aex.name_index = 0;
-            aex.type_index = 0;
-            newex.add(aex);
-            finallyEx = newex.size() - 1;
-            if (localData.finallyRegister == -1) {
-                localData.finallyRegister = getFreeRegister(localData);
-                killRegister(localData, localData.finallyRegister); //reuse for catches
-                newFinallyReg = true;
-            }
-            finId = finId();
-        }
-
-        if (finallyEx > -1) {
-            localData.finallyCatches.add(finId);
-        }
-        List<AVM2Instruction> tryCmds = generateToInsList(localData, item.tryCommands);
-
-        //int i = firstId + item.catchCommands.size() - 1;
-        List<AVM2Instruction> catches = new ArrayList<>();
-        Reference<Integer> tempReg = new Reference<>(0);
-
-        List<Integer> currentExceptionIds = new ArrayList<>();
-        List<List<AVM2Instruction>> catchCmds = new ArrayList<>();
-        for (int c = 0; c < item.catchCommands.size(); c++) {
-            int i = localData.exceptions.size();
-            localData.exceptions.add(newex.get(c));
-
-            currentExceptionIds.add(i);
-
-            //Reference<Integer> tempReg=new Reference<>(0);
-            List<AVM2Instruction> catchCmd = new ArrayList<>();
-            catchCmd.add(ins(new NewCatchIns(), i));
-            catchCmd.addAll(toInsList(AssignableAVM2Item.dupSetTemp(localData, this, tempReg)));
-            catchCmd.add(ins(new DupIns()));
-            catchCmd.add(ins(new PushScopeIns()));
-            catchCmd.add(ins(new SwapIns()));
-            catchCmd.add(ins(new SetSlotIns(), 1));
-
-            for (AssignableAVM2Item a : item.catchVariables.get(c)) {
-                GraphTargetItem r = a;
-                if (r instanceof UnresolvedAVM2Item) {
-                    r = ((UnresolvedAVM2Item) r).resolved;
-                }
-                if (r instanceof NameAVM2Item) {
-                    NameAVM2Item n = (NameAVM2Item) r;
-                    if (item.catchExceptions2.get(c).getVariableName().equals(n.getVariableName())) {
-                        n.setSlotScope(localData.scopeStack.size());
-                    }
-                }
-            }
-            localData.scopeStack.add(new LocalRegAVM2Item(null, tempReg.getVal(), null));
-            catchCmd.addAll(generateToInsList(localData, item.catchCommands.get(c)));
-            localData.scopeStack.remove(localData.scopeStack.size() - 1);
-            catchCmd.add(ins(new PopScopeIns()));
-            catchCmd.addAll(toInsList(AssignableAVM2Item.killTemp(localData, this, Arrays.asList(tempReg))));
-            catchCmds.add(catchCmd);
-        }
-        for (int c = item.catchCommands.size() - 1; c >= 0; c--) {
-            List<AVM2Instruction> preCatches = new ArrayList<>();
-            /*preCatches.add(ins(new GetLocal0Ins()));
-             preCatches.add(ins(new PushScopeIns()));
-             preCatches.add(AssignableAVM2Item.generateGetLoc(localData.activationReg));
-             preCatches.add(ins(new PushScopeIns()));*/
-            for (GraphTargetItem s : localData.scopeStack) {
-                preCatches.addAll(toInsList(s.toSource(localData, this)));
-                if (s instanceof WithObjectAVM2Item) {
-                    preCatches.add(ins(new PushWithIns()));
-                } else {
-                    preCatches.add(ins(new PushScopeIns()));
-                }
-            }
-
-            //catchCmds.add(catchCmd);  
-            preCatches.addAll(catchCmds.get(c));
-            catches.addAll(0, preCatches);
-            catches.add(0, new ExceptionMarkAVM2Instruction(currentExceptionIds.get(c), MARK_E_TARGET));
-            catches.add(0, ins(new JumpIns(), insToBytes(catches).length));
-        }
-
-        if (aloneFinallyEx > -1) {
-            localData.exceptions.add(newex.get(aloneFinallyEx));
-            aloneFinallyEx = localData.exceptions.size() - 1;
-
-        }
-        if (finallyEx > -1) {
-            localData.exceptions.add(newex.get(finallyEx));
-            finallyEx = localData.exceptions.size() - 1;
-        }
-
-        for (int i : currentExceptionIds) {
-            ret.add(new ExceptionMarkAVM2Instruction(i, MARK_E_START));
-        }
-        if (aloneFinallyEx > -1) {
-            ret.add(new ExceptionMarkAVM2Instruction(aloneFinallyEx, MARK_E_START));
-        }
-        if (finallyEx > -1) {
-            ret.add(new ExceptionMarkAVM2Instruction(finallyEx, MARK_E_START));
-        }
-
-        ret.addAll(tryCmds);
-
-        for (int i : currentExceptionIds) {
-            ret.add(new ExceptionMarkAVM2Instruction(i, MARK_E_END));
-        }
-        if (aloneFinallyEx > -1) {
-            ret.add(new ExceptionMarkAVM2Instruction(aloneFinallyEx, MARK_E_END));
-        }
-
-        if (aloneFinallyEx > -1) {
-            List<AVM2Instruction> preCatches = new ArrayList<>();
-            for (GraphTargetItem s : localData.scopeStack) {
-                preCatches.addAll(toInsList(s.toSource(localData, this)));
-                if (s instanceof WithObjectAVM2Item) {
-                    preCatches.add(ins(new PushWithIns()));
-                } else {
-                    preCatches.add(ins(new PushScopeIns()));
-                }
-            }
-            preCatches.add(ins(new NewCatchIns(), aloneFinallyEx));
-            preCatches.addAll(toInsList(AssignableAVM2Item.dupSetTemp(localData, this, tempReg)));
-            preCatches.add(ins(new PushScopeIns()));
-            preCatches.add(ins(new ThrowIns()));
-            preCatches.add(ins(new PopScopeIns()));
-            preCatches.addAll(toInsList(AssignableAVM2Item.killTemp(localData, this, Arrays.asList(tempReg))));
-            catches.add(ins(new JumpIns(), insToBytes(preCatches).length));
-            catches.add(new ExceptionMarkAVM2Instruction(aloneFinallyEx, MARK_E_TARGET));
-            catches.addAll(preCatches);
-        }
-        AVM2Instruction finSwitch = null;
-        AVM2Instruction pushDefIns = ins(new PushByteIns(), 0);
-
-        int defPos = 0;
-        if (finallyEx > -1) {
-            List<AVM2Instruction> preCatches = new ArrayList<>();
-            preCatches.add(0, new ExceptionMarkAVM2Instruction(finallyEx, MARK_E_TARGET));
-            for (GraphTargetItem s : localData.scopeStack) {
-                preCatches.addAll(toInsList(s.toSource(localData, this)));
-                if (s instanceof WithObjectAVM2Item) {
-                    preCatches.add(ins(new PushWithIns()));
-                } else {
-                    preCatches.add(ins(new PushScopeIns()));
-                }
-            }
-            preCatches.add(ins(new NewCatchIns(), finallyEx));
-            preCatches.addAll(toInsList(AssignableAVM2Item.dupSetTemp(localData, this, tempReg)));
-            preCatches.add(ins(new PushScopeIns()));
-            preCatches.add(ins(new PopScopeIns()));
-            Reference<Integer> tempReg2 = new Reference<>(0);
-            preCatches.add(ins(new KillIns(), tempReg.getVal()));
-            preCatches.add(ins(new CoerceAIns()));
-            preCatches.addAll(toInsList(AssignableAVM2Item.setTemp(localData, this, tempReg2)));
-            preCatches.add(pushDefIns);
-
-            List<AVM2Instruction> finallySwitchCmds = new ArrayList<>();
-
-            finSwitch = new AVM2Instruction(0, new LookupSwitchIns(), new int[1 + 1 + 1], new byte[0]);
-            finSwitch.operands[0] = finSwitch.getBytes().length;
-            finSwitch.operands[1] = 0; //switch cnt
-
-            List<AVM2Instruction> preFinallySwitch = new ArrayList<>();
-            preFinallySwitch.add(ins(new LabelIns()));
-            preFinallySwitch.add(ins(new PopIns()));
-            int preFinallySwitchLen = insToBytes(preFinallySwitch).length;
-
-            finallySwitchCmds.add(ins(new LabelIns()));
-            finallySwitchCmds.addAll(toInsList(AssignableAVM2Item.getTemp(localData, this, tempReg2)));
-            finallySwitchCmds.add(ins(new KillIns(), tempReg2.getVal()));
-            finallySwitchCmds.add(ins(new ThrowIns()));
-            finallySwitchCmds.add(ins(new PushByteIns(), 255));
-            finallySwitchCmds.add(ins(new PopScopeIns()));
-            finallySwitchCmds.add(ins(new KillIns(), tempReg.getVal()));
-
-            int finSwitchLen = insToBytes(finallySwitchCmds).length;
-
-            preCatches.add(ins(new JumpIns(), preFinallySwitchLen + finSwitchLen));
-            AVM2Instruction fjump = ins(new JumpIns(), 0);
-            fjump.operands[0] = insToBytes(preCatches).length + preFinallySwitchLen + finSwitchLen;
-
-            preCatches.add(0, fjump);
-            preCatches.add(0, new ExceptionMarkAVM2Instruction(finallyEx, MARK_E_END));
-            preCatches.add(0, ins(new PushByteIns(), 255));
-
-            finallySwitchCmds.add(new ExceptionMarkAVM2Instruction(finallyEx, MARK_E_FINALLYPART));
-
-            int oldReg = localData.finallyRegister;
-            localData.finallyRegister = getFreeRegister(localData);
-            Integer cnt = localData.finallyCounter.get(finId);
-            if (cnt == null) {
-                cnt = -1;
-            }
-            defPos = cnt;
-            cnt++; //Skip default clause (throw)
-            localData.finallyCounter.put(finId, cnt);
-            finallySwitchCmds.addAll(generateToInsList(localData, item.finallyCommands));
-            killRegister(localData, localData.finallyRegister);
-            localData.finallyRegister = oldReg;
-            finSwitchLen = insToBytes(finallySwitchCmds).length;
-
-            finSwitch.operands[2] = -finSwitchLen;
-            preCatches.addAll(preFinallySwitch);
-            preCatches.addAll(finallySwitchCmds);
-            preCatches.add(finSwitch);
-
-            catches.addAll(preCatches);
-            AssignableAVM2Item.killTemp(localData, this, Arrays.asList(tempReg, tempReg2));
-        }
-
-        ret.addAll(catches);
-        //localData.exceptions.addAll(newex);
-
-        if (finallyEx > -1) {
-            localData.finallyCatches.remove(localData.finallyCatches.size() - 1);
-        }
-        if (newFinallyReg) {
-            localData.finallyRegister = -1;
-            killRegister(localData, localData.finallyRegister);
-        }
-        int pos = 0;
-        int finallyPos = 0;
-        int switchPos = 0;
-        for (int s = 0; s < ret.size(); s++) {
-            GraphSourceItem src = ret.get(s);
-            if (src == finSwitch) {
-                switchPos = pos;
-            }
-            if (src instanceof AVM2Instruction) {
-                AVM2Instruction ins = (AVM2Instruction) src;
-                if (ins instanceof ExceptionMarkAVM2Instruction) {
-                    ExceptionMarkAVM2Instruction em = (ExceptionMarkAVM2Instruction) ins;
-                    if (em.exceptionId == finallyEx && em.markType == MARK_E_FINALLYPART) {
-                        finallyPos = pos;
-                        ret.remove(s);
-                        s--;
-                        continue;
-                    }
-                }
-                pos += ins.getBytes().length;
-            }
-
-        }
-
-        if (finSwitch != null) {
-            pos = 0;
-            int defLoc = finSwitch.operands[2];
-            List<Integer> switchLoc = new ArrayList<>();
-            boolean wasDef = false;
-            for (int s = 0; s < ret.size(); s++) {
-                GraphSourceItem src = ret.get(s);
-                if (src instanceof AVM2Instruction) {
-                    AVM2Instruction ins = (AVM2Instruction) src;
-                    if (ins.definition instanceof FinallyJumpIns) {
-                        FinallyJumpIns fji = (FinallyJumpIns) ins.definition;
-                        if (fji.getClauseId() == finId) {
-                            List<AVM2Instruction> bet = new ArrayList<>();
-                            bet.add(ins(new LabelIns()));
-                            bet.add(ins(new PopIns()));
-                            int betLen = insToBytes(bet).length;
-                            if (wasDef) {
-                                ins.operands[0] = 0;
-                            } else {
-                                ins.operands[0] = finallyPos - (pos + ins.getBytes().length);
-                            }
-                            ins.definition = new JumpIns();
-                            switchLoc.add(pos + ins.getBytes().length + betLen - switchPos);
-                        }
-                    }
-                    pos += ins.getBytes().length;
-                }
-                if (defPos == switchLoc.size() - 1) {
-                    switchLoc.add(defLoc);
-                    wasDef = true;
-                }
-            }
-            finSwitch.operands = new int[1 + 1 + switchLoc.size()];
-            pushDefIns.operands[0] = defPos + 1;
-            int afterLoc = finSwitch.getBytes().length;
-            finSwitch.operands[0] = afterLoc;
-            finSwitch.operands[1] = switchLoc.size() - 1;
-            for (int j = 0; j < switchLoc.size(); j++) {
-                finSwitch.operands[2 + j] = switchLoc.get(j);
-            }
-        }
-
-        return ret;
-    }
-
-    @Override
-    public List<GraphSourceItem> generate(SourceGeneratorLocalData localData, ContinueItem item) {
-        List<GraphSourceItem> ret = new ArrayList<>();
-        AVM2Instruction acontinue = ins(new ContinueJumpIns(item.loopId), 0);
-        ret.add(acontinue);
-        return ret;
-    }
-
-    public List<GraphSourceItem> generate(SourceGeneratorLocalData localData, ReturnValueAVM2Item item) throws CompilationException {
-        List<GraphSourceItem> ret = new ArrayList<>();
-        ret.addAll(item.value.toSource(localData, this));
-        if (!localData.finallyCatches.isEmpty()) {
-            ret.add(ins(new CoerceAIns()));
-            ret.add(AssignableAVM2Item.generateSetLoc(localData.finallyRegister));
-            for (int i = localData.finallyCatches.size() - 1; i >= 0; i--) {
-                if (i < localData.finallyCatches.size() - 1) {
-                    ret.add(ins(new LabelIns()));
-                }
-                int clauseId = localData.finallyCatches.get(i);
-                Integer cnt = localData.finallyCounter.get(clauseId);
-                if (cnt == null) {
-                    cnt = -1;
-                }
-                cnt++;
-                localData.finallyCounter.put(clauseId, cnt);
-                ret.addAll(new IntegerValueAVM2Item(null, (long) cnt).toSource(localData, this));
-                ret.add(ins(new FinallyJumpIns(clauseId), 0));
-                ret.add(ins(new LabelIns()));
-                ret.add(ins(new PopIns()));
-            }
-            ret.add(ins(new LabelIns()));
-            ret.add(AssignableAVM2Item.generateGetLoc(localData.finallyRegister));
-            ret.add(ins(new KillIns(), localData.finallyRegister));
-        }
-        ret.add(ins(new ReturnValueIns()));
-        return ret;
-    }
-
-    public List<GraphSourceItem> generate(SourceGeneratorLocalData localData, ReturnVoidAVM2Item item) throws CompilationException {
-        List<GraphSourceItem> ret = new ArrayList<>();
-        if (!localData.finallyCatches.isEmpty()) {
-
-            for (int i = 0; i < localData.finallyCatches.size(); i++) {
-                if (i > 0) {
-                    ret.add(ins(new LabelIns()));
-                }
-                int clauseId = localData.finallyCatches.get(i);
-                Integer cnt = localData.finallyCounter.get(clauseId);
-                if (cnt == null) {
-                    cnt = -1;
-                }
-                cnt++;
-                localData.finallyCounter.put(clauseId, cnt);
-                ret.addAll(new IntegerValueAVM2Item(null, (long) cnt).toSource(localData, this));
-                ret.add(ins(new FinallyJumpIns(clauseId), 0));
-                ret.add(ins(new LabelIns()));
-                ret.add(ins(new PopIns()));
-            }
-            ret.add(ins(new LabelIns()));
-        }
-        ret.add(ins(new ReturnVoidIns()));
-        return ret;
-    }
-
-    public List<GraphSourceItem> generate(SourceGeneratorLocalData localData, ThrowAVM2Item item) throws CompilationException {
-        List<GraphSourceItem> ret = new ArrayList<>();
-        ret.addAll(item.value.toSource(localData, this));
-        ret.add(ins(new ThrowIns()));
-        return ret;
-    }
-
-    private List<AVM2Instruction> generateToInsList(SourceGeneratorLocalData localData, List<GraphTargetItem> commands) throws CompilationException {
-        return toInsList(generate(localData, commands));
-    }
-
-    private List<AVM2Instruction> generateToActionList(SourceGeneratorLocalData localData, GraphTargetItem command) throws CompilationException {
-        return toInsList(command.toSource(localData, this));
-    }
-
-    @Override
-    public List<GraphSourceItem> generate(SourceGeneratorLocalData localData, List<GraphTargetItem> commands) throws CompilationException {
-        List<GraphSourceItem> ret = new ArrayList<>();
-        for (GraphTargetItem item : commands) {
-            ret.addAll(item.toSourceIgnoreReturnValue(localData, this));
-        }
-        return ret;
-    }
-
-    public HashMap<String, Integer> getRegisterVars(SourceGeneratorLocalData localData) {
-        return localData.registerVars;
-    }
-
-    public void setRegisterVars(SourceGeneratorLocalData localData, HashMap<String, Integer> value) {
-        localData.registerVars = value;
-    }
-
-    public void setInFunction(SourceGeneratorLocalData localData, int value) {
-        localData.inFunction = value;
-    }
-
-    public int isInFunction(SourceGeneratorLocalData localData) {
-        return localData.inFunction;
-    }
-
-    public boolean isInMethod(SourceGeneratorLocalData localData) {
-        return localData.inMethod;
-    }
-
-    public void setInMethod(SourceGeneratorLocalData localData, boolean value) {
-        localData.inMethod = value;
-    }
-
-    public int getForInLevel(SourceGeneratorLocalData localData) {
-        return localData.forInLevel;
-    }
-
-    public void setForInLevel(SourceGeneratorLocalData localData, int value) {
-        localData.forInLevel = value;
-    }
-
-    public int getTempRegister(SourceGeneratorLocalData localData) {
-        HashMap<String, Integer> registerVars = getRegisterVars(localData);
-        int tmpReg = 0;
-        for (int i = 0; i < 256; i++) {
-            if (!registerVars.containsValue(i)) {
-                tmpReg = i;
-                break;
-            }
-        }
-        return tmpReg;
-    }
-
-    public AVM2SourceGenerator(ABC abc, List<ABC> allABCs) {
-        this.abc = abc;
-        this.allABCs = allABCs;
-    }
-
-    public ABC getABC() {
-        return abc;
-    }
-
-    public void generateClass(List<AssignableAVM2Item> sinitVariables, boolean staticNeedsActivation, List<GraphTargetItem> staticInit, List<Integer> openedNamespaces, int namespace, int initScope, PackageAVM2Item pkg, ClassInfo classInfo, InstanceInfo instanceInfo, SourceGeneratorLocalData localData, boolean isInterface, String name, String superName, GraphTargetItem extendsVal, List<GraphTargetItem> implementsStr, GraphTargetItem constructor, List<GraphTargetItem> traitItems) throws ParseException, CompilationException {
-        localData.currentClass = pkg.packageName.isEmpty() ? name : pkg.packageName + "." + name;
-        List<GraphSourceItem> ret = new ArrayList<>();
-        if (extendsVal == null && !isInterface) {
-            extendsVal = new TypeItem("Object");
-        }
-        ParsedSymbol s = null;
-
-        Trait[] it = generateTraitsPhase1(pkg, name, superName, false, localData, traitItems, instanceInfo.instance_traits);
-        Trait[] st = generateTraitsPhase1(pkg, name, superName, true, localData, traitItems, classInfo.static_traits);
-        generateTraitsPhase2(pkg.packageName, traitItems, it, openedNamespaces, localData);
-        generateTraitsPhase2(pkg.packageName, traitItems, st, openedNamespaces, localData);
-        generateTraitsPhase3(initScope, pkg, name, superName, false, localData, traitItems, instanceInfo.instance_traits, it);
-        generateTraitsPhase3(initScope, pkg, name, superName, true, localData, traitItems, classInfo.static_traits, st);
-        int init = 0;
-        if (constructor == null) {
-            instanceInfo.iinit_index = init = method(new ArrayList<MethodBody>(), pkg.packageName, false, new ArrayList<AssignableAVM2Item>(), initScope + 1, false, 0, name, extendsVal != null ? extendsVal.toString() : null, true, localData, new ArrayList<GraphTargetItem>(), new ArrayList<String>(), new ArrayList<GraphTargetItem>(), new ArrayList<GraphTargetItem>(), TypeItem.UNBOUNDED/*?? FIXME*/);
-        } else {
-            MethodAVM2Item m = (MethodAVM2Item) constructor;
-            instanceInfo.iinit_index = init = method(new ArrayList<MethodBody>(), pkg.packageName, m.needsActivation, m.subvariables, initScope + 1, m.hasRest, m.line, name, extendsVal != null ? extendsVal.toString() : null, true, localData, m.paramTypes, m.paramNames, m.paramValues, m.body, TypeItem.UNBOUNDED/*?? FIXME*/);
-        }
-
-        //Class initializer
-        int staticMi = method(new ArrayList<MethodBody>(), pkg.packageName, staticNeedsActivation, sinitVariables, initScope, false, 0, name, superName, false, localData, new ArrayList<GraphTargetItem>(), new ArrayList<String>(), new ArrayList<GraphTargetItem>(), staticInit, TypeItem.UNBOUNDED);
-        MethodBody sinitBody = abc.findBody(staticMi);
-
-        List<AVM2Instruction> sinitcode = new ArrayList<>();
-        List<AVM2Instruction> initcode = new ArrayList<>();
-        for (GraphTargetItem ti : traitItems) {
-            if ((ti instanceof SlotAVM2Item) || (ti instanceof ConstAVM2Item)) {
-                GraphTargetItem val = null;
-                boolean isStatic = false;
-                int ns = -1;
-                String tname = null;
-                boolean isConst = false;
-                if (ti instanceof SlotAVM2Item) {
-                    val = ((SlotAVM2Item) ti).value;
-                    isStatic = ((SlotAVM2Item) ti).isStatic();
-                    ns = ((SlotAVM2Item) ti).getNamespace();
-                    tname = ((SlotAVM2Item) ti).var;
-                }
-                if (ti instanceof ConstAVM2Item) {
-                    val = ((ConstAVM2Item) ti).value;
-                    isStatic = ((ConstAVM2Item) ti).isStatic();
-                    ns = ((ConstAVM2Item) ti).getNamespace();
-                    tname = ((ConstAVM2Item) ti).var;
-                    isConst = true;
-                }
-                if (isStatic && val != null) {
-                    sinitcode.add(ins(new FindPropertyIns(), traitName(ns, tname)));
-                    sinitcode.addAll(toInsList(val.toSource(localData, this)));
-                    sinitcode.add(ins(isConst ? new InitPropertyIns() : new SetPropertyIns(), traitName(ns, tname)));
-                }
-                if (!isStatic && val != null) {
-                    //do not init basic values, that can be stored in trait
-                    if (!(val instanceof IntegerValueAVM2Item) && !(val instanceof StringAVM2Item) && !(val instanceof BooleanAVM2Item) && !(val instanceof NullAVM2Item) && !(val instanceof UndefinedAVM2Item)) {
-                        initcode.add(ins(new GetLocal0Ins()));
-                        initcode.addAll(toInsList(val.toSource(localData, this)));
-                        initcode.add(ins(isConst ? new InitPropertyIns() : new SetPropertyIns(), traitName(ns, tname)));
-                    }
-                }
-            }
-        }
-
-        MethodBody initBody = abc.findBody(init);
-        initBody.code.code.addAll(constructor == null ? 0 : 2, initcode);//after getlocal0,pushscope
-
-        if (sinitBody.code.code.get(sinitBody.code.code.size() - 1).definition instanceof ReturnVoidIns) {
-            sinitBody.code.code.addAll(2, sinitcode); //after getlocal0,pushscope
-        }
-        sinitBody.markOffsets();
-<<<<<<< HEAD
-        sinitBody.autoFillStats(abc, initScope,true);       
-=======
-        sinitBody.autoFillStats(abc, initScope);
->>>>>>> 8d11a6b6
-        classInfo.cinit_index = staticMi;
-        initBody.autoFillStats(abc, initScope + 1,true);
-
-        instanceInfo.interfaces = new int[implementsStr.size()];
-        for (int i = 0; i < implementsStr.size(); i++) {
-            instanceInfo.interfaces[i] = typeName(localData, implementsStr.get(i));
-        }
-
-    }
-
-    @Override
-    public List<GraphSourceItem> generate(SourceGeneratorLocalData localData, CommaExpressionItem item) throws CompilationException {
-        if (item.commands.isEmpty()) {
-            return new ArrayList<>();
-        }
-
-        //We need to handle commands and last expression separately, otherwise last expression result will be popped
-        List<GraphTargetItem> cmds = new ArrayList<>(item.commands);
-        GraphTargetItem lastExpr = cmds.remove(cmds.size() - 1);
-        List<GraphSourceItem> ret = new ArrayList<>();
-        ret.addAll(generate(localData, cmds));
-        ret.addAll(lastExpr.toSource(localData, this));
-        return ret;
-    }
-
-    public int generateClass(int namespace, ClassInfo ci, InstanceInfo ii, int initScope, PackageAVM2Item pkg, SourceGeneratorLocalData localData, AVM2Item cls) throws ParseException, CompilationException {
-        /*ClassInfo ci = new ClassInfo();
-         InstanceInfo ii = new InstanceInfo();
-         abc.class_info.add(ci);
-         abc.instance_info.add(ii);
-         */
-        if (cls instanceof ClassAVM2Item) {
-            ClassAVM2Item cai = (ClassAVM2Item) cls;
-            generateClass(cai.sinitVariables, cai.staticInitActivation, cai.staticInit, cai.openedNamespaces, namespace, initScope, pkg, ci, ii, localData, false, cai.className, cai.extendsOp.toString(), cai.extendsOp, cai.implementsOp, cai.constructor, cai.traits);
-            if (!cai.isDynamic) {
-                ii.flags |= InstanceInfo.CLASS_SEALED;
-            }
-            if (cai.isFinal) {
-                ii.flags |= InstanceInfo.CLASS_FINAL;
-            }
-            ii.flags |= InstanceInfo.CLASS_PROTECTEDNS;
-            ii.protectedNS = cai.protectedNs;
-        }
-        if (cls instanceof InterfaceAVM2Item) {
-            InterfaceAVM2Item iai = (InterfaceAVM2Item) cls;
-            generateClass(new ArrayList<AssignableAVM2Item>(), false, new ArrayList<GraphTargetItem>(), iai.openedNamespaces, namespace, initScope, pkg, ci, ii, localData, true, iai.name, null, null, iai.superInterfaces, null, iai.methods);
-            ii.flags |= InstanceInfo.CLASS_INTERFACE;
-        }
-
-        return abc.instance_info.size() - 1;
-    }
-
-    public int traitName(int namespace, String var) {
-        return abc.constants.getMultinameId(new Multiname(Multiname.QNAME, str(var), namespace, 0, 0, new ArrayList<Integer>()), true);
-    }
-
-    public int typeName(SourceGeneratorLocalData localData, GraphTargetItem type) throws CompilationException {
-        if (type instanceof UnboundedTypeItem) {
-            return 0;
-        }
-
-        if (type instanceof UnresolvedAVM2Item) {
-            String fullClass = localData.currentClass == null ? null : (localData.pkg.isEmpty() ? localData.currentClass : localData.pkg + "." + localData.currentClass);
-            type = ((UnresolvedAVM2Item) type).resolve(new TypeItem(fullClass), new ArrayList<GraphTargetItem>(), new ArrayList<String>(), abc, allABCs, new ArrayList<MethodBody>(), new ArrayList<AssignableAVM2Item>());
-        }
-
-        String pkg = "";
-        String name = type.toString();
-        if ("*".equals(name)) {
-            return 0;
-        }
-
-        TypeItem nameItem = (TypeItem) type;
-        name = nameItem.fullTypeName;
-        if (name.contains(".")) {
-            pkg = name.substring(0, name.lastIndexOf('.'));
-            name = name.substring(name.lastIndexOf('.') + 1);
-        }
-        if (!nameItem.subtypes.isEmpty()) { //It's vector => TypeName
-            List<Integer> params = new ArrayList<>();
-            for (String p : nameItem.subtypes) {
-                String ppkg = "";
-                if (p.contains(".")) {
-                    ppkg = p.substring(0, p.lastIndexOf('.'));
-                    p = p.substring(p.lastIndexOf('.') + 1);
-                }
-                params.add(abc.constants.getMultinameId(new Multiname(Multiname.QNAME, str(p), namespace(Namespace.KIND_PACKAGE/*?*/, ppkg), 0, 0, new ArrayList<Integer>()), true));
-            }
-            int qname = abc.constants.getMultinameId(new Multiname(Multiname.QNAME, str(name), namespace(Namespace.KIND_PACKAGE/*?*/, pkg), 0, 0, new ArrayList<Integer>()), true);
-            return abc.constants.getMultinameId(new Multiname(Multiname.TYPENAME, 0, 0, 0, qname, params), true);
-        } else {
-            return abc.constants.getMultinameId(new Multiname(Multiname.QNAME, str(name), namespace(Namespace.KIND_PACKAGE/*?*/, pkg), 0, 0, new ArrayList<Integer>()), true);
-        }
-    }
-
-    public int ident(GraphTargetItem name) {
-        if (name instanceof NameAVM2Item) {
-            return str(((NameAVM2Item) name).getVariableName());
-        }
-        throw new RuntimeException("no ident"); //FIXME
-    }
-
-    public int namespace(int nsKind, String name) {
-        return abc.constants.getNamespaceId(new Namespace(nsKind, str(name)), 0, true);
-    }
-
-    public int str(String name) {
-        return abc.constants.getStringId(name, true);
-    }
-
-    public int propertyName(GraphTargetItem name) {
-        if (name instanceof NameAVM2Item) {
-            NameAVM2Item va = (NameAVM2Item) name;
-            return abc.constants.getMultinameId(new Multiname(Multiname.QNAME, str(va.getVariableName()), namespace(Namespace.KIND_PACKAGE, ""), 0, 0, new ArrayList<Integer>()), true);
-        }
-        throw new RuntimeException("no prop"); //FIXME
-    }
-
-    public int getFreeRegister(SourceGeneratorLocalData localData) {
-        for (int i = 0;; i++) {
-            if (!localData.registerVars.containsValue(i)) {
-                localData.registerVars.put("__TEMP__" + i, i);
-                return i;
-            }
-        }
-    }
-
-    public boolean killRegister(SourceGeneratorLocalData localData, int i) {
-        String key = null;
-        for (String k : localData.registerVars.keySet()) {
-            if (localData.registerVars.get(k) == i) {
-                key = k;
-                break;
-            }
-        }
-        if (key != null) {
-            localData.registerVars.remove(key);
-            return true;
-        }
-        return false;
-    }
-
-    public int method(List<MethodBody> callStack, String pkg, boolean needsActivation, List<AssignableAVM2Item> subvariables, int initScope, boolean hasRest, int line, String className, String superType, boolean constructor, SourceGeneratorLocalData localData, List<GraphTargetItem> paramTypes, List<String> paramNames, List<GraphTargetItem> paramValues, List<GraphTargetItem> body, GraphTargetItem retType) throws CompilationException {
-        //Reference<Boolean> hasArgs = new Reference<>(Boolean.FALSE);
-        //calcRegisters(localData,needsActivation,paramNames,subvariables,body, hasArgs);       
-        SourceGeneratorLocalData newlocalData = new SourceGeneratorLocalData(new HashMap<String, Integer>(), 1, true, 0);
-        newlocalData.currentClass = className;
-        newlocalData.pkg = localData.pkg;
-        newlocalData.callStack.addAll(localData.callStack);
-        newlocalData.traitUsages = localData.traitUsages;
-        newlocalData.currentScript = localData.currentScript;
-        newlocalData.documentClass = localData.documentClass;
-        localData = newlocalData;
-
-        localData.activationReg = 0;
-
-        for (int i = 0; i < subvariables.size(); i++) {
-            AssignableAVM2Item an = subvariables.get(i);
-            if (an instanceof UnresolvedAVM2Item) {
-                UnresolvedAVM2Item n = (UnresolvedAVM2Item) an;
-                if (n.resolved == null) {
-                    String fullClass = localData.currentClass == null ? null : (localData.pkg.isEmpty() ? localData.currentClass : localData.pkg + "." + localData.currentClass);
-                    GraphTargetItem res = n.resolve(new TypeItem(fullClass), paramTypes, paramNames, abc, allABCs, callStack, subvariables);
-                    if (res instanceof AssignableAVM2Item) {
-                        subvariables.set(i, (AssignableAVM2Item) res);
-                    } else {
-                        subvariables.remove(i);
-                        i--;
-                    }
-                }
-            }
-        }
-
-        boolean hasArguments = false;
-        List<String> slotNames = new ArrayList<>();
-        List<String> slotTypes = new ArrayList<>();
-        slotNames.add("--first");
-        slotTypes.add("-");
-
-        List<String> registerNames = new ArrayList<>();
-        List<String> registerTypes = new ArrayList<>();
-        if (className != null) {
-            String fullClassName = pkg.isEmpty() ? className : pkg + "." + className;
-            registerTypes.add(fullClassName);
-            localData.scopeStack.add(new LocalRegAVM2Item(null, registerNames.size(), null));
-            registerNames.add("this");
-
-        } else {
-            registerTypes.add("*");
-            registerNames.add("--nothis");
-        }
-        for (GraphTargetItem t : paramTypes) {
-            registerTypes.add(t.toString());
-            slotTypes.add(t.toString());
-        }
-        registerNames.addAll(paramNames);
-        slotNames.addAll(paramNames);
-        localData.registerVars.clear();
-        for (AssignableAVM2Item an : subvariables) {
-            if (an instanceof NameAVM2Item) {
-                NameAVM2Item n = (NameAVM2Item) an;
-                if (n.getVariableName().equals("arguments") & !n.isDefinition()) {
-                    registerNames.add("arguments");
-                    registerTypes.add("Object");
-                    hasArguments = true;
-                    break;
-                }
-            }
-        }
-        int paramRegCount = registerNames.size();
-
-        if (needsActivation) {
-            registerNames.add("+$activation");
-            localData.activationReg = registerNames.size() - 1;
-            registerTypes.add("Object");
-            localData.scopeStack.add(new LocalRegAVM2Item(null, localData.activationReg, null));
-        }
-        for (AssignableAVM2Item an : subvariables) {
-            if (an instanceof NameAVM2Item) {
-                NameAVM2Item n = (NameAVM2Item) an;
-                if (n.isDefinition()) {
-                    if (!needsActivation || (n.getSlotScope() <= 0)) {
-                        registerNames.add(n.getVariableName());
-                        registerTypes.add(n.type.toString());
-                        slotNames.add(n.getVariableName());
-                        slotTypes.add(n.type.toString());
-                    }
-                }
-            }
-        }
-
-        int slotScope = className == null ? 0 : 1;
-
-        for (AssignableAVM2Item an : subvariables) {
-            if (an instanceof NameAVM2Item) {
-                NameAVM2Item n = (NameAVM2Item) an;
-                if (n.getVariableName() != null) {
-                    if (!n.getVariableName().equals("this") && needsActivation) {
-                        if (n.getSlotNumber() <= 0) {
-                            n.setSlotNumber(slotNames.indexOf(n.getVariableName()));
-                            n.setSlotScope(slotScope);
-                        }
-                    } else {
-                        n.setRegNumber(registerNames.indexOf(n.getVariableName()));
-                    }
-                }
-            }
-        }
-
-        for (int i = 0; i < registerNames.size(); i++) {
-            if (needsActivation && i > localData.activationReg) {
-                break;
-            }
-            localData.registerVars.put(registerNames.get(i), i);
-        }
-        List<NameAVM2Item> declarations = new ArrayList<>();
-        loopn:
-        for (AssignableAVM2Item an : subvariables) {
-            if (an instanceof NameAVM2Item) {
-                NameAVM2Item n = (NameAVM2Item) an;
-
-                if (needsActivation) {
-                    if (n.getSlotScope() != slotScope) {
-                        continue;
-                    } else {
-                        if (n.getSlotNumber() < paramRegCount) {
-                            continue;
-                        }
-                    }
-                }
-                for (NameAVM2Item d : declarations) {
-                    if (n.getVariableName() != null && n.getVariableName().equals(d.getVariableName())) {
-                        continue loopn;
-                    }
-                }
-
-                for (GraphTargetItem it : body) { //search first level of commands
-                    if (it instanceof NameAVM2Item) {
-                        NameAVM2Item n2 = (NameAVM2Item) it;
-                        if (n2.isDefinition() && n2.getAssignedValue() != null && n2.getVariableName().equals(n.getVariableName())) {
-                            continue loopn;
-                        }
-                        if (!n2.isDefinition() && n2.getVariableName() != null && n2.getVariableName().equals(n.getVariableName())) { //used earlier than defined
-                            break;
-                        }
-                    }
-                }
-                if (n.unresolved) {
-                    continue;
-                }
-                if (n.redirect != null) {
-                    continue;
-                }
-                if (n.getNs() != null) {
-                    continue;
-                }
-
-                if ("this".equals(n.getVariableName()) || paramNames.contains(n.getVariableName()) || "argmuments".equals(n.getVariableName())) {
-                    continue;
-                }
-
-                NameAVM2Item d = new NameAVM2Item(n.type, n.line, n.getVariableName(), NameAVM2Item.getDefaultValue("" + n.type), true, n.openedNamespaces);
-                //no index
-                if (needsActivation) {
-                    if (d.getSlotNumber() <= 0) {
-                        d.setSlotNumber(n.getSlotNumber());
-                        d.setSlotScope(n.getSlotScope());
-                    }
-                } else {
-                    d.setRegNumber(n.getRegNumber());
-                }
-                declarations.add(d);
-            }
-        }
-
-        int param_types[] = new int[paramTypes.size()];
-        ValueKind optional[] = new ValueKind[paramValues.size()];
-        //int param_names[] = new int[paramNames.size()];
-        for (int i = 0; i < paramTypes.size(); i++) {
-            param_types[i] = typeName(localData, paramTypes.get(i));
-            //param_names[i] = str(paramNames.get(i));
-        }
-
-        for (int i = 0; i < paramValues.size(); i++) {
-            optional[i] = getValueKind(Namespace.KIND_NAMESPACE/*FIXME*/, paramTypes.get(paramTypes.size() - paramValues.size() + i), paramValues.get(i));
-            if(optional[i] == null){
-                throw new CompilationException("Default value must be compiletime constant", line);
-            }
-        }
-
-        MethodInfo mi = new MethodInfo(param_types, constructor ? 0 : typeName(localData, retType), 0/*name_index*/, 0, optional, new int[0]/*no param_names*/);
-        if (hasArguments) {
-            mi.setFlagNeed_Arguments();
-        }
-        //No param names like in official
-        /*        
-         if (!paramNames.isEmpty()) {
-         mi.setFlagHas_paramnames();
-         }*/
-        if (!paramValues.isEmpty()) {
-            mi.setFlagHas_optional();
-        }
-        if (hasRest) {
-            mi.setFlagNeed_rest();
-        }
-
-        MethodBody mbody = new MethodBody();
-
-        if (needsActivation) {
-            mbody.traits = new Traits();
-            int slotId = 1;
-            for (int i = 1; i < slotNames.size(); i++) {
-                TraitSlotConst tsc = new TraitSlotConst();
-                tsc.slot_id = slotId++;
-                tsc.name_index = abc.constants.getMultinameId(new Multiname(Multiname.QNAME, abc.constants.getStringId(slotNames.get(i), true), abc.constants.getNamespaceId(new Namespace(Namespace.KIND_PACKAGE_INTERNAL, abc.constants.getStringId(pkg, true)), 0, true), 0, 0, new ArrayList<Integer>()), true);
-                tsc.type_index = typeName(localData, new TypeItem(slotTypes.get(i)));
-                mbody.traits.traits.add(tsc);
-            }
-            for (int i = 1; i < paramRegCount; i++) {
-                NameAVM2Item param = new NameAVM2Item(new TypeItem(registerTypes.get(i)), 0, registerNames.get(i), null, false, new ArrayList<Integer>());
-                param.setRegNumber(i);
-                NameAVM2Item d = new NameAVM2Item(new TypeItem(registerTypes.get(i)), 0, registerNames.get(i), param, true, new ArrayList<Integer>());
-                d.setSlotScope(slotScope);
-                d.setSlotNumber(slotNames.indexOf(registerNames.get(i)));
-                declarations.add(d);
-            }
-        }
-        body.addAll(0, declarations);
-
-        localData.exceptions = new ArrayList<>();
-        localData.callStack.add(mbody);
-        List<GraphSourceItem> src = generate(localData, body);
-
-        mbody.method_info = abc.addMethodInfo(mi);
-        mi.setBody(mbody);
-        mbody.code = new AVM2Code();
-        mbody.code.code = toInsList(src);
-
-        if (needsActivation) {
-            if (localData.traitUsages.containsKey(mbody)) {
-                List<Integer> usages = localData.traitUsages.get(mbody);
-                for (int i = 0; i < mbody.traits.traits.size(); i++) {
-                    if (usages.contains(i)) {
-                        TraitSlotConst tsc = (TraitSlotConst) mbody.traits.traits.get(i);
-                        GraphTargetItem type = TypeItem.UNBOUNDED;
-                        if (tsc.type_index > 0) {
-                            type = new TypeItem(abc.constants.constant_multiname.get(tsc.type_index).getNameWithNamespace(abc.constants));
-                        }
-                        NameAVM2Item d = new NameAVM2Item(type, 0, tsc.getName(abc).getName(abc.constants, new ArrayList<String>()), NameAVM2Item.getDefaultValue("" + type), true, new ArrayList<Integer>());
-                        d.setSlotNumber(tsc.slot_id);
-                        d.setSlotScope(slotScope);
-                        mbody.code.code.addAll(0, toInsList(d.toSourceIgnoreReturnValue(localData, this)));
-                    }
-                }
-            }
-
-            List<AVM2Instruction> acts = new ArrayList<>();
-            acts.add(ins(new NewActivationIns()));
-            acts.add(ins(new DupIns()));
-            acts.add(AssignableAVM2Item.generateSetLoc(localData.activationReg));
-            acts.add(ins(new PushScopeIns()));
-
-            mbody.code.code.addAll(0, acts);
-        }
-
-        if (constructor) {
-            List<ABC> abcs = new ArrayList<>();
-            abcs.add(abc);
-            abcs.addAll(allABCs);
-
-            int parentConsAC = 0;
-
-            for (ABC a : abcs) {
-                int ci = a.findClassByName(superType);
-                if (ci > -1) {
-                    MethodInfo pmi = a.method_info.get(a.instance_info.get(ci).iinit_index);
-                    parentConsAC = pmi.param_types.length;
-
-                }
-            }
-            int ac = -1;
-            for (AVM2Instruction ins : mbody.code.code) {
-                if (ins.definition instanceof ConstructSuperIns) {
-                    ac = ins.operands[0];
-                    if (parentConsAC != ac) {
-                        throw new CompilationException("Parent constructor call requires different number of arguments", line);
-                    }
-
-                }
-            }
-            if (ac == -1) {
-                if (parentConsAC == 0) {
-                    mbody.code.code.add(0, new AVM2Instruction(0, new GetLocal0Ins(), new int[]{}, new byte[0]));
-                    mbody.code.code.add(1, new AVM2Instruction(0, new ConstructSuperIns(), new int[]{0}, new byte[0]));
-
-                } else {
-                    throw new CompilationException("Parent constructor must be called", line);
-                }
-            }
-        }
-        if (className != null) {//It's method, not (inner) function
-            mbody.code.code.add(0, new AVM2Instruction(0, new GetLocal0Ins(), new int[]{}, new byte[0]));
-            mbody.code.code.add(1, new AVM2Instruction(0, new PushScopeIns(), new int[]{}, new byte[0]));
-        }
-
-        if (!mbody.code.code.isEmpty()) {
-            InstructionDefinition lastDef = mbody.code.code.get(mbody.code.code.size() - 1).definition;
-            if (!((lastDef instanceof ReturnVoidIns) || (lastDef instanceof ReturnValueIns))) {
-                if (retType.toString().equals("*") || retType.toString().equals("void") || constructor) {
-                    mbody.code.code.add(new AVM2Instruction(0, new ReturnVoidIns(), new int[]{}, new byte[0]));
-                } else {
-                    mbody.code.code.add(new AVM2Instruction(0, new PushUndefinedIns(), new int[]{}, new byte[0]));
-                    mbody.code.code.add(new AVM2Instruction(0, new ReturnValueIns(), new int[]{}, new byte[0]));
-                }
-            }
-        }
-        mbody.exceptions = localData.exceptions.toArray(new ABCException[localData.exceptions.size()]);
-        int offset = 0;
-        for (int i = 0; i < mbody.code.code.size(); i++) {
-            AVM2Instruction ins = mbody.code.code.get(i);
-            if (ins instanceof ExceptionMarkAVM2Instruction) {
-                ExceptionMarkAVM2Instruction m = (ExceptionMarkAVM2Instruction) ins;
-                switch (m.markType) {
-                    case MARK_E_START:
-                        mbody.exceptions[m.exceptionId].start = offset;
-                        break;
-                    case MARK_E_END:
-                        mbody.exceptions[m.exceptionId].end = offset;
-                        break;
-                    case MARK_E_TARGET:
-                        mbody.exceptions[m.exceptionId].target = offset;
-                        break;
-                }
-                mbody.code.code.remove(i);
-                i--;
-                continue;
-            }
-            offset += ins.getBytes().length;
-        }
-
-        mbody.markOffsets();
-        mbody.autoFillStats(abc, initScope,className!=null);
-        abc.addMethodBody(mbody);
-
-        return mbody.method_info;
-    }
-
-    public ValueKind getValueKind(int nsKind, GraphTargetItem type, GraphTargetItem val) {
-
-        if (val instanceof BooleanAVM2Item) {
-            BooleanAVM2Item bi = (BooleanAVM2Item) val;
-            if (bi.value) {
-                return new ValueKind(0, ValueKind.CONSTANT_True);
-            } else {
-                return new ValueKind(0, ValueKind.CONSTANT_False);
-            }
-        }
-
-        boolean isNs = false;
-        if (type instanceof NameAVM2Item) {
-            if (((NameAVM2Item) type).getVariableName().equals("namespace")) {
-                isNs = true;
-            }
-        }
-
-        if ((type instanceof TypeItem) && (((TypeItem) type).fullTypeName.equals("Namespace"))) {
-            isNs = true;
-        }
-
-        if (val instanceof StringAVM2Item) {
-            StringAVM2Item sval = (StringAVM2Item) val;
-            if (isNs) {
-                return new ValueKind(namespace(nsKind, sval.value), Namespace.KIND_NAMESPACE);
-            } else {
-                return new ValueKind(str(sval.value), ValueKind.CONSTANT_Utf8);
-            }
-        }
-        if (val instanceof IntegerValueAVM2Item) {
-            return new ValueKind(abc.constants.getIntId(((IntegerValueAVM2Item) val).value, true), ValueKind.CONSTANT_Int);
-        }
-        if (val instanceof FloatValueAVM2Item) {
-            return new ValueKind(abc.constants.getIntId(((IntegerValueAVM2Item) val).value, true), ValueKind.CONSTANT_Double);
-        }
-        if (val instanceof NullAVM2Item) {
-            return new ValueKind(0, ValueKind.CONSTANT_Null);
-        }
-        if (val instanceof UndefinedAVM2Item) {
-            return new ValueKind(0, ValueKind.CONSTANT_Undefined);
-        }
-        return null;
-    }
-
-    private int genNs(String custom, int namespace, List<Integer> openedNamespaces, SourceGeneratorLocalData localData) {
-        if (custom != null) {
-            PropertyAVM2Item prop = new PropertyAVM2Item(null, custom, abc, allABCs, openedNamespaces, new ArrayList<MethodBody>());
-            Reference<ValueKind> value = new Reference<>(null);
-            prop.resolve(localData, new Reference<String>(""), new Reference<String>(""), new Reference<Integer>(0), value);
-            namespace = value.getVal().value_index;
-        }
-        return namespace;
-    }
-
-    public void generateTraitsPhase2(String pkg, List<GraphTargetItem> items, Trait[] traits, List<Integer> openedNamespaces, SourceGeneratorLocalData localData) throws CompilationException {
-        for (int k = 0; k < items.size(); k++) {
-            GraphTargetItem item = items.get(k);
-            if (traits[k] == null) {
-                continue;
-            } else if (item instanceof InterfaceAVM2Item) {
-                traits[k].name_index = traitName(((InterfaceAVM2Item) item).namespace, ((InterfaceAVM2Item) item).name);
-            } else if (item instanceof ClassAVM2Item) {
-                traits[k].name_index = traitName(((ClassAVM2Item) item).namespace, ((ClassAVM2Item) item).className);
-            } else if ((item instanceof MethodAVM2Item) || (item instanceof GetterAVM2Item) || (item instanceof SetterAVM2Item)) {
-                traits[k].name_index = traitName(genNs(((MethodAVM2Item) item).customNamespace, ((MethodAVM2Item) item).namespace, openedNamespaces, localData), ((MethodAVM2Item) item).functionName);
-            } else if (item instanceof FunctionAVM2Item) {
-                traits[k].name_index = traitName(((FunctionAVM2Item) item).namespace, ((FunctionAVM2Item) item).functionName);
-            } else if (item instanceof ConstAVM2Item) {
-                traits[k].name_index = traitName(genNs(((ConstAVM2Item) item).customNamespace, ((ConstAVM2Item) item).getNamespace(), openedNamespaces, localData), ((ConstAVM2Item) item).var);
-            } else if (item instanceof SlotAVM2Item) {
-                traits[k].name_index = traitName(genNs(((SlotAVM2Item) item).customNamespace, ((SlotAVM2Item) item).getNamespace(), openedNamespaces, localData), ((SlotAVM2Item) item).var);
-            }
-        }
-
-        for (int k = 0; k < items.size(); k++) {
-            GraphTargetItem item = items.get(k);
-            if (traits[k] == null) {
-                continue;
-            }
-            if (item instanceof ClassAVM2Item) {
-                InstanceInfo instanceInfo = abc.instance_info.get(((TraitClass) traits[k]).class_info);
-                instanceInfo.name_index = abc.constants.addMultiname(new Multiname(Multiname.QNAME, abc.constants.getStringId(((ClassAVM2Item) item).className, true),
-                        abc.constants.getNamespaceId(new Namespace(Namespace.KIND_PACKAGE, abc.constants.getStringId(pkg, true)), 0, true), 0, 0, new ArrayList<Integer>()));
-
-                if (((ClassAVM2Item) item).extendsOp != null) {
-                    instanceInfo.super_index = typeName(localData, ((ClassAVM2Item) item).extendsOp);
-                } else {
-                    instanceInfo.super_index = abc.constants.getMultinameId(new Multiname(Multiname.QNAME, str("Object"), namespace(Namespace.KIND_PACKAGE, ""), 0, 0, new ArrayList<Integer>()), true);
-                }
-                instanceInfo.interfaces = new int[((ClassAVM2Item) item).implementsOp.size()];
-                for (int i = 0; i < ((ClassAVM2Item) item).implementsOp.size(); i++) {
-                    instanceInfo.interfaces[i] = typeName(localData, ((ClassAVM2Item) item).implementsOp.get(i));
-                }
-            }
-            if (item instanceof InterfaceAVM2Item) {
-                InstanceInfo instanceInfo = abc.instance_info.get(((TraitClass) traits[k]).class_info);
-                instanceInfo.name_index = abc.constants.addMultiname(new Multiname(Multiname.QNAME, abc.constants.getStringId(((ClassAVM2Item) item).className, true),
-                        abc.constants.getNamespaceId(new Namespace(Namespace.KIND_PACKAGE, abc.constants.getStringId(pkg, true)), 0, true), 0, 0, new ArrayList<Integer>()));
-
-                instanceInfo.interfaces = new int[((InterfaceAVM2Item) item).superInterfaces.size()];
-                for (int i = 0; i < ((InterfaceAVM2Item) item).superInterfaces.size(); i++) {
-                    instanceInfo.interfaces[i] = typeName(localData, ((InterfaceAVM2Item) item).superInterfaces.get(i));
-                }
-            }
-        }
-    }
-
-    public void generateTraitsPhase3(int initScope, PackageAVM2Item pkg, String className, String superName, boolean generateStatic, SourceGeneratorLocalData localData, List<GraphTargetItem> items, Traits ts, Trait[] traits) throws ParseException, CompilationException {
-        //Note: Names must be generated first before accesed in inner subs
-        for (int k = 0; k < items.size(); k++) {
-            GraphTargetItem item = items.get(k);
-            if (traits[k] == null) {
-                continue;
-            }
-            if (item instanceof InterfaceAVM2Item) {
-                generateClass(((InterfaceAVM2Item) item).namespace, abc.class_info.get(((TraitClass) traits[k]).class_info), abc.instance_info.get(((TraitClass) traits[k]).class_info), initScope, pkg, localData, (InterfaceAVM2Item) item);
-            }
-
-            if (item instanceof ClassAVM2Item) {
-                generateClass(((ClassAVM2Item) item).namespace, abc.class_info.get(((TraitClass) traits[k]).class_info), abc.instance_info.get(((TraitClass) traits[k]).class_info), initScope, pkg, localData, (ClassAVM2Item) item);
-            }
-            if ((item instanceof MethodAVM2Item) || (item instanceof GetterAVM2Item) || (item instanceof SetterAVM2Item)) {
-                MethodAVM2Item mai = (MethodAVM2Item) item;
-                if (mai.isStatic() != generateStatic) {
-                    continue;
-                }
-                ((TraitMethodGetterSetter) traits[k]).method_info = method(new ArrayList<MethodBody>(), pkg.packageName, mai.needsActivation, mai.subvariables, initScope + (mai.isStatic() ? 0 : 1), mai.hasRest, mai.line, className, superName, false, localData, mai.paramTypes, mai.paramNames, mai.paramValues, mai.body, mai.retType);
-            } else if (item instanceof FunctionAVM2Item) {
-                FunctionAVM2Item fai = (FunctionAVM2Item) item;
-                ((TraitFunction) traits[k]).method_info = method(new ArrayList<MethodBody>(), pkg.packageName, fai.needsActivation, fai.subvariables, initScope, fai.hasRest, fai.line, className, superName, false, localData, fai.paramTypes, fai.paramNames, fai.paramValues, fai.body, fai.retType);
-            }
-        }
-    }
-
-    public Trait[] generateTraitsPhase1(PackageAVM2Item pkg, String className, String superName, boolean generateStatic, SourceGeneratorLocalData localData, List<GraphTargetItem> items, Traits ts) throws ParseException, CompilationException {
-        Trait[] traits = new Trait[items.size()];
-        int slot_id = 1;
-        int disp_id = 3; //1 and 2 are for constructor
-        for (int k = 0; k < items.size(); k++) {
-            GraphTargetItem item = items.get(k);
-            if (item instanceof InterfaceAVM2Item) {
-                TraitClass tc = new TraitClass();
-                ClassInfo ci = new ClassInfo();
-                InstanceInfo ii = new InstanceInfo();
-                abc.class_info.add(ci);
-                abc.instance_info.add(ii);
-                tc.class_info = abc.instance_info.size() - 1;
-                tc.kindType = Trait.TRAIT_CLASS;
-                //tc.name_index = traitName(((InterfaceAVM2Item) item).namespace, ((InterfaceAVM2Item) item).name);
-                tc.slot_id = slot_id++;
-                ts.traits.add(tc);
-                traits[k] = tc;
-            }
-
-            if (item instanceof ClassAVM2Item) {
-                TraitClass tc = new TraitClass();
-                ClassInfo ci = new ClassInfo();
-                InstanceInfo instanceInfo = new InstanceInfo();
-                abc.class_info.add(ci);
-                abc.instance_info.add(instanceInfo);
-                tc.class_info = abc.instance_info.size() - 1;
-
-                /*instanceInfo.name_index = abc.constants.addMultiname(new Multiname(Multiname.QNAME, abc.constants.getStringId(((ClassAVM2Item) item).className, true),
-                 abc.constants.getNamespaceId(new Namespace(Namespace.KIND_PACKAGE, abc.constants.getStringId(pkg.packageName, true)), 0, true), 0, 0, new ArrayList<Integer>()));
-                 */
-
-                /*if (((ClassAVM2Item) item).extendsOp != null) {
-                 instanceInfo.super_index = typeName(localData, ((ClassAVM2Item) item).extendsOp);
-                 } else {
-                 instanceInfo.super_index = abc.constants.getMultinameId(new Multiname(Multiname.QNAME, str("Object"), namespace(Namespace.KIND_PACKAGE, ""), 0, 0, new ArrayList<Integer>()), true);
-                 }*/
-                tc.kindType = Trait.TRAIT_CLASS;
-                // tc.name_index = traitName(((ClassAVM2Item) item).namespace, ((ClassAVM2Item) item).className);
-                tc.slot_id = slot_id++;
-                ts.traits.add(tc);
-                traits[k] = tc;
-
-            }
-            if ((item instanceof SlotAVM2Item) || (item instanceof ConstAVM2Item)) {
-                TraitSlotConst tsc = new TraitSlotConst();
-                tsc.kindType = (item instanceof SlotAVM2Item) ? Trait.TRAIT_SLOT : Trait.TRAIT_CONST;
-                String var = null;
-                GraphTargetItem val = null;
-                GraphTargetItem type = null;
-                boolean isNamespace = false;
-                int namespace = 0;
-                boolean isStatic = false;
-                if (item instanceof SlotAVM2Item) {
-                    SlotAVM2Item sai = (SlotAVM2Item) item;
-                    if (sai.isStatic() != generateStatic) {
-                        continue;
-                    }
-                    var = sai.var;
-                    val = sai.value;
-                    type = sai.type;
-                    isStatic = sai.isStatic();
-                    namespace = sai.getNamespace();
-                }
-                if (item instanceof ConstAVM2Item) {
-                    ConstAVM2Item cai = (ConstAVM2Item) item;
-                    if (cai.isStatic() != generateStatic) {
-                        continue;
-                    }
-                    var = cai.var;
-                    val = cai.value;
-                    type = cai.type;
-                    namespace = cai.getNamespace();
-                    isNamespace = type.toString().equals("Namespace");
-                    isStatic = cai.isStatic();
-                }
-                if (isNamespace) {
-                    tsc.name_index = traitName(namespace, var);
-                }
-                tsc.type_index = isNamespace ? 0 : (type == null ? 0 : typeName(localData, type));
-
-                ValueKind vk = getValueKind(abc.constants.constant_namespace.get(namespace).kind, type, val);
-                if (vk == null) {
-                    tsc.value_kind = ValueKind.CONSTANT_Undefined;
-                } else {
-                    tsc.value_kind = vk.value_kind;
-                    tsc.value_index = vk.value_index;
-                }
-                tsc.slot_id = isStatic ? slot_id++ : 0;
-                ts.traits.add(tsc);
-                traits[k] = tsc;
-            }
-            if ((item instanceof MethodAVM2Item) || (item instanceof GetterAVM2Item) || (item instanceof SetterAVM2Item)) {
-                MethodAVM2Item mai = (MethodAVM2Item) item;
-                if (mai.isStatic() != generateStatic) {
-                    continue;
-                }
-                TraitMethodGetterSetter tmgs = new TraitMethodGetterSetter();
-                tmgs.kindType = (item instanceof MethodAVM2Item) ? Trait.TRAIT_METHOD : ((item instanceof GetterAVM2Item) ? Trait.TRAIT_GETTER : Trait.TRAIT_SETTER);
-                //tmgs.name_index = traitName(((MethodAVM2Item) item).namespace, ((MethodAVM2Item) item).functionName);
-                tmgs.disp_id = mai.isStatic() ? disp_id++ : 0; //For a reason, there is disp_id only for static methods (or not?)
-                if (mai.isFinal() || mai.isStatic()) {
-                    tmgs.kindFlags |= Trait.ATTR_Final;
-                }
-                if (mai.isOverride()) {
-                    tmgs.kindFlags |= Trait.ATTR_Override;
-                }
-                ts.traits.add(tmgs);
-
-                traits[k] = tmgs;
-            } else if (item instanceof FunctionAVM2Item) {
-                TraitFunction tf = new TraitFunction();
-                tf.slot_id = slot_id++;
-                tf.kindType = Trait.TRAIT_FUNCTION;
-                //tf.name_index = traitName(((FunctionAVM2Item) item).namespace, ((FunctionAVM2Item) item).functionName);
-                ts.traits.add(tf);
-                traits[k] = tf;
-            }
-        }
-
-        return traits;
-    }
-
-    public ScriptInfo generateScriptInfo(PackageAVM2Item pkg, SourceGeneratorLocalData localData, List<GraphTargetItem> commands) throws ParseException, CompilationException {
-        ScriptInfo si = new ScriptInfo();
-        localData.currentScript = si;
-        Trait[] traitArr = generateTraitsPhase1(pkg, null, null, false, localData, commands, si.traits);
-        generateTraitsPhase2(pkg.packageName, commands, traitArr, new ArrayList<Integer>(), localData);
-        MethodInfo mi = new MethodInfo(new int[0], 0, 0, 0, new ValueKind[0], new int[0]);
-        MethodBody mb = new MethodBody();
-        mb.method_info = abc.addMethodInfo(mi);
-        mb.code = new AVM2Code();
-        mb.code.code.add(ins(new GetLocal0Ins()));
-        mb.code.code.add(ins(new PushScopeIns()));
-
-        int traitScope = 1;
-
-        for (Trait t : si.traits.traits) {
-            if (t instanceof TraitClass) {
-                TraitClass tc = (TraitClass) t;
-                List<Integer> parents = new ArrayList<>();
-                parentNamesAddNames(abc, allABCs, abc.instance_info.get(tc.class_info).name_index, parents, new ArrayList<String>(), new ArrayList<String>());
-                if (localData.documentClass) {
-                    mb.code.code.add(ins(new GetScopeObjectIns(), 0));
-                    traitScope++;
-                } else {
-                    NamespaceSet nsset = new NamespaceSet(new int[]{abc.constants.constant_multiname.get(tc.name_index).namespace_index});
-                    mb.code.code.add(ins(new FindPropertyStrictIns(), abc.constants.getMultinameId(new Multiname(Multiname.MULTINAME, abc.constants.constant_multiname.get(tc.name_index).name_index, 0, abc.constants.getNamespaceSetId(nsset, true), 0, new ArrayList<Integer>()), true)));
-                }
-                for (int i = parents.size() - 1; i >= 1; i--) {
-                    mb.code.code.add(ins(new GetLexIns(), parents.get(i)));
-                    mb.code.code.add(ins(new PushScopeIns()));
-                    traitScope++;
-                }
-                mb.code.code.add(ins(new GetLexIns(), parents.get(1)));
-                mb.code.code.add(ins(new NewClassIns(), tc.class_info));
-                for (int i = parents.size() - 1; i >= 1; i--) {
-                    mb.code.code.add(ins(new PopScopeIns()));
-                }
-                mb.code.code.add(ins(new InitPropertyIns(), tc.name_index));
-            }
-        }
-
-        mb.code.code.add(ins(new ReturnVoidIns()));
-        mb.autoFillStats(abc, localData.documentClass ? 1 : 0,false);
-        abc.addMethodBody(mb);
-        si.init_index = mb.method_info;
-        localData.pkg = pkg.packageName;
-        generateTraitsPhase3(traitScope, pkg, null, null, false, localData, commands, si.traits, traitArr);
-        return si;
-    }
-
-    public static void parentNamesAddNames(ABC abc, List<ABC> allABCs, int name_index, List<Integer> indices, List<String> names, List<String> namespaces) {
-        List<Integer> cindices = new ArrayList<>();
-
-        List<ABC> outABCs = new ArrayList<>();
-        parentNames(abc, allABCs, name_index, cindices, names, namespaces, outABCs);
-        for (int i = 0; i < cindices.size(); i++) {
-            ABC a = outABCs.get(i);
-            int m = cindices.get(i);
-            if (a == abc) {
-                indices.add(m);
-                continue;
-            }
-            Multiname superName = a.constants.constant_multiname.get(m);
-            indices.add(
-                    abc.constants.getMultinameId(
-                            new Multiname(Multiname.QNAME,
-                                    abc.constants.getStringId(superName.getName(a.constants, new ArrayList<String>()), true),
-                                    abc.constants.getNamespaceId(new Namespace(superName.getNamespace(a.constants).kind, abc.constants.getStringId(superName.getNamespace(a.constants).getName(a.constants), true)), 0, true), 0, 0, new ArrayList<Integer>()), true)
-            );
-        }
-    }
-
-    public static GraphTargetItem getTraitReturnType(ABC abc, Trait t) {
-        if (t instanceof TraitSlotConst) {
-            TraitSlotConst tsc = (TraitSlotConst) t;
-            if (tsc.type_index == 0) {
-                return TypeItem.UNBOUNDED;
-            }
-            return new TypeItem(abc.constants.constant_multiname.get(tsc.type_index).getNameWithNamespace(abc.constants));
-        }
-        if (t instanceof TraitMethodGetterSetter) {
-            TraitMethodGetterSetter tmgs = (TraitMethodGetterSetter) t;
-            if (tmgs.kindType == Trait.TRAIT_GETTER) {
-                return new TypeItem(abc.constants.constant_multiname.get(abc.method_info.get(tmgs.method_info).ret_type).getNameWithNamespace(abc.constants));
-            }
-            if (tmgs.kindType == Trait.TRAIT_SETTER) {
-                return new TypeItem(abc.constants.constant_multiname.get(abc.method_info.get(tmgs.method_info).param_types[0]).getNameWithNamespace(abc.constants));
-            }
-        }
-        if (t instanceof TraitFunction) {
-            return new TypeItem("Function");
-        }
-        return TypeItem.UNBOUNDED;
-    }
-
-    public static boolean searchPrototypeChain(boolean instanceOnly, List<ABC> abcs, String pkg, String obj, String propertyName, Reference<String> outName, Reference<String> outNs, Reference<String> outPropNs, Reference<Integer> outPropNsKind, Reference<String> outPropType, Reference<ValueKind> outPropValue) {
-
-        for (ABC abc : abcs) {
-            if (!instanceOnly) {
-                for (ScriptInfo ii : abc.script_info) {
-                    for (Trait t : ii.traits.traits) {
-                        if (pkg.equals(t.getName(abc).getNamespace(abc.constants).getName(abc.constants))) {
-                            if (propertyName.equals(t.getName(abc).getName(abc.constants, new ArrayList<String>()))) {
-                                outName.setVal(obj);
-                                outNs.setVal(pkg);
-                                outPropNs.setVal(t.getName(abc).getNamespace(abc.constants).getName(abc.constants));
-                                outPropNsKind.setVal(t.getName(abc).getNamespace(abc.constants).kind);
-                                outPropType.setVal(getTraitReturnType(abc, t).toString());
-                                if (t instanceof TraitSlotConst) {
-                                    TraitSlotConst tsc = (TraitSlotConst) t;
-                                    outPropValue.setVal(new ValueKind(tsc.value_index, tsc.value_kind));
-                                }
-                                return true;
-                            }
-                        }
-                    }
-                }
-            }
-            for (int i = 0; i < abc.instance_info.size(); i++) {
-                InstanceInfo ii = abc.instance_info.get(i);
-                Multiname clsName = ii.getName(abc.constants);
-                if (obj.equals(clsName.getName(abc.constants, new ArrayList<String>()))) {
-                    if (pkg.equals(clsName.getNamespace(abc.constants).getName(abc.constants))) {
-                        //class found
-
-                        for (Trait t : ii.instance_traits.traits) {
-                            if (propertyName.equals(t.getName(abc).getName(abc.constants, new ArrayList<String>()))) {
-                                outName.setVal(obj);
-                                outNs.setVal(pkg);
-                                outPropNs.setVal(t.getName(abc).getNamespace(abc.constants).getName(abc.constants));
-                                outPropNsKind.setVal(t.getName(abc).getNamespace(abc.constants).kind);
-                                outPropType.setVal(getTraitReturnType(abc, t).toString());
-                                if (t instanceof TraitSlotConst) {
-                                    TraitSlotConst tsc = (TraitSlotConst) t;
-                                    outPropValue.setVal(new ValueKind(tsc.value_index, tsc.value_kind));
-                                }
-                                return true;
-                            }
-                        }
-
-                        if (!instanceOnly) {
-                            for (Trait t : abc.class_info.get(i).static_traits.traits) {
-                                if (propertyName.equals(t.getName(abc).getName(abc.constants, new ArrayList<String>()))) {
-                                    outName.setVal(obj);
-                                    outNs.setVal(pkg);
-                                    outPropNs.setVal(t.getName(abc).getNamespace(abc.constants).getName(abc.constants));
-                                    outPropNsKind.setVal(t.getName(abc).getNamespace(abc.constants).kind);
-                                    outPropType.setVal(getTraitReturnType(abc, t).toString());
-                                    if (t instanceof TraitSlotConst) {
-                                        TraitSlotConst tsc = (TraitSlotConst) t;
-                                        outPropValue.setVal(new ValueKind(tsc.value_index, tsc.value_kind));
-                                    }
-                                    return true;
-                                }
-                            }
-                        }
-
-                        Multiname superName = abc.constants.constant_multiname.get(ii.super_index);
-                        if (superName != null) {
-                            return searchPrototypeChain(instanceOnly, abcs, superName.getNamespace(abc.constants).getName(abc.constants), superName.getName(abc.constants, new ArrayList<String>()), propertyName, outName, outNs, outPropNs, outPropNsKind, outPropType, outPropValue);
-                        } else {
-                            return false;
-                        }
-                    }
-                }
-            }
-        }
-        return false;
-    }
-
-    public static void parentNames(ABC abc, List<ABC> allABCs, int name_index, List<Integer> indices, List<String> names, List<String> namespaces, List<ABC> outABCs) {
-        indices.add(name_index);
-        names.add(abc.constants.constant_multiname.get(name_index).getName(abc.constants, new ArrayList<String>()));
-        namespaces.add(abc.constants.constant_multiname.get(name_index).getNamespace(abc.constants).getName(abc.constants));
-        Multiname mname = abc.constants.constant_multiname.get(name_index);
-
-        outABCs.add(abc);
-
-        List<ABC> abcs = new ArrayList<>();
-        abcs.add(abc);
-        abcs.addAll(allABCs);
-
-        for (ABC a : abcs) {
-            for (int i = 0; i < a.instance_info.size(); i++) {
-                Multiname m = a.constants.constant_multiname.get(a.instance_info.get(i).name_index);
-                if (m.getName(a.constants, new ArrayList<String>()).equals(mname.getName(abc.constants, new ArrayList<String>()))) {
-                    if (m.getNamespace(a.constants).getName(a.constants).equals(mname.getNamespace(abc.constants).getName(abc.constants))) {
-                        //Multiname superName = a.constants.constant_multiname.get(a.instance_info.get(i).super_index);
-                        abcs.remove(a);
-                        if (a.instance_info.get(i).super_index != 0) {
-                            parentNames(a, abcs, a.instance_info.get(i).super_index, indices, names, namespaces, outABCs);
-                        }
-                        /*parentNames(abc,allABCs,abc.constants.getMultinameId(
-                         new Multiname(superName.kind, 
-                         abc.constants.getStringId(superName.getName(a.constants, new ArrayList<String>()),true), 
-                         abc.constants.getNamespaceId(new Namespace(superName.getNamespace(a.constants).kind, abc.constants.getStringId(superName.getNamespace(a.constants).getName(a.constants),true)),0,true), 0, 0, new ArrayList<Integer>()), true),indices,names,namespaces,outABCs);*/
-                        return;
-                    }
-                }
-            }
-        }
-    }
-
-    /* public void calcRegisters(Reference<Integer> activationReg, SourceGeneratorLocalData localData, boolean needsActivation, List<String> funParamNames,List<NameAVM2Item> funSubVariables,List<GraphTargetItem> funBody, Reference<Boolean> hasArguments) throws ParseException {
-        
-     }*/
-    public int resolveType(String objType) {
-        if (objType.equals("*")) {
-            return 0;
-        }
-        List<ABC> abcs = new ArrayList<>();
-        abcs.add(abc);
-        abcs.addAll(allABCs);
-        for (ABC a : abcs) {
-            int ci = a.findClassByName(objType);
-            if (ci != -1) {
-                Multiname tname = a.instance_info.get(ci).getName(a.constants);
-                return abc.constants.getMultinameId(new Multiname(tname.kind,
-                        abc.constants.getStringId(tname.getName(a.constants, new ArrayList<String>()), true),
-                        abc.constants.getNamespaceId(new Namespace(tname.getNamespace(a.constants).kind, abc.constants.getStringId(tname.getNamespace(a.constants).getName(a.constants), true)), 0, true), 0, 0, new ArrayList<Integer>()), true);
-            }
-        }
-        return 0;
-    }
-
-    @Override
-    public List<GraphSourceItem> generate(SourceGeneratorLocalData localData, TypeItem item) throws CompilationException {
-        String currentFullClassName = localData.currentClass == null ? null : (localData.pkg.isEmpty() ? localData.currentClass : localData.pkg + "." + localData.currentClass);
-
-        if (localData.documentClass && item.toString().equals(currentFullClassName)) {
-            int slotId = 0;
-            int c = abc.findClassByName(currentFullClassName);
-            for (Trait t : localData.currentScript.traits.traits) {
-                if (t instanceof TraitClass) {
-                    TraitClass tc = (TraitClass) t;
-                    if (tc.class_info == c) {
-                        slotId = tc.slot_id;
-                        break;
-                    }
-                }
-            }
-            return GraphTargetItem.toSourceMerge(localData, this, ins(new GetGlobalScopeIns()), ins(new GetSlotIns(), slotId));
-        } else {
-            return GraphTargetItem.toSourceMerge(localData, this, ins(new GetLexIns(), resolveType(item, abc)));
-        }
-    }
-
-    public static int resolveType(TypeItem type, ABC abc) {
-        String name = type.fullTypeName;
-        String pkg = "";
-        int name_index = 0;
-        if (name.contains(".")) {
-            pkg = name.substring(0, name.lastIndexOf('.'));
-            name = name.substring(name.lastIndexOf('.') + 1);
-        }
-        for (InstanceInfo ii : abc.instance_info) {
-            Multiname mname = abc.constants.constant_multiname.get(ii.name_index);
-            if (mname.getName(abc.constants, new ArrayList<String>()).equals(name)) {
-                if (mname.getNamespace(abc.constants).hasName(pkg, abc.constants)) {
-                    name_index = ii.name_index;
-                    break;
-                }
-            }
-        }
-        for (int i = 1; i < abc.constants.constant_multiname.size(); i++) {
-            Multiname mname = abc.constants.constant_multiname.get(i);
-            if (name.equals(mname.getName(abc.constants, new ArrayList<String>()))) {
-                if (pkg.equals(mname.getNamespace(abc.constants).getName(abc.constants))) {
-                    name_index = i;
-                    break;
-                }
-            }
-        }
-        if (name_index == 0) {
-            name_index = abc.constants.getMultinameId(new Multiname(Multiname.QNAME, abc.constants.getStringId(name, true), abc.constants.getNamespaceId(new Namespace(Namespace.KIND_PACKAGE, abc.constants.getStringId(pkg, true)), 0, true), 0, 0, new ArrayList<Integer>()), true);
-        }
-        if (type.subtypes.isEmpty()) {
-            return name_index;
-        }
-        List<Integer> params = new ArrayList<>();
-        for (String s : type.subtypes) {
-            params.add(resolveType(new TypeItem(s), abc));
-        }
-        return abc.constants.getMultinameId(new Multiname(Multiname.TYPENAME, 0, 0, 0, name_index, params), true);
-    }
-}
+/*
+ *  Copyright (C) 2010-2014 JPEXS
+ * 
+ *  This program is free software: you can redistribute it and/or modify
+ *  it under the terms of the GNU General Public License as published by
+ *  the Free Software Foundation, either version 3 of the License, or
+ *  (at your option) any later version.
+ * 
+ *  This program is distributed in the hope that it will be useful,
+ *  but WITHOUT ANY WARRANTY; without even the implied warranty of
+ *  MERCHANTABILITY or FITNESS FOR A PARTICULAR PURPOSE.  See the
+ *  GNU General Public License for more details.
+ * 
+ *  You should have received a copy of the GNU General Public License
+ *  along with this program.  If not, see <http://www.gnu.org/licenses/>.
+ */
+package com.jpexs.decompiler.flash.abc.avm2.parser.script;
+
+import com.jpexs.decompiler.flash.SourceGeneratorLocalData;
+import com.jpexs.decompiler.flash.abc.ABC;
+import com.jpexs.decompiler.flash.abc.avm2.AVM2Code;
+import com.jpexs.decompiler.flash.abc.avm2.instructions.AVM2Instruction;
+import com.jpexs.decompiler.flash.abc.avm2.instructions.InstructionDefinition;
+import com.jpexs.decompiler.flash.abc.avm2.instructions.arithmetic.NotIns;
+import com.jpexs.decompiler.flash.abc.avm2.instructions.construction.ConstructIns;
+import com.jpexs.decompiler.flash.abc.avm2.instructions.construction.ConstructSuperIns;
+import com.jpexs.decompiler.flash.abc.avm2.instructions.construction.NewActivationIns;
+import com.jpexs.decompiler.flash.abc.avm2.instructions.construction.NewCatchIns;
+import com.jpexs.decompiler.flash.abc.avm2.instructions.construction.NewClassIns;
+import com.jpexs.decompiler.flash.abc.avm2.instructions.construction.NewFunctionIns;
+import com.jpexs.decompiler.flash.abc.avm2.instructions.construction.NewObjectIns;
+import com.jpexs.decompiler.flash.abc.avm2.instructions.jumps.IfFalseIns;
+import com.jpexs.decompiler.flash.abc.avm2.instructions.jumps.IfStrictNeIns;
+import com.jpexs.decompiler.flash.abc.avm2.instructions.jumps.IfTrueIns;
+import com.jpexs.decompiler.flash.abc.avm2.instructions.jumps.JumpIns;
+import com.jpexs.decompiler.flash.abc.avm2.instructions.jumps.LookupSwitchIns;
+import com.jpexs.decompiler.flash.abc.avm2.instructions.localregs.GetLocal0Ins;
+import com.jpexs.decompiler.flash.abc.avm2.instructions.localregs.KillIns;
+import com.jpexs.decompiler.flash.abc.avm2.instructions.other.FindPropertyIns;
+import com.jpexs.decompiler.flash.abc.avm2.instructions.other.FindPropertyStrictIns;
+import com.jpexs.decompiler.flash.abc.avm2.instructions.other.GetDescendantsIns;
+import com.jpexs.decompiler.flash.abc.avm2.instructions.other.GetGlobalScopeIns;
+import com.jpexs.decompiler.flash.abc.avm2.instructions.other.GetLexIns;
+import com.jpexs.decompiler.flash.abc.avm2.instructions.other.GetScopeObjectIns;
+import com.jpexs.decompiler.flash.abc.avm2.instructions.other.GetSlotIns;
+import com.jpexs.decompiler.flash.abc.avm2.instructions.other.HasNext2Ins;
+import com.jpexs.decompiler.flash.abc.avm2.instructions.other.InitPropertyIns;
+import com.jpexs.decompiler.flash.abc.avm2.instructions.other.LabelIns;
+import com.jpexs.decompiler.flash.abc.avm2.instructions.other.NextNameIns;
+import com.jpexs.decompiler.flash.abc.avm2.instructions.other.NextValueIns;
+import com.jpexs.decompiler.flash.abc.avm2.instructions.other.ReturnValueIns;
+import com.jpexs.decompiler.flash.abc.avm2.instructions.other.ReturnVoidIns;
+import com.jpexs.decompiler.flash.abc.avm2.instructions.other.SetPropertyIns;
+import com.jpexs.decompiler.flash.abc.avm2.instructions.other.SetSlotIns;
+import com.jpexs.decompiler.flash.abc.avm2.instructions.other.ThrowIns;
+import com.jpexs.decompiler.flash.abc.avm2.instructions.stack.DupIns;
+import com.jpexs.decompiler.flash.abc.avm2.instructions.stack.PopIns;
+import com.jpexs.decompiler.flash.abc.avm2.instructions.stack.PopScopeIns;
+import com.jpexs.decompiler.flash.abc.avm2.instructions.stack.PushByteIns;
+import com.jpexs.decompiler.flash.abc.avm2.instructions.stack.PushScopeIns;
+import com.jpexs.decompiler.flash.abc.avm2.instructions.stack.PushStringIns;
+import com.jpexs.decompiler.flash.abc.avm2.instructions.stack.PushUndefinedIns;
+import com.jpexs.decompiler.flash.abc.avm2.instructions.stack.PushWithIns;
+import com.jpexs.decompiler.flash.abc.avm2.instructions.stack.SwapIns;
+import com.jpexs.decompiler.flash.abc.avm2.instructions.types.CoerceAIns;
+import com.jpexs.decompiler.flash.abc.avm2.instructions.xml.CheckFilterIns;
+import com.jpexs.decompiler.flash.abc.avm2.model.AVM2Item;
+import com.jpexs.decompiler.flash.abc.avm2.model.BooleanAVM2Item;
+import com.jpexs.decompiler.flash.abc.avm2.model.FloatValueAVM2Item;
+import com.jpexs.decompiler.flash.abc.avm2.model.GetDescendantsAVM2Item;
+import com.jpexs.decompiler.flash.abc.avm2.model.IntegerValueAVM2Item;
+import com.jpexs.decompiler.flash.abc.avm2.model.LocalRegAVM2Item;
+import com.jpexs.decompiler.flash.abc.avm2.model.NullAVM2Item;
+import com.jpexs.decompiler.flash.abc.avm2.model.ReturnValueAVM2Item;
+import com.jpexs.decompiler.flash.abc.avm2.model.ReturnVoidAVM2Item;
+import com.jpexs.decompiler.flash.abc.avm2.model.StringAVM2Item;
+import com.jpexs.decompiler.flash.abc.avm2.model.ThrowAVM2Item;
+import com.jpexs.decompiler.flash.abc.avm2.model.UndefinedAVM2Item;
+import com.jpexs.decompiler.flash.abc.avm2.model.WithAVM2Item;
+import com.jpexs.decompiler.flash.abc.avm2.model.WithObjectAVM2Item;
+import com.jpexs.decompiler.flash.abc.avm2.model.clauses.ForEachInAVM2Item;
+import com.jpexs.decompiler.flash.abc.avm2.model.clauses.ForInAVM2Item;
+import com.jpexs.decompiler.flash.abc.avm2.model.clauses.TryAVM2Item;
+import com.jpexs.decompiler.flash.abc.avm2.model.operations.IfCondition;
+import com.jpexs.decompiler.flash.abc.avm2.parser.ParseException;
+import com.jpexs.decompiler.flash.abc.types.ABCException;
+import com.jpexs.decompiler.flash.abc.types.ClassInfo;
+import com.jpexs.decompiler.flash.abc.types.InstanceInfo;
+import com.jpexs.decompiler.flash.abc.types.MethodBody;
+import com.jpexs.decompiler.flash.abc.types.MethodInfo;
+import com.jpexs.decompiler.flash.abc.types.Multiname;
+import com.jpexs.decompiler.flash.abc.types.Namespace;
+import com.jpexs.decompiler.flash.abc.types.NamespaceSet;
+import com.jpexs.decompiler.flash.abc.types.ScriptInfo;
+import com.jpexs.decompiler.flash.abc.types.ValueKind;
+import com.jpexs.decompiler.flash.abc.types.traits.Trait;
+import com.jpexs.decompiler.flash.abc.types.traits.TraitClass;
+import com.jpexs.decompiler.flash.abc.types.traits.TraitFunction;
+import com.jpexs.decompiler.flash.abc.types.traits.TraitMethodGetterSetter;
+import com.jpexs.decompiler.flash.abc.types.traits.TraitSlotConst;
+import com.jpexs.decompiler.flash.abc.types.traits.Traits;
+import com.jpexs.decompiler.flash.helpers.GraphTextWriter;
+import com.jpexs.decompiler.graph.CompilationException;
+import com.jpexs.decompiler.graph.GraphSourceItem;
+import com.jpexs.decompiler.graph.GraphTargetItem;
+import com.jpexs.decompiler.graph.Loop;
+import com.jpexs.decompiler.graph.SourceGenerator;
+import com.jpexs.decompiler.graph.TypeItem;
+import com.jpexs.decompiler.graph.model.AndItem;
+import com.jpexs.decompiler.graph.model.BreakItem;
+import com.jpexs.decompiler.graph.model.CommaExpressionItem;
+import com.jpexs.decompiler.graph.model.ContinueItem;
+import com.jpexs.decompiler.graph.model.DoWhileItem;
+import com.jpexs.decompiler.graph.model.DuplicateItem;
+import com.jpexs.decompiler.graph.model.ForItem;
+import com.jpexs.decompiler.graph.model.IfItem;
+import com.jpexs.decompiler.graph.model.LocalData;
+import com.jpexs.decompiler.graph.model.NotItem;
+import com.jpexs.decompiler.graph.model.OrItem;
+import com.jpexs.decompiler.graph.model.SwitchItem;
+import com.jpexs.decompiler.graph.model.TernarOpItem;
+import com.jpexs.decompiler.graph.model.UnboundedTypeItem;
+import com.jpexs.decompiler.graph.model.WhileItem;
+import java.io.ByteArrayOutputStream;
+import java.io.IOException;
+import java.util.ArrayList;
+import java.util.Arrays;
+import java.util.HashMap;
+import java.util.List;
+import java.util.logging.Level;
+import java.util.logging.Logger;
+
+/**
+ *
+ * @author JPEXS
+ */
+public class AVM2SourceGenerator implements SourceGenerator {
+
+    public final ABC abc;
+    public List<ABC> allABCs;
+
+    public static final int MARK_E_START = 0;
+    public static final int MARK_E_END = 1;
+    public static final int MARK_E_TARGET = 2;
+    public static final int MARK_E_FINALLYPART = 3;
+
+    private AVM2Instruction ins(InstructionDefinition def, int... operands) {
+        return new AVM2Instruction(0, def, operands, new byte[0]);
+    }
+
+    public List<GraphSourceItem> generate(SourceGeneratorLocalData localData, GetDescendantsAVM2Item item) throws CompilationException {
+        int nssa[] = new int[item.openedNamespaces.size()];
+        for (int i = 0; i < item.openedNamespaces.size(); i++) {
+            nssa[i] = item.openedNamespaces.get(i);
+        }
+        int nsset = abc.constants.getNamespaceSetId(new NamespaceSet(nssa), true);
+
+        return GraphTargetItem.toSourceMerge(localData, this,
+                item.object,
+                ins(new GetDescendantsIns(), abc.constants.getMultinameId(new Multiname(Multiname.MULTINAME, abc.constants.getStringId(item.nameStr, true), 0, nsset, 0, new ArrayList<Integer>()), true))
+        );
+    }
+
+    @Override
+    public List<GraphSourceItem> generate(SourceGeneratorLocalData localData, AndItem item) throws CompilationException {
+        List<GraphSourceItem> ret = new ArrayList<>();
+        ret.addAll(generateToActionList(localData, item.leftSide));
+        ret.add(ins(new DupIns()));
+        ret.add(ins(new NotIns()));
+        List<AVM2Instruction> andExpr = generateToActionList(localData, item.rightSide);
+        andExpr.add(0, ins(new PopIns()));
+        int andExprLen = insToBytes(andExpr).length;
+        ret.add(ins(new IfTrueIns(), andExprLen));
+        ret.addAll(andExpr);
+        return ret;
+
+    }
+
+    private byte[] insToBytes(List<AVM2Instruction> code) {
+        try {
+            ByteArrayOutputStream baos = new ByteArrayOutputStream();
+            for (AVM2Instruction instruction : code) {
+
+                baos.write(instruction.getBytes());
+
+            }
+            return baos.toByteArray();
+        } catch (IOException ex) {
+            Logger.getLogger(AVM2SourceGenerator.class.getName()).log(Level.SEVERE, null, ex);
+        }
+        return new byte[0];
+    }
+
+    @Override
+    public List<GraphSourceItem> generate(SourceGeneratorLocalData localData, OrItem item) throws CompilationException {
+        List<GraphSourceItem> ret = new ArrayList<>();
+        ret.addAll(generateToActionList(localData, item.leftSide));
+        ret.add(ins(new DupIns()));
+        List<AVM2Instruction> orExpr = generateToActionList(localData, item.rightSide);
+        orExpr.add(0, ins(new PopIns()));
+        int orExprLen = insToBytes(orExpr).length;
+        ret.add(ins(new IfTrueIns(), orExprLen));
+        ret.addAll(orExpr);
+        return ret;
+    }
+
+    public List<AVM2Instruction> toInsList(List<GraphSourceItem> items) {
+        List<AVM2Instruction> ret = new ArrayList<>();
+        for (GraphSourceItem s : items) {
+            if (s instanceof AVM2Instruction) {
+                ret.add((AVM2Instruction) s);
+            }
+        }
+        return ret;
+    }
+
+    private List<AVM2Instruction> nonempty(List<AVM2Instruction> list) {
+        if (list == null) {
+            return new ArrayList<>();
+        }
+        return list;
+    }
+
+    private List<GraphSourceItem> condition(SourceGeneratorLocalData localData, GraphTargetItem t, int offset) throws CompilationException {
+        if (t instanceof IfCondition) {
+            IfCondition ic = (IfCondition) t;
+            return GraphTargetItem.toSourceMerge(localData, this, ic.getLeftSide(), ic.getRightSide(), ins(ic.getIfDefinition(), offset));
+        }
+        return GraphTargetItem.toSourceMerge(localData, this, t, ins(new IfTrueIns(), offset));
+    }
+
+    private List<GraphSourceItem> notCondition(SourceGeneratorLocalData localData, GraphTargetItem t, int offset) throws CompilationException {
+        if (t instanceof IfCondition) {
+            IfCondition ic = (IfCondition) t;
+            return GraphTargetItem.toSourceMerge(localData, this, ic.getLeftSide(), ic.getRightSide(), ins(ic.getIfNotDefinition(), offset));
+        }
+        return GraphTargetItem.toSourceMerge(localData, this, t, ins(new IfFalseIns(), offset));
+    }
+
+    private List<GraphSourceItem> generateIf(SourceGeneratorLocalData localData, GraphTargetItem expression, List<GraphTargetItem> onTrueCmds, List<GraphTargetItem> onFalseCmds, boolean ternar) throws CompilationException {
+        List<GraphSourceItem> ret = new ArrayList<>();
+        //ret.addAll(notCondition(localData, expression));        
+        List<AVM2Instruction> onTrue = null;
+        List<AVM2Instruction> onFalse = null;
+        if (ternar) {
+            onTrue = toInsList(onTrueCmds.get(0).toSource(localData, this));
+        } else {
+            onTrue = generateToInsList(localData, onTrueCmds);
+        }
+
+        if (onFalseCmds != null && !onFalseCmds.isEmpty()) {
+            if (ternar) {
+                onFalse = toInsList(onFalseCmds.get(0).toSource(localData, this));
+            } else {
+                onFalse = generateToInsList(localData, onFalseCmds);
+            }
+        }
+        AVM2Instruction ajmp = null;
+        if (onFalse != null) {
+            if (!((!nonempty(onTrue).isEmpty())
+                    && ((onTrue.get(onTrue.size() - 1).definition instanceof ContinueJumpIns)
+                    || ((onTrue.get(onTrue.size() - 1).definition instanceof BreakJumpIns))))) {
+                ajmp = ins(new JumpIns(), 0);
+                onTrue.add(ajmp);
+            }
+        }
+
+        byte[] onTrueBytes = insToBytes(onTrue);
+        int onTrueLen = onTrueBytes.length;
+
+        ret.addAll(notCondition(localData, expression, onTrueLen));
+        ret.addAll(onTrue);
+
+        if (onFalse != null) {
+            byte[] onFalseBytes = insToBytes(onFalse);
+            int onFalseLen = onFalseBytes.length;
+            if (ajmp != null) {
+                ajmp.operands[0] = onFalseLen;
+            }
+            ret.addAll(onFalse);
+        }
+        return ret;
+    }
+
+    public List<GraphSourceItem> generate(SourceGeneratorLocalData localData, XMLFilterAVM2Item item) throws CompilationException {
+        List<GraphSourceItem> ret = new ArrayList<>();
+        final Reference<Integer> counterReg = new Reference<>(0);
+        final Reference<Integer> collectionReg = new Reference<>(0);
+        final Reference<Integer> xmlListReg = new Reference<>(0);
+        List<GraphSourceItem> xmlListSetTemp = AssignableAVM2Item.setTemp(localData, this, xmlListReg);
+        ret.addAll(GraphTargetItem.toSourceMerge(localData, this,
+                ins(new PushByteIns(), 0),
+                AssignableAVM2Item.setTemp(localData, this, counterReg),
+                item.object,
+                ins(new CheckFilterIns()),
+                NameAVM2Item.generateCoerce(this, TypeItem.UNBOUNDED),
+                AssignableAVM2Item.setTemp(localData, this, collectionReg),
+                ins(new GetLexIns(), abc.constants.getMultinameId(new Multiname(Multiname.QNAME, abc.constants.getStringId("XMLList", true), abc.constants.getNamespaceId(new Namespace(Namespace.KIND_PACKAGE, abc.constants.getStringId("", true)), 0, true), 0, 0, new ArrayList<Integer>()), true)),
+                ins(new PushStringIns(), abc.constants.getStringId("", true)),
+                ins(new ConstructIns(), 1),
+                xmlListSetTemp
+        ));
+        final Reference<Integer> tempVal1 = new Reference<>(0);
+        final Reference<Integer> tempVal2 = new Reference<>(0);
+
+        List<AVM2Instruction> forBody = toInsList(GraphTargetItem.toSourceMerge(localData, this,
+                ins(new LabelIns()),
+                AssignableAVM2Item.getTemp(localData, this, collectionReg),
+                AssignableAVM2Item.getTemp(localData, this, counterReg),
+                ins(new NextValueIns()),
+                AssignableAVM2Item.dupSetTemp(localData, this, tempVal1),
+                AssignableAVM2Item.dupSetTemp(localData, this, tempVal2),
+                ins(new PushWithIns())
+        ));
+        localData.scopeStack.add(new LocalRegAVM2Item(null, tempVal2.getVal(), null));
+        forBody.addAll(toInsList(item.value.toSource(localData, this)));
+        List<AVM2Instruction> trueBody = new ArrayList<>();
+        trueBody.addAll(toInsList(AssignableAVM2Item.getTemp(localData, this, xmlListReg)));
+        trueBody.addAll(toInsList(AssignableAVM2Item.getTemp(localData, this, counterReg)));
+        trueBody.addAll(toInsList(AssignableAVM2Item.getTemp(localData, this, tempVal1)));
+        int nss[] = new int[item.openedNamespaces.size()];
+        for (int i = 0; i < item.openedNamespaces.size(); i++) {
+            nss[i] = item.openedNamespaces.get(i);
+        }
+        trueBody.add(ins(new SetPropertyIns(), abc.constants.getMultinameId(new Multiname(Multiname.MULTINAMEL, 0, 0, abc.constants.getNamespaceSetId(new NamespaceSet(nss), true), 0, new ArrayList<Integer>()), true)));
+        forBody.add(ins(new IfFalseIns(), insToBytes(trueBody).length));
+        forBody.addAll(trueBody);
+        forBody.add(ins(new PopScopeIns()));
+        localData.scopeStack.remove(localData.scopeStack.size() - 1);
+        forBody.addAll(toInsList(AssignableAVM2Item.killTemp(localData, this, Arrays.asList(tempVal2, tempVal1))));
+
+        int forBodyLen = insToBytes(forBody).length;
+        AVM2Instruction forwardJump = ins(new JumpIns(), forBodyLen);
+        ret.add(forwardJump);
+
+        List<AVM2Instruction> expr = new ArrayList<>();
+        expr.add(ins(new HasNext2Ins(), collectionReg.getVal(), counterReg.getVal()));
+        AVM2Instruction backIf = ins(new IfTrueIns(), 0);
+        expr.add(backIf);
+
+        int exprLen = insToBytes(expr).length;
+        backIf.operands[0] = -(exprLen + forBodyLen);
+
+        ret.addAll(forBody);
+        ret.addAll(expr);
+        ret.addAll(AssignableAVM2Item.killTemp(localData, this, Arrays.asList(collectionReg, counterReg)));
+        ret.addAll(AssignableAVM2Item.getTemp(localData, this, xmlListReg));
+        ret.addAll(AssignableAVM2Item.killTemp(localData, this, Arrays.asList(xmlListReg)));
+        return ret;
+    }
+
+    @Override
+    public List<GraphSourceItem> generate(SourceGeneratorLocalData localData, IfItem item) throws CompilationException {
+        return generateIf(localData, item.expression, item.onTrue, item.onFalse, false);
+    }
+
+    private void fixSwitch(List<AVM2Instruction> code, int breakOffset, long loopId) {
+        fixLoop(code, breakOffset, Integer.MAX_VALUE, loopId);
+    }
+
+    private void fixLoop(List<AVM2Instruction> code, int breakOffset, int continueOffset, long loopId) {
+        int pos = 0;
+        for (int a = 0; a < code.size(); a++) {
+            AVM2Instruction ins = code.get(a);
+            pos += ins.getBytes().length;
+            if (ins.definition instanceof JumpIns) {
+                if (ins.definition instanceof ContinueJumpIns) {
+                    if (continueOffset != Integer.MAX_VALUE) {
+                        ins.operands[0] = (-pos + continueOffset);
+                        code.get(a).definition = new JumpIns();
+                    }
+                }
+                if (ins.definition instanceof BreakJumpIns) {
+                    ins.operands[0] = (-pos + breakOffset);
+                    code.get(a).definition = new JumpIns();
+                }
+            }
+        }
+    }
+
+    @Override
+    public List<GraphSourceItem> generate(SourceGeneratorLocalData localData, TernarOpItem item) throws CompilationException {
+        List<GraphTargetItem> onTrue = new ArrayList<>();
+        onTrue.add(item.onTrue);
+        List<GraphTargetItem> onFalse = new ArrayList<>();
+        onFalse.add(item.onFalse);
+        return generateIf(localData, item.expression, onTrue, onFalse, true);
+    }
+
+    @Override
+    public List<GraphSourceItem> generate(SourceGeneratorLocalData localData, WhileItem item) throws CompilationException {
+        List<GraphSourceItem> ret = new ArrayList<>();
+        List<AVM2Instruction> whileExpr = new ArrayList<>();
+
+        List<GraphTargetItem> ex = new ArrayList<>(item.expression);
+        GraphTargetItem lastItem = null;
+        if (!ex.isEmpty()) {
+            lastItem = ex.remove(ex.size() - 1);
+            while (lastItem instanceof CommaExpressionItem) {
+                CommaExpressionItem cei = (CommaExpressionItem) lastItem;
+                ex.addAll(cei.commands);
+                lastItem = ex.remove(ex.size() - 1);
+            }
+            whileExpr.addAll(generateToInsList(localData, ex));
+        }
+        List<AVM2Instruction> whileBody = generateToInsList(localData, item.commands);
+        AVM2Instruction forwardJump = ins(new JumpIns(), 0);
+        ret.add(forwardJump);
+        whileBody.add(0, ins(new LabelIns()));
+        ret.addAll(whileBody);
+        int whileBodyLen = insToBytes(whileBody).length;
+        forwardJump.operands[0] = whileBodyLen;
+        whileExpr.addAll(toInsList(condition(localData, lastItem, 0)));
+        int whileExprLen = insToBytes(whileExpr).length;
+        whileExpr.get(whileExpr.size() - 1).operands[0] = -(whileExprLen + whileBodyLen); //Assuming last is if instruction
+        ret.addAll(whileExpr);
+        fixLoop(whileBody, whileBodyLen + whileExprLen, whileBodyLen, item.loop.id);
+        return ret;
+    }
+
+    public List<GraphSourceItem> generate(SourceGeneratorLocalData localData, ForEachInAVM2Item item) throws CompilationException {
+        return generateForIn(localData, item.loop, item.expression.collection, (AssignableAVM2Item) item.expression.object, item.commands, true);
+    }
+
+    public List<GraphSourceItem> generate(SourceGeneratorLocalData localData, ForInAVM2Item item) throws CompilationException {
+        return generateForIn(localData, item.loop, item.expression.collection, (AssignableAVM2Item) item.expression.object, item.commands, false);
+    }
+
+    public List<GraphSourceItem> generateForIn(SourceGeneratorLocalData localData, Loop loop, GraphTargetItem collection, AssignableAVM2Item assignable, List<GraphTargetItem> commands, final boolean each) throws CompilationException {
+        List<GraphSourceItem> ret = new ArrayList<>();
+        final Reference<Integer> counterReg = new Reference<>(0);
+        final Reference<Integer> collectionReg = new Reference<>(0);
+
+        if (assignable instanceof UnresolvedAVM2Item) {
+            assignable = (AssignableAVM2Item) ((UnresolvedAVM2Item) assignable).resolved;
+        }
+
+        ret.addAll(GraphTargetItem.toSourceMerge(localData, this,
+                ins(new PushByteIns(), 0),
+                AssignableAVM2Item.setTemp(localData, this, counterReg),
+                collection,
+                NameAVM2Item.generateCoerce(this, TypeItem.UNBOUNDED),
+                AssignableAVM2Item.setTemp(localData, this, collectionReg)
+        ));
+
+        GraphTargetItem assigned = new GraphTargetItem() {
+
+            @Override
+            public GraphTextWriter appendTo(GraphTextWriter writer, LocalData localData) throws InterruptedException {
+                return null;
+            }
+
+            @Override
+            public boolean hasReturnValue() {
+                return true;
+            }
+
+            @Override
+            public GraphTargetItem returnType() {
+                return TypeItem.UNBOUNDED;
+            }
+
+            @Override
+            public List<GraphSourceItem> toSource(SourceGeneratorLocalData localData, SourceGenerator generator) throws CompilationException {
+                return toSourceMerge(localData, generator,
+                        AssignableAVM2Item.getTemp(localData, generator, collectionReg),
+                        AssignableAVM2Item.getTemp(localData, generator, counterReg),
+                        ins(each ? new NextValueIns() : new NextNameIns())
+                );
+            }
+        };
+        assignable.setAssignedValue(assigned);
+
+        List<AVM2Instruction> forBody = toInsList(GraphTargetItem.toSourceMerge(localData, this,
+                ins(new LabelIns()),
+                assignable.toSourceIgnoreReturnValue(localData, this)
+        ));
+
+        forBody.addAll(generateToInsList(localData, commands));
+        int forBodyLen = insToBytes(forBody).length;
+
+        AVM2Instruction forwardJump = ins(new JumpIns(), forBodyLen);
+        ret.add(forwardJump);
+
+        List<AVM2Instruction> expr = new ArrayList<>();
+        expr.add(ins(new HasNext2Ins(), collectionReg.getVal(), counterReg.getVal()));
+        AVM2Instruction backIf = ins(new IfTrueIns(), 0);
+        expr.add(backIf);
+
+        int exprLen = insToBytes(expr).length;
+        backIf.operands[0] = -(exprLen + forBodyLen);
+
+        fixLoop(forBody, forBodyLen + exprLen, forBodyLen, loop.id);
+        ret.addAll(forBody);
+        ret.addAll(expr);
+        ret.addAll(AssignableAVM2Item.killTemp(localData, this, Arrays.asList(collectionReg, counterReg)));
+        return ret;
+    }
+
+    @Override
+    public List<GraphSourceItem> generate(SourceGeneratorLocalData localData, DoWhileItem item) throws CompilationException {
+        List<GraphSourceItem> ret = new ArrayList<>();
+        List<AVM2Instruction> whileExpr = new ArrayList<>();
+
+        List<GraphTargetItem> ex = new ArrayList<>(item.expression);
+        GraphTargetItem lastItem = null;
+        if (!ex.isEmpty()) {
+            lastItem = ex.remove(ex.size() - 1);
+            while (lastItem instanceof CommaExpressionItem) {
+                CommaExpressionItem cei = (CommaExpressionItem) lastItem;
+                ex.addAll(cei.commands);
+                lastItem = ex.remove(ex.size() - 1);
+            }
+            whileExpr.addAll(generateToInsList(localData, ex));
+        }
+        List<AVM2Instruction> dowhileBody = generateToInsList(localData, item.commands);
+        List<AVM2Instruction> labelBody = new ArrayList<>();
+        labelBody.add(ins(new LabelIns()));
+        int labelBodyLen = insToBytes(labelBody).length;
+
+        AVM2Instruction forwardJump = ins(new JumpIns(), labelBodyLen);
+        ret.add(forwardJump);
+        ret.addAll(labelBody);
+        ret.addAll(dowhileBody);
+        int dowhileBodyLen = insToBytes(dowhileBody).length;
+        whileExpr.addAll(toInsList(condition(localData, lastItem, 0)));
+        int dowhileExprLen = insToBytes(whileExpr).length;
+        whileExpr.get(whileExpr.size() - 1).operands[0] = -(dowhileExprLen + dowhileBodyLen + labelBodyLen); //Assuming last is if instruction
+        ret.addAll(whileExpr);
+        fixLoop(dowhileBody, dowhileBodyLen + dowhileExprLen, dowhileBodyLen, item.loop.id);
+        return ret;
+    }
+
+    public List<GraphSourceItem> generate(SourceGeneratorLocalData localData, WithAVM2Item item) throws CompilationException {
+
+        List<GraphSourceItem> ret = new ArrayList<>();
+        ret.addAll(item.scope.toSource(localData, this));
+        Reference<Integer> tempReg = new Reference<>(0);
+        ret.addAll(AssignableAVM2Item.dupSetTemp(localData, this, tempReg));
+        localData.scopeStack.add(new WithObjectAVM2Item(null, new LocalRegAVM2Item(null, tempReg.getVal(), null)));
+        ret.add(ins(new PushWithIns()));
+        ret.addAll(generate(localData, item.items));
+        ret.add(ins(new PopScopeIns()));
+        ret.addAll(AssignableAVM2Item.killTemp(localData, this, Arrays.asList(tempReg)));
+        localData.scopeStack.remove(localData.scopeStack.size() - 1);
+        return ret;
+    }
+
+    @Override
+    public List<GraphSourceItem> generate(SourceGeneratorLocalData localData, ForItem item) throws CompilationException {
+        List<GraphSourceItem> ret = new ArrayList<>();
+        List<AVM2Instruction> forExpr = new ArrayList<>();
+
+        List<GraphTargetItem> ex = new ArrayList<>();
+        ex.add(item.expression);
+
+        GraphTargetItem lastItem = null;
+        if (!ex.isEmpty()) {
+            lastItem = ex.remove(ex.size() - 1);
+            while (lastItem instanceof CommaExpressionItem) {
+                CommaExpressionItem cei = (CommaExpressionItem) lastItem;
+                ex.addAll(cei.commands);
+                lastItem = ex.remove(ex.size() - 1);
+            }
+            forExpr.addAll(generateToInsList(localData, ex));
+        }
+        List<AVM2Instruction> forBody = generateToInsList(localData, item.commands);
+        List<AVM2Instruction> forFinalCommands = generateToInsList(localData, item.finalCommands);
+
+        ret.addAll(generateToInsList(localData, item.firstCommands));
+
+        AVM2Instruction forwardJump = ins(new JumpIns(), 0);
+        ret.add(forwardJump);
+        forBody.add(0, ins(new LabelIns()));
+        ret.addAll(forBody);
+        ret.addAll(forFinalCommands);
+        int forBodyLen = insToBytes(forBody).length;
+        int forFinalCLen = insToBytes(forFinalCommands).length;
+        forwardJump.operands[0] = forBodyLen + forFinalCLen;
+        forExpr.addAll(toInsList(condition(localData, lastItem, 0)));
+        int forExprLen = insToBytes(forExpr).length;
+        forExpr.get(forExpr.size() - 1).operands[0] = -(forExprLen + forBodyLen + forFinalCLen); //Assuming last is if instruction
+        ret.addAll(forExpr);
+        fixLoop(forBody, forBodyLen + forFinalCLen + forExprLen, forBodyLen, item.loop.id);
+        return ret;
+    }
+    private long uniqLast = 0;
+
+    public String uniqId() {
+        uniqLast++;
+        return "" + uniqLast;
+    }
+
+    @Override
+    public List<GraphSourceItem> generate(SourceGeneratorLocalData localData, SwitchItem item) throws CompilationException {
+        List<GraphSourceItem> ret = new ArrayList<>();
+        Reference<Integer> switchedReg = new Reference<>(0);
+        AVM2Instruction forwardJump = ins(new JumpIns(), 0);
+        ret.add(forwardJump);
+
+        List<AVM2Instruction> cases = new ArrayList<>();
+        cases.addAll(toInsList(new IntegerValueAVM2Item(null, (long) item.caseValues.size()).toSource(localData, this)));
+        int cLen = insToBytes(cases).length;
+        List<AVM2Instruction> caseLast = new ArrayList<>();
+        caseLast.add(0, ins(new JumpIns(), cLen));
+        caseLast.addAll(0, toInsList(new IntegerValueAVM2Item(null, (long) item.caseValues.size()).toSource(localData, this)));
+        int cLastLen = insToBytes(caseLast).length;
+        caseLast.add(0, ins(new JumpIns(), cLastLen));
+        cases.addAll(0, caseLast);
+
+        List<AVM2Instruction> preCases = new ArrayList<>();
+        preCases.addAll(toInsList(item.switchedObject.toSource(localData, this)));
+        preCases.addAll(toInsList(AssignableAVM2Item.setTemp(localData, this, switchedReg)));
+
+        for (int i = item.caseValues.size() - 1; i >= 0; i--) {
+            List<AVM2Instruction> sub = new ArrayList<>();
+            sub.addAll(toInsList(new IntegerValueAVM2Item(null, (long) i).toSource(localData, this)));
+            sub.add(ins(new JumpIns(), insToBytes(cases).length));
+            int subLen = insToBytes(sub).length;
+
+            cases.addAll(0, sub);
+            cases.add(0, ins(new IfStrictNeIns(), subLen));
+            cases.addAll(0, toInsList(AssignableAVM2Item.getTemp(localData, this, switchedReg)));
+            cases.addAll(0, toInsList(item.caseValues.get(i).toSource(localData, this)));
+        }
+        cases.addAll(0, preCases);
+
+        AVM2Instruction lookupOp = new AVM2Instruction(0, new LookupSwitchIns(), new int[item.caseValues.size() + 1 + 1 + 1], new byte[0]);
+        cases.addAll(toInsList(AssignableAVM2Item.killTemp(localData, this, Arrays.asList(switchedReg))));
+        List<AVM2Instruction> bodies = new ArrayList<>();
+        List<Integer> bodiesOffsets = new ArrayList<>();
+        int defOffset;
+        int casesLen = insToBytes(cases).length;
+        bodies.addAll(generateToInsList(localData, item.defaultCommands));
+        bodies.add(0, ins(new LabelIns()));
+        bodies.add(ins(new BreakJumpIns(item.loop.id), 0));  //There could be two breaks when default clause ends with break, but official compiler does this too, so who cares...
+        defOffset = -(insToBytes(bodies).length + casesLen);
+        for (int i = item.caseCommands.size() - 1; i >= 0; i--) {
+            bodies.addAll(0, generateToInsList(localData, item.caseCommands.get(i)));
+            bodies.add(0, ins(new LabelIns()));
+            bodiesOffsets.add(0, -(insToBytes(bodies).length + casesLen));
+        }
+        lookupOp.operands[0] = defOffset;
+        lookupOp.operands[1] = item.valuesMapping.size();
+        lookupOp.operands[2 + item.caseValues.size()] = defOffset;
+        for (int i = 0; i < item.valuesMapping.size(); i++) {
+            lookupOp.operands[2 + i] = bodiesOffsets.get(item.valuesMapping.get(i));
+        }
+
+        forwardJump.operands[0] = insToBytes(bodies).length;
+        ret.addAll(bodies);
+        ret.addAll(cases);
+        ret.add(lookupOp);
+        fixSwitch(toInsList(ret), insToBytes(toInsList(ret)).length, uniqLast);
+        return ret;
+    }
+
+    @Override
+    public List<GraphSourceItem> generate(SourceGeneratorLocalData localData, NotItem item) throws CompilationException {
+        /*if (item.getOriginal() instanceof Inverted) {
+         GraphTargetItem norig = ((Inverted) item).invert();
+         return norig.toSource(localData, this);
+         }*/
+        List<GraphSourceItem> ret = new ArrayList<>();
+        ret.addAll(item.getOriginal().toSource(localData, this));
+        ret.add(ins(new NotIns()));
+        return ret;
+    }
+
+    @Override
+    public List<GraphSourceItem> generate(SourceGeneratorLocalData localData, DuplicateItem item) {
+        List<GraphSourceItem> ret = new ArrayList<>();
+        ret.add(ins(new DupIns()));
+        return ret;
+    }
+
+    @Override
+    public List<GraphSourceItem> generate(SourceGeneratorLocalData localData, BreakItem item) {
+        List<GraphSourceItem> ret = new ArrayList<>();
+        AVM2Instruction abreak = ins(new BreakJumpIns(item.loopId), 0);
+        ret.add(abreak);
+        return ret;
+    }
+
+    public List<GraphSourceItem> generate(SourceGeneratorLocalData localData, FunctionAVM2Item item) throws CompilationException {
+        List<GraphSourceItem> ret = new ArrayList<>();
+        int scope = 0;
+        if (!item.functionName.isEmpty()) {
+            ret.add(ins(new NewObjectIns(), 0));
+            ret.add(ins(new PushWithIns()));
+            scope = localData.scopeStack.size();
+            localData.scopeStack.add(new PropertyAVM2Item(null, item.functionName, abc, allABCs, new ArrayList<Integer>(), localData.callStack));
+        }
+        ret.add(ins(new NewFunctionIns(), method(localData.callStack, localData.pkg, item.needsActivation, item.subvariables, 0 /*Set later*/, item.hasRest, item.line, null, null, false, localData, item.paramTypes, item.paramNames, item.paramValues, item.body, item.retType)));
+        if (!item.functionName.isEmpty()) {
+            ret.add(ins(new DupIns()));
+            ret.add(ins(new GetScopeObjectIns(), scope));
+            ret.add(ins(new SwapIns()));
+            ret.add(ins(new SetPropertyIns(), abc.constants.getMultinameId(new Multiname(Multiname.QNAME, abc.constants.getStringId(item.functionName, true), abc.constants.getNamespaceId(new Namespace(Namespace.KIND_PACKAGE, abc.constants.getStringId(localData.pkg, true)), 0, true), 0, 0, new ArrayList<Integer>()), true)));
+            ret.add(ins(new PopScopeIns()));
+            localData.scopeStack.remove(localData.scopeStack.size() - 1);
+        }
+        return ret;
+    }
+
+    private static int currentFinId = 1;
+
+    private static int finId() {
+        return currentFinId++;
+    }
+
+    public List<GraphSourceItem> generate(SourceGeneratorLocalData localData, TryAVM2Item item) throws CompilationException {
+        List<GraphSourceItem> ret = new ArrayList<>();
+
+        boolean newFinallyReg = false;
+        List<ABCException> newex = new ArrayList<>();
+        int aloneFinallyEx = -1;
+        int finallyEx = -1;
+        for (NameAVM2Item e : item.catchExceptions2) {
+            ABCException aex = new ABCException();
+            aex.name_index = abc.constants.getMultinameId(new Multiname(Multiname.QNAME, abc.constants.getStringId(e.getVariableName(), true), abc.constants.getNamespaceId(new Namespace(Namespace.KIND_PACKAGE, abc.constants.getStringId("", true)), 0, true), 0, 0, new ArrayList<Integer>()), true);
+            aex.type_index = typeName(localData, e.type);
+            newex.add(aex);
+        }
+        int finId = 0;
+        if (item.finallyCommands != null) {
+            if (item.catchExceptions2.isEmpty()) {
+                ABCException aex = new ABCException();
+                aex.name_index = 0;
+                aex.type_index = 0;
+                newex.add(aex);
+                aloneFinallyEx = newex.size() - 1;
+            }
+            ABCException aex = new ABCException();
+            aex.name_index = 0;
+            aex.type_index = 0;
+            newex.add(aex);
+            finallyEx = newex.size() - 1;
+            if (localData.finallyRegister == -1) {
+                localData.finallyRegister = getFreeRegister(localData);
+                killRegister(localData, localData.finallyRegister); //reuse for catches
+                newFinallyReg = true;
+            }
+            finId = finId();
+        }
+
+        if (finallyEx > -1) {
+            localData.finallyCatches.add(finId);
+        }
+        List<AVM2Instruction> tryCmds = generateToInsList(localData, item.tryCommands);
+
+        //int i = firstId + item.catchCommands.size() - 1;
+        List<AVM2Instruction> catches = new ArrayList<>();
+        Reference<Integer> tempReg = new Reference<>(0);
+
+        List<Integer> currentExceptionIds = new ArrayList<>();
+        List<List<AVM2Instruction>> catchCmds = new ArrayList<>();
+        for (int c = 0; c < item.catchCommands.size(); c++) {
+            int i = localData.exceptions.size();
+            localData.exceptions.add(newex.get(c));
+
+            currentExceptionIds.add(i);
+
+            //Reference<Integer> tempReg=new Reference<>(0);
+            List<AVM2Instruction> catchCmd = new ArrayList<>();
+            catchCmd.add(ins(new NewCatchIns(), i));
+            catchCmd.addAll(toInsList(AssignableAVM2Item.dupSetTemp(localData, this, tempReg)));
+            catchCmd.add(ins(new DupIns()));
+            catchCmd.add(ins(new PushScopeIns()));
+            catchCmd.add(ins(new SwapIns()));
+            catchCmd.add(ins(new SetSlotIns(), 1));
+
+            for (AssignableAVM2Item a : item.catchVariables.get(c)) {
+                GraphTargetItem r = a;
+                if (r instanceof UnresolvedAVM2Item) {
+                    r = ((UnresolvedAVM2Item) r).resolved;
+                }
+                if (r instanceof NameAVM2Item) {
+                    NameAVM2Item n = (NameAVM2Item) r;
+                    if (item.catchExceptions2.get(c).getVariableName().equals(n.getVariableName())) {
+                        n.setSlotScope(localData.scopeStack.size());
+                    }
+                }
+            }
+            localData.scopeStack.add(new LocalRegAVM2Item(null, tempReg.getVal(), null));
+            catchCmd.addAll(generateToInsList(localData, item.catchCommands.get(c)));
+            localData.scopeStack.remove(localData.scopeStack.size() - 1);
+            catchCmd.add(ins(new PopScopeIns()));
+            catchCmd.addAll(toInsList(AssignableAVM2Item.killTemp(localData, this, Arrays.asList(tempReg))));
+            catchCmds.add(catchCmd);
+        }
+        for (int c = item.catchCommands.size() - 1; c >= 0; c--) {
+            List<AVM2Instruction> preCatches = new ArrayList<>();
+            /*preCatches.add(ins(new GetLocal0Ins()));
+             preCatches.add(ins(new PushScopeIns()));
+             preCatches.add(AssignableAVM2Item.generateGetLoc(localData.activationReg));
+             preCatches.add(ins(new PushScopeIns()));*/
+            for (GraphTargetItem s : localData.scopeStack) {
+                preCatches.addAll(toInsList(s.toSource(localData, this)));
+                if (s instanceof WithObjectAVM2Item) {
+                    preCatches.add(ins(new PushWithIns()));
+                } else {
+                    preCatches.add(ins(new PushScopeIns()));
+                }
+            }
+
+            //catchCmds.add(catchCmd);  
+            preCatches.addAll(catchCmds.get(c));
+            catches.addAll(0, preCatches);
+            catches.add(0, new ExceptionMarkAVM2Instruction(currentExceptionIds.get(c), MARK_E_TARGET));
+            catches.add(0, ins(new JumpIns(), insToBytes(catches).length));
+        }
+
+        if (aloneFinallyEx > -1) {
+            localData.exceptions.add(newex.get(aloneFinallyEx));
+            aloneFinallyEx = localData.exceptions.size() - 1;
+
+        }
+        if (finallyEx > -1) {
+            localData.exceptions.add(newex.get(finallyEx));
+            finallyEx = localData.exceptions.size() - 1;
+        }
+
+        for (int i : currentExceptionIds) {
+            ret.add(new ExceptionMarkAVM2Instruction(i, MARK_E_START));
+        }
+        if (aloneFinallyEx > -1) {
+            ret.add(new ExceptionMarkAVM2Instruction(aloneFinallyEx, MARK_E_START));
+        }
+        if (finallyEx > -1) {
+            ret.add(new ExceptionMarkAVM2Instruction(finallyEx, MARK_E_START));
+        }
+
+        ret.addAll(tryCmds);
+
+        for (int i : currentExceptionIds) {
+            ret.add(new ExceptionMarkAVM2Instruction(i, MARK_E_END));
+        }
+        if (aloneFinallyEx > -1) {
+            ret.add(new ExceptionMarkAVM2Instruction(aloneFinallyEx, MARK_E_END));
+        }
+
+        if (aloneFinallyEx > -1) {
+            List<AVM2Instruction> preCatches = new ArrayList<>();
+            for (GraphTargetItem s : localData.scopeStack) {
+                preCatches.addAll(toInsList(s.toSource(localData, this)));
+                if (s instanceof WithObjectAVM2Item) {
+                    preCatches.add(ins(new PushWithIns()));
+                } else {
+                    preCatches.add(ins(new PushScopeIns()));
+                }
+            }
+            preCatches.add(ins(new NewCatchIns(), aloneFinallyEx));
+            preCatches.addAll(toInsList(AssignableAVM2Item.dupSetTemp(localData, this, tempReg)));
+            preCatches.add(ins(new PushScopeIns()));
+            preCatches.add(ins(new ThrowIns()));
+            preCatches.add(ins(new PopScopeIns()));
+            preCatches.addAll(toInsList(AssignableAVM2Item.killTemp(localData, this, Arrays.asList(tempReg))));
+            catches.add(ins(new JumpIns(), insToBytes(preCatches).length));
+            catches.add(new ExceptionMarkAVM2Instruction(aloneFinallyEx, MARK_E_TARGET));
+            catches.addAll(preCatches);
+        }
+        AVM2Instruction finSwitch = null;
+        AVM2Instruction pushDefIns = ins(new PushByteIns(), 0);
+
+        int defPos = 0;
+        if (finallyEx > -1) {
+            List<AVM2Instruction> preCatches = new ArrayList<>();
+            preCatches.add(0, new ExceptionMarkAVM2Instruction(finallyEx, MARK_E_TARGET));
+            for (GraphTargetItem s : localData.scopeStack) {
+                preCatches.addAll(toInsList(s.toSource(localData, this)));
+                if (s instanceof WithObjectAVM2Item) {
+                    preCatches.add(ins(new PushWithIns()));
+                } else {
+                    preCatches.add(ins(new PushScopeIns()));
+                }
+            }
+            preCatches.add(ins(new NewCatchIns(), finallyEx));
+            preCatches.addAll(toInsList(AssignableAVM2Item.dupSetTemp(localData, this, tempReg)));
+            preCatches.add(ins(new PushScopeIns()));
+            preCatches.add(ins(new PopScopeIns()));
+            Reference<Integer> tempReg2 = new Reference<>(0);
+            preCatches.add(ins(new KillIns(), tempReg.getVal()));
+            preCatches.add(ins(new CoerceAIns()));
+            preCatches.addAll(toInsList(AssignableAVM2Item.setTemp(localData, this, tempReg2)));
+            preCatches.add(pushDefIns);
+
+            List<AVM2Instruction> finallySwitchCmds = new ArrayList<>();
+
+            finSwitch = new AVM2Instruction(0, new LookupSwitchIns(), new int[1 + 1 + 1], new byte[0]);
+            finSwitch.operands[0] = finSwitch.getBytes().length;
+            finSwitch.operands[1] = 0; //switch cnt
+
+            List<AVM2Instruction> preFinallySwitch = new ArrayList<>();
+            preFinallySwitch.add(ins(new LabelIns()));
+            preFinallySwitch.add(ins(new PopIns()));
+            int preFinallySwitchLen = insToBytes(preFinallySwitch).length;
+
+            finallySwitchCmds.add(ins(new LabelIns()));
+            finallySwitchCmds.addAll(toInsList(AssignableAVM2Item.getTemp(localData, this, tempReg2)));
+            finallySwitchCmds.add(ins(new KillIns(), tempReg2.getVal()));
+            finallySwitchCmds.add(ins(new ThrowIns()));
+            finallySwitchCmds.add(ins(new PushByteIns(), 255));
+            finallySwitchCmds.add(ins(new PopScopeIns()));
+            finallySwitchCmds.add(ins(new KillIns(), tempReg.getVal()));
+
+            int finSwitchLen = insToBytes(finallySwitchCmds).length;
+
+            preCatches.add(ins(new JumpIns(), preFinallySwitchLen + finSwitchLen));
+            AVM2Instruction fjump = ins(new JumpIns(), 0);
+            fjump.operands[0] = insToBytes(preCatches).length + preFinallySwitchLen + finSwitchLen;
+
+            preCatches.add(0, fjump);
+            preCatches.add(0, new ExceptionMarkAVM2Instruction(finallyEx, MARK_E_END));
+            preCatches.add(0, ins(new PushByteIns(), 255));
+
+            finallySwitchCmds.add(new ExceptionMarkAVM2Instruction(finallyEx, MARK_E_FINALLYPART));
+
+            int oldReg = localData.finallyRegister;
+            localData.finallyRegister = getFreeRegister(localData);
+            Integer cnt = localData.finallyCounter.get(finId);
+            if (cnt == null) {
+                cnt = -1;
+            }
+            defPos = cnt;
+            cnt++; //Skip default clause (throw)
+            localData.finallyCounter.put(finId, cnt);
+            finallySwitchCmds.addAll(generateToInsList(localData, item.finallyCommands));
+            killRegister(localData, localData.finallyRegister);
+            localData.finallyRegister = oldReg;
+            finSwitchLen = insToBytes(finallySwitchCmds).length;
+
+            finSwitch.operands[2] = -finSwitchLen;
+            preCatches.addAll(preFinallySwitch);
+            preCatches.addAll(finallySwitchCmds);
+            preCatches.add(finSwitch);
+
+            catches.addAll(preCatches);
+            AssignableAVM2Item.killTemp(localData, this, Arrays.asList(tempReg, tempReg2));
+        }
+
+        ret.addAll(catches);
+        //localData.exceptions.addAll(newex);
+
+        if (finallyEx > -1) {
+            localData.finallyCatches.remove(localData.finallyCatches.size() - 1);
+        }
+        if (newFinallyReg) {
+            localData.finallyRegister = -1;
+            killRegister(localData, localData.finallyRegister);
+        }
+        int pos = 0;
+        int finallyPos = 0;
+        int switchPos = 0;
+        for (int s = 0; s < ret.size(); s++) {
+            GraphSourceItem src = ret.get(s);
+            if (src == finSwitch) {
+                switchPos = pos;
+            }
+            if (src instanceof AVM2Instruction) {
+                AVM2Instruction ins = (AVM2Instruction) src;
+                if (ins instanceof ExceptionMarkAVM2Instruction) {
+                    ExceptionMarkAVM2Instruction em = (ExceptionMarkAVM2Instruction) ins;
+                    if (em.exceptionId == finallyEx && em.markType == MARK_E_FINALLYPART) {
+                        finallyPos = pos;
+                        ret.remove(s);
+                        s--;
+                        continue;
+                    }
+                }
+                pos += ins.getBytes().length;
+            }
+
+        }
+
+        if (finSwitch != null) {
+            pos = 0;
+            int defLoc = finSwitch.operands[2];
+            List<Integer> switchLoc = new ArrayList<>();
+            boolean wasDef = false;
+            for (int s = 0; s < ret.size(); s++) {
+                GraphSourceItem src = ret.get(s);
+                if (src instanceof AVM2Instruction) {
+                    AVM2Instruction ins = (AVM2Instruction) src;
+                    if (ins.definition instanceof FinallyJumpIns) {
+                        FinallyJumpIns fji = (FinallyJumpIns) ins.definition;
+                        if (fji.getClauseId() == finId) {
+                            List<AVM2Instruction> bet = new ArrayList<>();
+                            bet.add(ins(new LabelIns()));
+                            bet.add(ins(new PopIns()));
+                            int betLen = insToBytes(bet).length;
+                            if (wasDef) {
+                                ins.operands[0] = 0;
+                            } else {
+                                ins.operands[0] = finallyPos - (pos + ins.getBytes().length);
+                            }
+                            ins.definition = new JumpIns();
+                            switchLoc.add(pos + ins.getBytes().length + betLen - switchPos);
+                        }
+                    }
+                    pos += ins.getBytes().length;
+                }
+                if (defPos == switchLoc.size() - 1) {
+                    switchLoc.add(defLoc);
+                    wasDef = true;
+                }
+            }
+            finSwitch.operands = new int[1 + 1 + switchLoc.size()];
+            pushDefIns.operands[0] = defPos + 1;
+            int afterLoc = finSwitch.getBytes().length;
+            finSwitch.operands[0] = afterLoc;
+            finSwitch.operands[1] = switchLoc.size() - 1;
+            for (int j = 0; j < switchLoc.size(); j++) {
+                finSwitch.operands[2 + j] = switchLoc.get(j);
+            }
+        }
+
+        return ret;
+    }
+
+    @Override
+    public List<GraphSourceItem> generate(SourceGeneratorLocalData localData, ContinueItem item) {
+        List<GraphSourceItem> ret = new ArrayList<>();
+        AVM2Instruction acontinue = ins(new ContinueJumpIns(item.loopId), 0);
+        ret.add(acontinue);
+        return ret;
+    }
+
+    public List<GraphSourceItem> generate(SourceGeneratorLocalData localData, ReturnValueAVM2Item item) throws CompilationException {
+        List<GraphSourceItem> ret = new ArrayList<>();
+        ret.addAll(item.value.toSource(localData, this));
+        if (!localData.finallyCatches.isEmpty()) {
+            ret.add(ins(new CoerceAIns()));
+            ret.add(AssignableAVM2Item.generateSetLoc(localData.finallyRegister));
+            for (int i = localData.finallyCatches.size() - 1; i >= 0; i--) {
+                if (i < localData.finallyCatches.size() - 1) {
+                    ret.add(ins(new LabelIns()));
+                }
+                int clauseId = localData.finallyCatches.get(i);
+                Integer cnt = localData.finallyCounter.get(clauseId);
+                if (cnt == null) {
+                    cnt = -1;
+                }
+                cnt++;
+                localData.finallyCounter.put(clauseId, cnt);
+                ret.addAll(new IntegerValueAVM2Item(null, (long) cnt).toSource(localData, this));
+                ret.add(ins(new FinallyJumpIns(clauseId), 0));
+                ret.add(ins(new LabelIns()));
+                ret.add(ins(new PopIns()));
+            }
+            ret.add(ins(new LabelIns()));
+            ret.add(AssignableAVM2Item.generateGetLoc(localData.finallyRegister));
+            ret.add(ins(new KillIns(), localData.finallyRegister));
+        }
+        ret.add(ins(new ReturnValueIns()));
+        return ret;
+    }
+
+    public List<GraphSourceItem> generate(SourceGeneratorLocalData localData, ReturnVoidAVM2Item item) throws CompilationException {
+        List<GraphSourceItem> ret = new ArrayList<>();
+        if (!localData.finallyCatches.isEmpty()) {
+
+            for (int i = 0; i < localData.finallyCatches.size(); i++) {
+                if (i > 0) {
+                    ret.add(ins(new LabelIns()));
+                }
+                int clauseId = localData.finallyCatches.get(i);
+                Integer cnt = localData.finallyCounter.get(clauseId);
+                if (cnt == null) {
+                    cnt = -1;
+                }
+                cnt++;
+                localData.finallyCounter.put(clauseId, cnt);
+                ret.addAll(new IntegerValueAVM2Item(null, (long) cnt).toSource(localData, this));
+                ret.add(ins(new FinallyJumpIns(clauseId), 0));
+                ret.add(ins(new LabelIns()));
+                ret.add(ins(new PopIns()));
+            }
+            ret.add(ins(new LabelIns()));
+        }
+        ret.add(ins(new ReturnVoidIns()));
+        return ret;
+    }
+
+    public List<GraphSourceItem> generate(SourceGeneratorLocalData localData, ThrowAVM2Item item) throws CompilationException {
+        List<GraphSourceItem> ret = new ArrayList<>();
+        ret.addAll(item.value.toSource(localData, this));
+        ret.add(ins(new ThrowIns()));
+        return ret;
+    }
+
+    private List<AVM2Instruction> generateToInsList(SourceGeneratorLocalData localData, List<GraphTargetItem> commands) throws CompilationException {
+        return toInsList(generate(localData, commands));
+    }
+
+    private List<AVM2Instruction> generateToActionList(SourceGeneratorLocalData localData, GraphTargetItem command) throws CompilationException {
+        return toInsList(command.toSource(localData, this));
+    }
+
+    @Override
+    public List<GraphSourceItem> generate(SourceGeneratorLocalData localData, List<GraphTargetItem> commands) throws CompilationException {
+        List<GraphSourceItem> ret = new ArrayList<>();
+        for (GraphTargetItem item : commands) {
+            ret.addAll(item.toSourceIgnoreReturnValue(localData, this));
+        }
+        return ret;
+    }
+
+    public HashMap<String, Integer> getRegisterVars(SourceGeneratorLocalData localData) {
+        return localData.registerVars;
+    }
+
+    public void setRegisterVars(SourceGeneratorLocalData localData, HashMap<String, Integer> value) {
+        localData.registerVars = value;
+    }
+
+    public void setInFunction(SourceGeneratorLocalData localData, int value) {
+        localData.inFunction = value;
+    }
+
+    public int isInFunction(SourceGeneratorLocalData localData) {
+        return localData.inFunction;
+    }
+
+    public boolean isInMethod(SourceGeneratorLocalData localData) {
+        return localData.inMethod;
+    }
+
+    public void setInMethod(SourceGeneratorLocalData localData, boolean value) {
+        localData.inMethod = value;
+    }
+
+    public int getForInLevel(SourceGeneratorLocalData localData) {
+        return localData.forInLevel;
+    }
+
+    public void setForInLevel(SourceGeneratorLocalData localData, int value) {
+        localData.forInLevel = value;
+    }
+
+    public int getTempRegister(SourceGeneratorLocalData localData) {
+        HashMap<String, Integer> registerVars = getRegisterVars(localData);
+        int tmpReg = 0;
+        for (int i = 0; i < 256; i++) {
+            if (!registerVars.containsValue(i)) {
+                tmpReg = i;
+                break;
+            }
+        }
+        return tmpReg;
+    }
+
+    public AVM2SourceGenerator(ABC abc, List<ABC> allABCs) {
+        this.abc = abc;
+        this.allABCs = allABCs;
+    }
+
+    public ABC getABC() {
+        return abc;
+    }
+
+    public void generateClass(List<AssignableAVM2Item> sinitVariables, boolean staticNeedsActivation, List<GraphTargetItem> staticInit, List<Integer> openedNamespaces, int namespace, int initScope, PackageAVM2Item pkg, ClassInfo classInfo, InstanceInfo instanceInfo, SourceGeneratorLocalData localData, boolean isInterface, String name, String superName, GraphTargetItem extendsVal, List<GraphTargetItem> implementsStr, GraphTargetItem constructor, List<GraphTargetItem> traitItems) throws ParseException, CompilationException {
+        localData.currentClass = pkg.packageName.isEmpty() ? name : pkg.packageName + "." + name;
+        List<GraphSourceItem> ret = new ArrayList<>();
+        if (extendsVal == null && !isInterface) {
+            extendsVal = new TypeItem("Object");
+        }
+        ParsedSymbol s = null;
+
+        Trait[] it = generateTraitsPhase1(pkg, name, superName, false, localData, traitItems, instanceInfo.instance_traits);
+        Trait[] st = generateTraitsPhase1(pkg, name, superName, true, localData, traitItems, classInfo.static_traits);
+        generateTraitsPhase2(pkg.packageName, traitItems, it, openedNamespaces, localData);
+        generateTraitsPhase2(pkg.packageName, traitItems, st, openedNamespaces, localData);
+        generateTraitsPhase3(initScope, pkg, name, superName, false, localData, traitItems, instanceInfo.instance_traits, it);
+        generateTraitsPhase3(initScope, pkg, name, superName, true, localData, traitItems, classInfo.static_traits, st);
+        int init = 0;
+        if (constructor == null) {
+            instanceInfo.iinit_index = init = method(new ArrayList<MethodBody>(), pkg.packageName, false, new ArrayList<AssignableAVM2Item>(), initScope + 1, false, 0, name, extendsVal != null ? extendsVal.toString() : null, true, localData, new ArrayList<GraphTargetItem>(), new ArrayList<String>(), new ArrayList<GraphTargetItem>(), new ArrayList<GraphTargetItem>(), TypeItem.UNBOUNDED/*?? FIXME*/);
+        } else {
+            MethodAVM2Item m = (MethodAVM2Item) constructor;
+            instanceInfo.iinit_index = init = method(new ArrayList<MethodBody>(), pkg.packageName, m.needsActivation, m.subvariables, initScope + 1, m.hasRest, m.line, name, extendsVal != null ? extendsVal.toString() : null, true, localData, m.paramTypes, m.paramNames, m.paramValues, m.body, TypeItem.UNBOUNDED/*?? FIXME*/);
+        }
+
+        //Class initializer
+        int staticMi = method(new ArrayList<MethodBody>(), pkg.packageName, staticNeedsActivation, sinitVariables, initScope, false, 0, name, superName, false, localData, new ArrayList<GraphTargetItem>(), new ArrayList<String>(), new ArrayList<GraphTargetItem>(), staticInit, TypeItem.UNBOUNDED);
+        MethodBody sinitBody = abc.findBody(staticMi);
+
+        List<AVM2Instruction> sinitcode = new ArrayList<>();
+        List<AVM2Instruction> initcode = new ArrayList<>();
+        for (GraphTargetItem ti : traitItems) {
+            if ((ti instanceof SlotAVM2Item) || (ti instanceof ConstAVM2Item)) {
+                GraphTargetItem val = null;
+                boolean isStatic = false;
+                int ns = -1;
+                String tname = null;
+                boolean isConst = false;
+                if (ti instanceof SlotAVM2Item) {
+                    val = ((SlotAVM2Item) ti).value;
+                    isStatic = ((SlotAVM2Item) ti).isStatic();
+                    ns = ((SlotAVM2Item) ti).getNamespace();
+                    tname = ((SlotAVM2Item) ti).var;
+                }
+                if (ti instanceof ConstAVM2Item) {
+                    val = ((ConstAVM2Item) ti).value;
+                    isStatic = ((ConstAVM2Item) ti).isStatic();
+                    ns = ((ConstAVM2Item) ti).getNamespace();
+                    tname = ((ConstAVM2Item) ti).var;
+                    isConst = true;
+                }
+                if (isStatic && val != null) {
+                    sinitcode.add(ins(new FindPropertyIns(), traitName(ns, tname)));
+                    sinitcode.addAll(toInsList(val.toSource(localData, this)));
+                    sinitcode.add(ins(isConst ? new InitPropertyIns() : new SetPropertyIns(), traitName(ns, tname)));
+                }
+                if (!isStatic && val != null) {
+                    //do not init basic values, that can be stored in trait
+                    if (!(val instanceof IntegerValueAVM2Item) && !(val instanceof StringAVM2Item) && !(val instanceof BooleanAVM2Item) && !(val instanceof NullAVM2Item) && !(val instanceof UndefinedAVM2Item)) {
+                        initcode.add(ins(new GetLocal0Ins()));
+                        initcode.addAll(toInsList(val.toSource(localData, this)));
+                        initcode.add(ins(isConst ? new InitPropertyIns() : new SetPropertyIns(), traitName(ns, tname)));
+                    }
+                }
+            }
+        }
+
+        MethodBody initBody = abc.findBody(init);
+        initBody.code.code.addAll(constructor == null ? 0 : 2, initcode);//after getlocal0,pushscope
+
+        if (sinitBody.code.code.get(sinitBody.code.code.size() - 1).definition instanceof ReturnVoidIns) {
+            sinitBody.code.code.addAll(2, sinitcode); //after getlocal0,pushscope
+        }
+        sinitBody.markOffsets();
+        sinitBody.autoFillStats(abc, initScope,true);       
+        classInfo.cinit_index = staticMi;
+        initBody.autoFillStats(abc, initScope + 1,true);
+
+        instanceInfo.interfaces = new int[implementsStr.size()];
+        for (int i = 0; i < implementsStr.size(); i++) {
+            instanceInfo.interfaces[i] = typeName(localData, implementsStr.get(i));
+        }
+
+    }
+
+    @Override
+    public List<GraphSourceItem> generate(SourceGeneratorLocalData localData, CommaExpressionItem item) throws CompilationException {
+        if (item.commands.isEmpty()) {
+            return new ArrayList<>();
+        }
+
+        //We need to handle commands and last expression separately, otherwise last expression result will be popped
+        List<GraphTargetItem> cmds = new ArrayList<>(item.commands);
+        GraphTargetItem lastExpr = cmds.remove(cmds.size() - 1);
+        List<GraphSourceItem> ret = new ArrayList<>();
+        ret.addAll(generate(localData, cmds));
+        ret.addAll(lastExpr.toSource(localData, this));
+        return ret;
+    }
+
+    public int generateClass(int namespace, ClassInfo ci, InstanceInfo ii, int initScope, PackageAVM2Item pkg, SourceGeneratorLocalData localData, AVM2Item cls) throws ParseException, CompilationException {
+        /*ClassInfo ci = new ClassInfo();
+         InstanceInfo ii = new InstanceInfo();
+         abc.class_info.add(ci);
+         abc.instance_info.add(ii);
+         */
+        if (cls instanceof ClassAVM2Item) {
+            ClassAVM2Item cai = (ClassAVM2Item) cls;
+            generateClass(cai.sinitVariables, cai.staticInitActivation, cai.staticInit, cai.openedNamespaces, namespace, initScope, pkg, ci, ii, localData, false, cai.className, cai.extendsOp.toString(), cai.extendsOp, cai.implementsOp, cai.constructor, cai.traits);
+            if (!cai.isDynamic) {
+                ii.flags |= InstanceInfo.CLASS_SEALED;
+            }
+            if (cai.isFinal) {
+                ii.flags |= InstanceInfo.CLASS_FINAL;
+            }
+            ii.flags |= InstanceInfo.CLASS_PROTECTEDNS;
+            ii.protectedNS = cai.protectedNs;
+        }
+        if (cls instanceof InterfaceAVM2Item) {
+            InterfaceAVM2Item iai = (InterfaceAVM2Item) cls;
+            generateClass(new ArrayList<AssignableAVM2Item>(), false, new ArrayList<GraphTargetItem>(), iai.openedNamespaces, namespace, initScope, pkg, ci, ii, localData, true, iai.name, null, null, iai.superInterfaces, null, iai.methods);
+            ii.flags |= InstanceInfo.CLASS_INTERFACE;
+        }
+
+        return abc.instance_info.size() - 1;
+    }
+
+    public int traitName(int namespace, String var) {
+        return abc.constants.getMultinameId(new Multiname(Multiname.QNAME, str(var), namespace, 0, 0, new ArrayList<Integer>()), true);
+    }
+
+    public int typeName(SourceGeneratorLocalData localData, GraphTargetItem type) throws CompilationException {
+        if (type instanceof UnboundedTypeItem) {
+            return 0;
+        }
+
+        if (type instanceof UnresolvedAVM2Item) {
+            String fullClass = localData.currentClass == null ? null : (localData.pkg.isEmpty() ? localData.currentClass : localData.pkg + "." + localData.currentClass);
+            type = ((UnresolvedAVM2Item) type).resolve(new TypeItem(fullClass), new ArrayList<GraphTargetItem>(), new ArrayList<String>(), abc, allABCs, new ArrayList<MethodBody>(), new ArrayList<AssignableAVM2Item>());
+        }
+
+        String pkg = "";
+        String name = type.toString();
+        if ("*".equals(name)) {
+            return 0;
+        }
+
+        TypeItem nameItem = (TypeItem) type;
+        name = nameItem.fullTypeName;
+        if (name.contains(".")) {
+            pkg = name.substring(0, name.lastIndexOf('.'));
+            name = name.substring(name.lastIndexOf('.') + 1);
+        }
+        if (!nameItem.subtypes.isEmpty()) { //It's vector => TypeName
+            List<Integer> params = new ArrayList<>();
+            for (String p : nameItem.subtypes) {
+                String ppkg = "";
+                if (p.contains(".")) {
+                    ppkg = p.substring(0, p.lastIndexOf('.'));
+                    p = p.substring(p.lastIndexOf('.') + 1);
+                }
+                params.add(abc.constants.getMultinameId(new Multiname(Multiname.QNAME, str(p), namespace(Namespace.KIND_PACKAGE/*?*/, ppkg), 0, 0, new ArrayList<Integer>()), true));
+            }
+            int qname = abc.constants.getMultinameId(new Multiname(Multiname.QNAME, str(name), namespace(Namespace.KIND_PACKAGE/*?*/, pkg), 0, 0, new ArrayList<Integer>()), true);
+            return abc.constants.getMultinameId(new Multiname(Multiname.TYPENAME, 0, 0, 0, qname, params), true);
+        } else {
+            return abc.constants.getMultinameId(new Multiname(Multiname.QNAME, str(name), namespace(Namespace.KIND_PACKAGE/*?*/, pkg), 0, 0, new ArrayList<Integer>()), true);
+        }
+    }
+
+    public int ident(GraphTargetItem name) {
+        if (name instanceof NameAVM2Item) {
+            return str(((NameAVM2Item) name).getVariableName());
+        }
+        throw new RuntimeException("no ident"); //FIXME
+    }
+
+    public int namespace(int nsKind, String name) {
+        return abc.constants.getNamespaceId(new Namespace(nsKind, str(name)), 0, true);
+    }
+
+    public int str(String name) {
+        return abc.constants.getStringId(name, true);
+    }
+
+    public int propertyName(GraphTargetItem name) {
+        if (name instanceof NameAVM2Item) {
+            NameAVM2Item va = (NameAVM2Item) name;
+            return abc.constants.getMultinameId(new Multiname(Multiname.QNAME, str(va.getVariableName()), namespace(Namespace.KIND_PACKAGE, ""), 0, 0, new ArrayList<Integer>()), true);
+        }
+        throw new RuntimeException("no prop"); //FIXME
+    }
+
+    public int getFreeRegister(SourceGeneratorLocalData localData) {
+        for (int i = 0;; i++) {
+            if (!localData.registerVars.containsValue(i)) {
+                localData.registerVars.put("__TEMP__" + i, i);
+                return i;
+            }
+        }
+    }
+
+    public boolean killRegister(SourceGeneratorLocalData localData, int i) {
+        String key = null;
+        for (String k : localData.registerVars.keySet()) {
+            if (localData.registerVars.get(k) == i) {
+                key = k;
+                break;
+            }
+        }
+        if (key != null) {
+            localData.registerVars.remove(key);
+            return true;
+        }
+        return false;
+    }
+
+    public int method(List<MethodBody> callStack, String pkg, boolean needsActivation, List<AssignableAVM2Item> subvariables, int initScope, boolean hasRest, int line, String className, String superType, boolean constructor, SourceGeneratorLocalData localData, List<GraphTargetItem> paramTypes, List<String> paramNames, List<GraphTargetItem> paramValues, List<GraphTargetItem> body, GraphTargetItem retType) throws CompilationException {
+        //Reference<Boolean> hasArgs = new Reference<>(Boolean.FALSE);
+        //calcRegisters(localData,needsActivation,paramNames,subvariables,body, hasArgs);       
+        SourceGeneratorLocalData newlocalData = new SourceGeneratorLocalData(new HashMap<String, Integer>(), 1, true, 0);
+        newlocalData.currentClass = className;
+        newlocalData.pkg = localData.pkg;
+        newlocalData.callStack.addAll(localData.callStack);
+        newlocalData.traitUsages = localData.traitUsages;
+        newlocalData.currentScript = localData.currentScript;
+        newlocalData.documentClass = localData.documentClass;
+        localData = newlocalData;
+
+        localData.activationReg = 0;
+
+        for (int i = 0; i < subvariables.size(); i++) {
+            AssignableAVM2Item an = subvariables.get(i);
+            if (an instanceof UnresolvedAVM2Item) {
+                UnresolvedAVM2Item n = (UnresolvedAVM2Item) an;
+                if (n.resolved == null) {
+                    String fullClass = localData.currentClass == null ? null : (localData.pkg.isEmpty() ? localData.currentClass : localData.pkg + "." + localData.currentClass);
+                    GraphTargetItem res = n.resolve(new TypeItem(fullClass), paramTypes, paramNames, abc, allABCs, callStack, subvariables);
+                    if (res instanceof AssignableAVM2Item) {
+                        subvariables.set(i, (AssignableAVM2Item) res);
+                    } else {
+                        subvariables.remove(i);
+                        i--;
+                    }
+                }
+            }
+        }
+
+        boolean hasArguments = false;
+        List<String> slotNames = new ArrayList<>();
+        List<String> slotTypes = new ArrayList<>();
+        slotNames.add("--first");
+        slotTypes.add("-");
+
+        List<String> registerNames = new ArrayList<>();
+        List<String> registerTypes = new ArrayList<>();
+        if (className != null) {
+            String fullClassName = pkg.isEmpty() ? className : pkg + "." + className;
+            registerTypes.add(fullClassName);
+            localData.scopeStack.add(new LocalRegAVM2Item(null, registerNames.size(), null));
+            registerNames.add("this");
+
+        } else {
+            registerTypes.add("*");
+            registerNames.add("--nothis");
+        }
+        for (GraphTargetItem t : paramTypes) {
+            registerTypes.add(t.toString());
+            slotTypes.add(t.toString());
+        }
+        registerNames.addAll(paramNames);
+        slotNames.addAll(paramNames);
+        localData.registerVars.clear();
+        for (AssignableAVM2Item an : subvariables) {
+            if (an instanceof NameAVM2Item) {
+                NameAVM2Item n = (NameAVM2Item) an;
+                if (n.getVariableName().equals("arguments") & !n.isDefinition()) {
+                    registerNames.add("arguments");
+                    registerTypes.add("Object");
+                    hasArguments = true;
+                    break;
+                }
+            }
+        }
+        int paramRegCount = registerNames.size();
+
+        if (needsActivation) {
+            registerNames.add("+$activation");
+            localData.activationReg = registerNames.size() - 1;
+            registerTypes.add("Object");
+            localData.scopeStack.add(new LocalRegAVM2Item(null, localData.activationReg, null));
+        }
+        for (AssignableAVM2Item an : subvariables) {
+            if (an instanceof NameAVM2Item) {
+                NameAVM2Item n = (NameAVM2Item) an;
+                if (n.isDefinition()) {
+                    if (!needsActivation || (n.getSlotScope() <= 0)) {
+                        registerNames.add(n.getVariableName());
+                        registerTypes.add(n.type.toString());
+                        slotNames.add(n.getVariableName());
+                        slotTypes.add(n.type.toString());
+                    }
+                }
+            }
+        }
+
+        int slotScope = className == null ? 0 : 1;
+
+        for (AssignableAVM2Item an : subvariables) {
+            if (an instanceof NameAVM2Item) {
+                NameAVM2Item n = (NameAVM2Item) an;
+                if (n.getVariableName() != null) {
+                    if (!n.getVariableName().equals("this") && needsActivation) {
+                        if (n.getSlotNumber() <= 0) {
+                            n.setSlotNumber(slotNames.indexOf(n.getVariableName()));
+                            n.setSlotScope(slotScope);
+                        }
+                    } else {
+                        n.setRegNumber(registerNames.indexOf(n.getVariableName()));
+                    }
+                }
+            }
+        }
+
+        for (int i = 0; i < registerNames.size(); i++) {
+            if (needsActivation && i > localData.activationReg) {
+                break;
+            }
+            localData.registerVars.put(registerNames.get(i), i);
+        }
+        List<NameAVM2Item> declarations = new ArrayList<>();
+        loopn:
+        for (AssignableAVM2Item an : subvariables) {
+            if (an instanceof NameAVM2Item) {
+                NameAVM2Item n = (NameAVM2Item) an;
+
+                if (needsActivation) {
+                    if (n.getSlotScope() != slotScope) {
+                        continue;
+                    } else {
+                        if (n.getSlotNumber() < paramRegCount) {
+                            continue;
+                        }
+                    }
+                }
+                for (NameAVM2Item d : declarations) {
+                    if (n.getVariableName() != null && n.getVariableName().equals(d.getVariableName())) {
+                        continue loopn;
+                    }
+                }
+
+                for (GraphTargetItem it : body) { //search first level of commands
+                    if (it instanceof NameAVM2Item) {
+                        NameAVM2Item n2 = (NameAVM2Item) it;
+                        if (n2.isDefinition() && n2.getAssignedValue() != null && n2.getVariableName().equals(n.getVariableName())) {
+                            continue loopn;
+                        }
+                        if (!n2.isDefinition() && n2.getVariableName() != null && n2.getVariableName().equals(n.getVariableName())) { //used earlier than defined
+                            break;
+                        }
+                    }
+                }
+                if (n.unresolved) {
+                    continue;
+                }
+                if (n.redirect != null) {
+                    continue;
+                }
+                if (n.getNs() != null) {
+                    continue;
+                }
+
+                if ("this".equals(n.getVariableName()) || paramNames.contains(n.getVariableName()) || "argmuments".equals(n.getVariableName())) {
+                    continue;
+                }
+
+                NameAVM2Item d = new NameAVM2Item(n.type, n.line, n.getVariableName(), NameAVM2Item.getDefaultValue("" + n.type), true, n.openedNamespaces);
+                //no index
+                if (needsActivation) {
+                    if (d.getSlotNumber() <= 0) {
+                        d.setSlotNumber(n.getSlotNumber());
+                        d.setSlotScope(n.getSlotScope());
+                    }
+                } else {
+                    d.setRegNumber(n.getRegNumber());
+                }
+                declarations.add(d);
+            }
+        }
+
+        int param_types[] = new int[paramTypes.size()];
+        ValueKind optional[] = new ValueKind[paramValues.size()];
+        //int param_names[] = new int[paramNames.size()];
+        for (int i = 0; i < paramTypes.size(); i++) {
+            param_types[i] = typeName(localData, paramTypes.get(i));
+            //param_names[i] = str(paramNames.get(i));
+        }
+
+        for (int i = 0; i < paramValues.size(); i++) {
+            optional[i] = getValueKind(Namespace.KIND_NAMESPACE/*FIXME*/, paramTypes.get(paramTypes.size() - paramValues.size() + i), paramValues.get(i));
+            if(optional[i] == null){
+                throw new CompilationException("Default value must be compiletime constant", line);
+            }
+        }
+
+        MethodInfo mi = new MethodInfo(param_types, constructor ? 0 : typeName(localData, retType), 0/*name_index*/, 0, optional, new int[0]/*no param_names*/);
+        if (hasArguments) {
+            mi.setFlagNeed_Arguments();
+        }
+        //No param names like in official
+        /*        
+         if (!paramNames.isEmpty()) {
+         mi.setFlagHas_paramnames();
+         }*/
+        if (!paramValues.isEmpty()) {
+            mi.setFlagHas_optional();
+        }
+        if (hasRest) {
+            mi.setFlagNeed_rest();
+        }
+
+        MethodBody mbody = new MethodBody();
+
+        if (needsActivation) {
+            mbody.traits = new Traits();
+            int slotId = 1;
+            for (int i = 1; i < slotNames.size(); i++) {
+                TraitSlotConst tsc = new TraitSlotConst();
+                tsc.slot_id = slotId++;
+                tsc.name_index = abc.constants.getMultinameId(new Multiname(Multiname.QNAME, abc.constants.getStringId(slotNames.get(i), true), abc.constants.getNamespaceId(new Namespace(Namespace.KIND_PACKAGE_INTERNAL, abc.constants.getStringId(pkg, true)), 0, true), 0, 0, new ArrayList<Integer>()), true);
+                tsc.type_index = typeName(localData, new TypeItem(slotTypes.get(i)));
+                mbody.traits.traits.add(tsc);
+            }
+            for (int i = 1; i < paramRegCount; i++) {
+                NameAVM2Item param = new NameAVM2Item(new TypeItem(registerTypes.get(i)), 0, registerNames.get(i), null, false, new ArrayList<Integer>());
+                param.setRegNumber(i);
+                NameAVM2Item d = new NameAVM2Item(new TypeItem(registerTypes.get(i)), 0, registerNames.get(i), param, true, new ArrayList<Integer>());
+                d.setSlotScope(slotScope);
+                d.setSlotNumber(slotNames.indexOf(registerNames.get(i)));
+                declarations.add(d);
+            }
+        }
+        body.addAll(0, declarations);
+
+        localData.exceptions = new ArrayList<>();
+        localData.callStack.add(mbody);
+        List<GraphSourceItem> src = generate(localData, body);
+
+        mbody.method_info = abc.addMethodInfo(mi);
+        mi.setBody(mbody);
+        mbody.code = new AVM2Code();
+        mbody.code.code = toInsList(src);
+
+        if (needsActivation) {
+            if (localData.traitUsages.containsKey(mbody)) {
+                List<Integer> usages = localData.traitUsages.get(mbody);
+                for (int i = 0; i < mbody.traits.traits.size(); i++) {
+                    if (usages.contains(i)) {
+                        TraitSlotConst tsc = (TraitSlotConst) mbody.traits.traits.get(i);
+                        GraphTargetItem type = TypeItem.UNBOUNDED;
+                        if (tsc.type_index > 0) {
+                            type = new TypeItem(abc.constants.constant_multiname.get(tsc.type_index).getNameWithNamespace(abc.constants));
+                        }
+                        NameAVM2Item d = new NameAVM2Item(type, 0, tsc.getName(abc).getName(abc.constants, new ArrayList<String>()), NameAVM2Item.getDefaultValue("" + type), true, new ArrayList<Integer>());
+                        d.setSlotNumber(tsc.slot_id);
+                        d.setSlotScope(slotScope);
+                        mbody.code.code.addAll(0, toInsList(d.toSourceIgnoreReturnValue(localData, this)));
+                    }
+                }
+            }
+
+            List<AVM2Instruction> acts = new ArrayList<>();
+            acts.add(ins(new NewActivationIns()));
+            acts.add(ins(new DupIns()));
+            acts.add(AssignableAVM2Item.generateSetLoc(localData.activationReg));
+            acts.add(ins(new PushScopeIns()));
+
+            mbody.code.code.addAll(0, acts);
+        }
+
+        if (constructor) {
+            List<ABC> abcs = new ArrayList<>();
+            abcs.add(abc);
+            abcs.addAll(allABCs);
+
+            int parentConsAC = 0;
+
+            for (ABC a : abcs) {
+                int ci = a.findClassByName(superType);
+                if (ci > -1) {
+                    MethodInfo pmi = a.method_info.get(a.instance_info.get(ci).iinit_index);
+                    parentConsAC = pmi.param_types.length;
+
+                }
+            }
+            int ac = -1;
+            for (AVM2Instruction ins : mbody.code.code) {
+                if (ins.definition instanceof ConstructSuperIns) {
+                    ac = ins.operands[0];
+                    if (parentConsAC != ac) {
+                        throw new CompilationException("Parent constructor call requires different number of arguments", line);
+                    }
+
+                }
+            }
+            if (ac == -1) {
+                if (parentConsAC == 0) {
+                    mbody.code.code.add(0, new AVM2Instruction(0, new GetLocal0Ins(), new int[]{}, new byte[0]));
+                    mbody.code.code.add(1, new AVM2Instruction(0, new ConstructSuperIns(), new int[]{0}, new byte[0]));
+
+                } else {
+                    throw new CompilationException("Parent constructor must be called", line);
+                }
+            }
+        }
+        if (className != null) {//It's method, not (inner) function
+            mbody.code.code.add(0, new AVM2Instruction(0, new GetLocal0Ins(), new int[]{}, new byte[0]));
+            mbody.code.code.add(1, new AVM2Instruction(0, new PushScopeIns(), new int[]{}, new byte[0]));
+        }
+
+        if (!mbody.code.code.isEmpty()) {
+            InstructionDefinition lastDef = mbody.code.code.get(mbody.code.code.size() - 1).definition;
+            if (!((lastDef instanceof ReturnVoidIns) || (lastDef instanceof ReturnValueIns))) {
+                if (retType.toString().equals("*") || retType.toString().equals("void") || constructor) {
+                    mbody.code.code.add(new AVM2Instruction(0, new ReturnVoidIns(), new int[]{}, new byte[0]));
+                } else {
+                    mbody.code.code.add(new AVM2Instruction(0, new PushUndefinedIns(), new int[]{}, new byte[0]));
+                    mbody.code.code.add(new AVM2Instruction(0, new ReturnValueIns(), new int[]{}, new byte[0]));
+                }
+            }
+        }
+        mbody.exceptions = localData.exceptions.toArray(new ABCException[localData.exceptions.size()]);
+        int offset = 0;
+        for (int i = 0; i < mbody.code.code.size(); i++) {
+            AVM2Instruction ins = mbody.code.code.get(i);
+            if (ins instanceof ExceptionMarkAVM2Instruction) {
+                ExceptionMarkAVM2Instruction m = (ExceptionMarkAVM2Instruction) ins;
+                switch (m.markType) {
+                    case MARK_E_START:
+                        mbody.exceptions[m.exceptionId].start = offset;
+                        break;
+                    case MARK_E_END:
+                        mbody.exceptions[m.exceptionId].end = offset;
+                        break;
+                    case MARK_E_TARGET:
+                        mbody.exceptions[m.exceptionId].target = offset;
+                        break;
+                }
+                mbody.code.code.remove(i);
+                i--;
+                continue;
+            }
+            offset += ins.getBytes().length;
+        }
+
+        mbody.markOffsets();
+        mbody.autoFillStats(abc, initScope,className!=null);
+        abc.addMethodBody(mbody);
+
+        return mbody.method_info;
+    }
+
+    public ValueKind getValueKind(int nsKind, GraphTargetItem type, GraphTargetItem val) {
+
+        if (val instanceof BooleanAVM2Item) {
+            BooleanAVM2Item bi = (BooleanAVM2Item) val;
+            if (bi.value) {
+                return new ValueKind(0, ValueKind.CONSTANT_True);
+            } else {
+                return new ValueKind(0, ValueKind.CONSTANT_False);
+            }
+        }
+
+        boolean isNs = false;
+        if (type instanceof NameAVM2Item) {
+            if (((NameAVM2Item) type).getVariableName().equals("namespace")) {
+                isNs = true;
+            }
+        }
+
+        if ((type instanceof TypeItem) && (((TypeItem) type).fullTypeName.equals("Namespace"))) {
+            isNs = true;
+        }
+
+        if (val instanceof StringAVM2Item) {
+            StringAVM2Item sval = (StringAVM2Item) val;
+            if (isNs) {
+                return new ValueKind(namespace(nsKind, sval.value), Namespace.KIND_NAMESPACE);
+            } else {
+                return new ValueKind(str(sval.value), ValueKind.CONSTANT_Utf8);
+            }
+        }
+        if (val instanceof IntegerValueAVM2Item) {
+            return new ValueKind(abc.constants.getIntId(((IntegerValueAVM2Item) val).value, true), ValueKind.CONSTANT_Int);
+        }
+        if (val instanceof FloatValueAVM2Item) {
+            return new ValueKind(abc.constants.getIntId(((IntegerValueAVM2Item) val).value, true), ValueKind.CONSTANT_Double);
+        }
+        if (val instanceof NullAVM2Item) {
+            return new ValueKind(0, ValueKind.CONSTANT_Null);
+        }
+        if (val instanceof UndefinedAVM2Item) {
+            return new ValueKind(0, ValueKind.CONSTANT_Undefined);
+        }
+        return null;
+    }
+
+    private int genNs(String custom, int namespace, List<Integer> openedNamespaces, SourceGeneratorLocalData localData) {
+        if (custom != null) {
+            PropertyAVM2Item prop = new PropertyAVM2Item(null, custom, abc, allABCs, openedNamespaces, new ArrayList<MethodBody>());
+            Reference<ValueKind> value = new Reference<>(null);
+            prop.resolve(localData, new Reference<String>(""), new Reference<String>(""), new Reference<Integer>(0), value);
+            namespace = value.getVal().value_index;
+        }
+        return namespace;
+    }
+
+    public void generateTraitsPhase2(String pkg, List<GraphTargetItem> items, Trait[] traits, List<Integer> openedNamespaces, SourceGeneratorLocalData localData) throws CompilationException {
+        for (int k = 0; k < items.size(); k++) {
+            GraphTargetItem item = items.get(k);
+            if (traits[k] == null) {
+                continue;
+            } else if (item instanceof InterfaceAVM2Item) {
+                traits[k].name_index = traitName(((InterfaceAVM2Item) item).namespace, ((InterfaceAVM2Item) item).name);
+            } else if (item instanceof ClassAVM2Item) {
+                traits[k].name_index = traitName(((ClassAVM2Item) item).namespace, ((ClassAVM2Item) item).className);
+            } else if ((item instanceof MethodAVM2Item) || (item instanceof GetterAVM2Item) || (item instanceof SetterAVM2Item)) {
+                traits[k].name_index = traitName(genNs(((MethodAVM2Item) item).customNamespace, ((MethodAVM2Item) item).namespace, openedNamespaces, localData), ((MethodAVM2Item) item).functionName);
+            } else if (item instanceof FunctionAVM2Item) {
+                traits[k].name_index = traitName(((FunctionAVM2Item) item).namespace, ((FunctionAVM2Item) item).functionName);
+            } else if (item instanceof ConstAVM2Item) {
+                traits[k].name_index = traitName(genNs(((ConstAVM2Item) item).customNamespace, ((ConstAVM2Item) item).getNamespace(), openedNamespaces, localData), ((ConstAVM2Item) item).var);
+            } else if (item instanceof SlotAVM2Item) {
+                traits[k].name_index = traitName(genNs(((SlotAVM2Item) item).customNamespace, ((SlotAVM2Item) item).getNamespace(), openedNamespaces, localData), ((SlotAVM2Item) item).var);
+            }
+        }
+
+        for (int k = 0; k < items.size(); k++) {
+            GraphTargetItem item = items.get(k);
+            if (traits[k] == null) {
+                continue;
+            }
+            if (item instanceof ClassAVM2Item) {
+                InstanceInfo instanceInfo = abc.instance_info.get(((TraitClass) traits[k]).class_info);
+                instanceInfo.name_index = abc.constants.addMultiname(new Multiname(Multiname.QNAME, abc.constants.getStringId(((ClassAVM2Item) item).className, true),
+                        abc.constants.getNamespaceId(new Namespace(Namespace.KIND_PACKAGE, abc.constants.getStringId(pkg, true)), 0, true), 0, 0, new ArrayList<Integer>()));
+
+                if (((ClassAVM2Item) item).extendsOp != null) {
+                    instanceInfo.super_index = typeName(localData, ((ClassAVM2Item) item).extendsOp);
+                } else {
+                    instanceInfo.super_index = abc.constants.getMultinameId(new Multiname(Multiname.QNAME, str("Object"), namespace(Namespace.KIND_PACKAGE, ""), 0, 0, new ArrayList<Integer>()), true);
+                }
+                instanceInfo.interfaces = new int[((ClassAVM2Item) item).implementsOp.size()];
+                for (int i = 0; i < ((ClassAVM2Item) item).implementsOp.size(); i++) {
+                    instanceInfo.interfaces[i] = typeName(localData, ((ClassAVM2Item) item).implementsOp.get(i));
+                }
+            }
+            if (item instanceof InterfaceAVM2Item) {
+                InstanceInfo instanceInfo = abc.instance_info.get(((TraitClass) traits[k]).class_info);
+                instanceInfo.name_index = abc.constants.addMultiname(new Multiname(Multiname.QNAME, abc.constants.getStringId(((ClassAVM2Item) item).className, true),
+                        abc.constants.getNamespaceId(new Namespace(Namespace.KIND_PACKAGE, abc.constants.getStringId(pkg, true)), 0, true), 0, 0, new ArrayList<Integer>()));
+
+                instanceInfo.interfaces = new int[((InterfaceAVM2Item) item).superInterfaces.size()];
+                for (int i = 0; i < ((InterfaceAVM2Item) item).superInterfaces.size(); i++) {
+                    instanceInfo.interfaces[i] = typeName(localData, ((InterfaceAVM2Item) item).superInterfaces.get(i));
+                }
+            }
+        }
+    }
+
+    public void generateTraitsPhase3(int initScope, PackageAVM2Item pkg, String className, String superName, boolean generateStatic, SourceGeneratorLocalData localData, List<GraphTargetItem> items, Traits ts, Trait[] traits) throws ParseException, CompilationException {
+        //Note: Names must be generated first before accesed in inner subs
+        for (int k = 0; k < items.size(); k++) {
+            GraphTargetItem item = items.get(k);
+            if (traits[k] == null) {
+                continue;
+            }
+            if (item instanceof InterfaceAVM2Item) {
+                generateClass(((InterfaceAVM2Item) item).namespace, abc.class_info.get(((TraitClass) traits[k]).class_info), abc.instance_info.get(((TraitClass) traits[k]).class_info), initScope, pkg, localData, (InterfaceAVM2Item) item);
+            }
+
+            if (item instanceof ClassAVM2Item) {
+                generateClass(((ClassAVM2Item) item).namespace, abc.class_info.get(((TraitClass) traits[k]).class_info), abc.instance_info.get(((TraitClass) traits[k]).class_info), initScope, pkg, localData, (ClassAVM2Item) item);
+            }
+            if ((item instanceof MethodAVM2Item) || (item instanceof GetterAVM2Item) || (item instanceof SetterAVM2Item)) {
+                MethodAVM2Item mai = (MethodAVM2Item) item;
+                if (mai.isStatic() != generateStatic) {
+                    continue;
+                }
+                ((TraitMethodGetterSetter) traits[k]).method_info = method(new ArrayList<MethodBody>(), pkg.packageName, mai.needsActivation, mai.subvariables, initScope + (mai.isStatic() ? 0 : 1), mai.hasRest, mai.line, className, superName, false, localData, mai.paramTypes, mai.paramNames, mai.paramValues, mai.body, mai.retType);
+            } else if (item instanceof FunctionAVM2Item) {
+                FunctionAVM2Item fai = (FunctionAVM2Item) item;
+                ((TraitFunction) traits[k]).method_info = method(new ArrayList<MethodBody>(), pkg.packageName, fai.needsActivation, fai.subvariables, initScope, fai.hasRest, fai.line, className, superName, false, localData, fai.paramTypes, fai.paramNames, fai.paramValues, fai.body, fai.retType);
+            }
+        }
+    }
+
+    public Trait[] generateTraitsPhase1(PackageAVM2Item pkg, String className, String superName, boolean generateStatic, SourceGeneratorLocalData localData, List<GraphTargetItem> items, Traits ts) throws ParseException, CompilationException {
+        Trait[] traits = new Trait[items.size()];
+        int slot_id = 1;
+        int disp_id = 3; //1 and 2 are for constructor
+        for (int k = 0; k < items.size(); k++) {
+            GraphTargetItem item = items.get(k);
+            if (item instanceof InterfaceAVM2Item) {
+                TraitClass tc = new TraitClass();
+                ClassInfo ci = new ClassInfo();
+                InstanceInfo ii = new InstanceInfo();
+                abc.class_info.add(ci);
+                abc.instance_info.add(ii);
+                tc.class_info = abc.instance_info.size() - 1;
+                tc.kindType = Trait.TRAIT_CLASS;
+                //tc.name_index = traitName(((InterfaceAVM2Item) item).namespace, ((InterfaceAVM2Item) item).name);
+                tc.slot_id = slot_id++;
+                ts.traits.add(tc);
+                traits[k] = tc;
+            }
+
+            if (item instanceof ClassAVM2Item) {
+                TraitClass tc = new TraitClass();
+                ClassInfo ci = new ClassInfo();
+                InstanceInfo instanceInfo = new InstanceInfo();
+                abc.class_info.add(ci);
+                abc.instance_info.add(instanceInfo);
+                tc.class_info = abc.instance_info.size() - 1;
+
+                /*instanceInfo.name_index = abc.constants.addMultiname(new Multiname(Multiname.QNAME, abc.constants.getStringId(((ClassAVM2Item) item).className, true),
+                 abc.constants.getNamespaceId(new Namespace(Namespace.KIND_PACKAGE, abc.constants.getStringId(pkg.packageName, true)), 0, true), 0, 0, new ArrayList<Integer>()));
+                 */
+
+                /*if (((ClassAVM2Item) item).extendsOp != null) {
+                 instanceInfo.super_index = typeName(localData, ((ClassAVM2Item) item).extendsOp);
+                 } else {
+                 instanceInfo.super_index = abc.constants.getMultinameId(new Multiname(Multiname.QNAME, str("Object"), namespace(Namespace.KIND_PACKAGE, ""), 0, 0, new ArrayList<Integer>()), true);
+                 }*/
+                tc.kindType = Trait.TRAIT_CLASS;
+                // tc.name_index = traitName(((ClassAVM2Item) item).namespace, ((ClassAVM2Item) item).className);
+                tc.slot_id = slot_id++;
+                ts.traits.add(tc);
+                traits[k] = tc;
+
+            }
+            if ((item instanceof SlotAVM2Item) || (item instanceof ConstAVM2Item)) {
+                TraitSlotConst tsc = new TraitSlotConst();
+                tsc.kindType = (item instanceof SlotAVM2Item) ? Trait.TRAIT_SLOT : Trait.TRAIT_CONST;
+                String var = null;
+                GraphTargetItem val = null;
+                GraphTargetItem type = null;
+                boolean isNamespace = false;
+                int namespace = 0;
+                boolean isStatic = false;
+                if (item instanceof SlotAVM2Item) {
+                    SlotAVM2Item sai = (SlotAVM2Item) item;
+                    if (sai.isStatic() != generateStatic) {
+                        continue;
+                    }
+                    var = sai.var;
+                    val = sai.value;
+                    type = sai.type;
+                    isStatic = sai.isStatic();
+                    namespace = sai.getNamespace();
+                }
+                if (item instanceof ConstAVM2Item) {
+                    ConstAVM2Item cai = (ConstAVM2Item) item;
+                    if (cai.isStatic() != generateStatic) {
+                        continue;
+                    }
+                    var = cai.var;
+                    val = cai.value;
+                    type = cai.type;
+                    namespace = cai.getNamespace();
+                    isNamespace = type.toString().equals("Namespace");
+                    isStatic = cai.isStatic();
+                }
+                if (isNamespace) {
+                    tsc.name_index = traitName(namespace, var);
+                }
+                tsc.type_index = isNamespace ? 0 : (type == null ? 0 : typeName(localData, type));
+
+                ValueKind vk = getValueKind(abc.constants.constant_namespace.get(namespace).kind, type, val);
+                if (vk == null) {
+                    tsc.value_kind = ValueKind.CONSTANT_Undefined;
+                } else {
+                    tsc.value_kind = vk.value_kind;
+                    tsc.value_index = vk.value_index;
+                }
+                tsc.slot_id = isStatic ? slot_id++ : 0;
+                ts.traits.add(tsc);
+                traits[k] = tsc;
+            }
+            if ((item instanceof MethodAVM2Item) || (item instanceof GetterAVM2Item) || (item instanceof SetterAVM2Item)) {
+                MethodAVM2Item mai = (MethodAVM2Item) item;
+                if (mai.isStatic() != generateStatic) {
+                    continue;
+                }
+                TraitMethodGetterSetter tmgs = new TraitMethodGetterSetter();
+                tmgs.kindType = (item instanceof MethodAVM2Item) ? Trait.TRAIT_METHOD : ((item instanceof GetterAVM2Item) ? Trait.TRAIT_GETTER : Trait.TRAIT_SETTER);
+                //tmgs.name_index = traitName(((MethodAVM2Item) item).namespace, ((MethodAVM2Item) item).functionName);
+                tmgs.disp_id = mai.isStatic() ? disp_id++ : 0; //For a reason, there is disp_id only for static methods (or not?)
+                if (mai.isFinal() || mai.isStatic()) {
+                    tmgs.kindFlags |= Trait.ATTR_Final;
+                }
+                if (mai.isOverride()) {
+                    tmgs.kindFlags |= Trait.ATTR_Override;
+                }
+                ts.traits.add(tmgs);
+
+                traits[k] = tmgs;
+            } else if (item instanceof FunctionAVM2Item) {
+                TraitFunction tf = new TraitFunction();
+                tf.slot_id = slot_id++;
+                tf.kindType = Trait.TRAIT_FUNCTION;
+                //tf.name_index = traitName(((FunctionAVM2Item) item).namespace, ((FunctionAVM2Item) item).functionName);
+                ts.traits.add(tf);
+                traits[k] = tf;
+            }
+        }
+
+        return traits;
+    }
+
+    public ScriptInfo generateScriptInfo(PackageAVM2Item pkg, SourceGeneratorLocalData localData, List<GraphTargetItem> commands) throws ParseException, CompilationException {
+        ScriptInfo si = new ScriptInfo();
+        localData.currentScript = si;
+        Trait[] traitArr = generateTraitsPhase1(pkg, null, null, false, localData, commands, si.traits);
+        generateTraitsPhase2(pkg.packageName, commands, traitArr, new ArrayList<Integer>(), localData);
+        MethodInfo mi = new MethodInfo(new int[0], 0, 0, 0, new ValueKind[0], new int[0]);
+        MethodBody mb = new MethodBody();
+        mb.method_info = abc.addMethodInfo(mi);
+        mb.code = new AVM2Code();
+        mb.code.code.add(ins(new GetLocal0Ins()));
+        mb.code.code.add(ins(new PushScopeIns()));
+
+        int traitScope = 1;
+
+        for (Trait t : si.traits.traits) {
+            if (t instanceof TraitClass) {
+                TraitClass tc = (TraitClass) t;
+                List<Integer> parents = new ArrayList<>();
+                parentNamesAddNames(abc, allABCs, abc.instance_info.get(tc.class_info).name_index, parents, new ArrayList<String>(), new ArrayList<String>());
+                if (localData.documentClass) {
+                    mb.code.code.add(ins(new GetScopeObjectIns(), 0));
+                    traitScope++;
+                } else {
+                    NamespaceSet nsset = new NamespaceSet(new int[]{abc.constants.constant_multiname.get(tc.name_index).namespace_index});
+                    mb.code.code.add(ins(new FindPropertyStrictIns(), abc.constants.getMultinameId(new Multiname(Multiname.MULTINAME, abc.constants.constant_multiname.get(tc.name_index).name_index, 0, abc.constants.getNamespaceSetId(nsset, true), 0, new ArrayList<Integer>()), true)));
+                }
+                for (int i = parents.size() - 1; i >= 1; i--) {
+                    mb.code.code.add(ins(new GetLexIns(), parents.get(i)));
+                    mb.code.code.add(ins(new PushScopeIns()));
+                    traitScope++;
+                }
+                mb.code.code.add(ins(new GetLexIns(), parents.get(1)));
+                mb.code.code.add(ins(new NewClassIns(), tc.class_info));
+                for (int i = parents.size() - 1; i >= 1; i--) {
+                    mb.code.code.add(ins(new PopScopeIns()));
+                }
+                mb.code.code.add(ins(new InitPropertyIns(), tc.name_index));
+            }
+        }
+
+        mb.code.code.add(ins(new ReturnVoidIns()));
+        mb.autoFillStats(abc, localData.documentClass ? 1 : 0,false);
+        abc.addMethodBody(mb);
+        si.init_index = mb.method_info;
+        localData.pkg = pkg.packageName;
+        generateTraitsPhase3(traitScope, pkg, null, null, false, localData, commands, si.traits, traitArr);
+        return si;
+    }
+
+    public static void parentNamesAddNames(ABC abc, List<ABC> allABCs, int name_index, List<Integer> indices, List<String> names, List<String> namespaces) {
+        List<Integer> cindices = new ArrayList<>();
+
+        List<ABC> outABCs = new ArrayList<>();
+        parentNames(abc, allABCs, name_index, cindices, names, namespaces, outABCs);
+        for (int i = 0; i < cindices.size(); i++) {
+            ABC a = outABCs.get(i);
+            int m = cindices.get(i);
+            if (a == abc) {
+                indices.add(m);
+                continue;
+            }
+            Multiname superName = a.constants.constant_multiname.get(m);
+            indices.add(
+                    abc.constants.getMultinameId(
+                            new Multiname(Multiname.QNAME,
+                                    abc.constants.getStringId(superName.getName(a.constants, new ArrayList<String>()), true),
+                                    abc.constants.getNamespaceId(new Namespace(superName.getNamespace(a.constants).kind, abc.constants.getStringId(superName.getNamespace(a.constants).getName(a.constants), true)), 0, true), 0, 0, new ArrayList<Integer>()), true)
+            );
+        }
+    }
+
+    public static GraphTargetItem getTraitReturnType(ABC abc, Trait t) {
+        if (t instanceof TraitSlotConst) {
+            TraitSlotConst tsc = (TraitSlotConst) t;
+            if (tsc.type_index == 0) {
+                return TypeItem.UNBOUNDED;
+            }
+            return new TypeItem(abc.constants.constant_multiname.get(tsc.type_index).getNameWithNamespace(abc.constants));
+        }
+        if (t instanceof TraitMethodGetterSetter) {
+            TraitMethodGetterSetter tmgs = (TraitMethodGetterSetter) t;
+            if (tmgs.kindType == Trait.TRAIT_GETTER) {
+                return new TypeItem(abc.constants.constant_multiname.get(abc.method_info.get(tmgs.method_info).ret_type).getNameWithNamespace(abc.constants));
+            }
+            if (tmgs.kindType == Trait.TRAIT_SETTER) {
+                return new TypeItem(abc.constants.constant_multiname.get(abc.method_info.get(tmgs.method_info).param_types[0]).getNameWithNamespace(abc.constants));
+            }
+        }
+        if (t instanceof TraitFunction) {
+            return new TypeItem("Function");
+        }
+        return TypeItem.UNBOUNDED;
+    }
+
+    public static boolean searchPrototypeChain(boolean instanceOnly, List<ABC> abcs, String pkg, String obj, String propertyName, Reference<String> outName, Reference<String> outNs, Reference<String> outPropNs, Reference<Integer> outPropNsKind, Reference<String> outPropType, Reference<ValueKind> outPropValue) {
+
+        for (ABC abc : abcs) {
+            if (!instanceOnly) {
+                for (ScriptInfo ii : abc.script_info) {
+                    for (Trait t : ii.traits.traits) {
+                        if (pkg.equals(t.getName(abc).getNamespace(abc.constants).getName(abc.constants))) {
+                            if (propertyName.equals(t.getName(abc).getName(abc.constants, new ArrayList<String>()))) {
+                                outName.setVal(obj);
+                                outNs.setVal(pkg);
+                                outPropNs.setVal(t.getName(abc).getNamespace(abc.constants).getName(abc.constants));
+                                outPropNsKind.setVal(t.getName(abc).getNamespace(abc.constants).kind);
+                                outPropType.setVal(getTraitReturnType(abc, t).toString());
+                                if (t instanceof TraitSlotConst) {
+                                    TraitSlotConst tsc = (TraitSlotConst) t;
+                                    outPropValue.setVal(new ValueKind(tsc.value_index, tsc.value_kind));
+                                }
+                                return true;
+                            }
+                        }
+                    }
+                }
+            }
+            for (int i = 0; i < abc.instance_info.size(); i++) {
+                InstanceInfo ii = abc.instance_info.get(i);
+                Multiname clsName = ii.getName(abc.constants);
+                if (obj.equals(clsName.getName(abc.constants, new ArrayList<String>()))) {
+                    if (pkg.equals(clsName.getNamespace(abc.constants).getName(abc.constants))) {
+                        //class found
+
+                        for (Trait t : ii.instance_traits.traits) {
+                            if (propertyName.equals(t.getName(abc).getName(abc.constants, new ArrayList<String>()))) {
+                                outName.setVal(obj);
+                                outNs.setVal(pkg);
+                                outPropNs.setVal(t.getName(abc).getNamespace(abc.constants).getName(abc.constants));
+                                outPropNsKind.setVal(t.getName(abc).getNamespace(abc.constants).kind);
+                                outPropType.setVal(getTraitReturnType(abc, t).toString());
+                                if (t instanceof TraitSlotConst) {
+                                    TraitSlotConst tsc = (TraitSlotConst) t;
+                                    outPropValue.setVal(new ValueKind(tsc.value_index, tsc.value_kind));
+                                }
+                                return true;
+                            }
+                        }
+
+                        if (!instanceOnly) {
+                            for (Trait t : abc.class_info.get(i).static_traits.traits) {
+                                if (propertyName.equals(t.getName(abc).getName(abc.constants, new ArrayList<String>()))) {
+                                    outName.setVal(obj);
+                                    outNs.setVal(pkg);
+                                    outPropNs.setVal(t.getName(abc).getNamespace(abc.constants).getName(abc.constants));
+                                    outPropNsKind.setVal(t.getName(abc).getNamespace(abc.constants).kind);
+                                    outPropType.setVal(getTraitReturnType(abc, t).toString());
+                                    if (t instanceof TraitSlotConst) {
+                                        TraitSlotConst tsc = (TraitSlotConst) t;
+                                        outPropValue.setVal(new ValueKind(tsc.value_index, tsc.value_kind));
+                                    }
+                                    return true;
+                                }
+                            }
+                        }
+
+                        Multiname superName = abc.constants.constant_multiname.get(ii.super_index);
+                        if (superName != null) {
+                            return searchPrototypeChain(instanceOnly, abcs, superName.getNamespace(abc.constants).getName(abc.constants), superName.getName(abc.constants, new ArrayList<String>()), propertyName, outName, outNs, outPropNs, outPropNsKind, outPropType, outPropValue);
+                        } else {
+                            return false;
+                        }
+                    }
+                }
+            }
+        }
+        return false;
+    }
+
+    public static void parentNames(ABC abc, List<ABC> allABCs, int name_index, List<Integer> indices, List<String> names, List<String> namespaces, List<ABC> outABCs) {
+        indices.add(name_index);
+        names.add(abc.constants.constant_multiname.get(name_index).getName(abc.constants, new ArrayList<String>()));
+        namespaces.add(abc.constants.constant_multiname.get(name_index).getNamespace(abc.constants).getName(abc.constants));
+        Multiname mname = abc.constants.constant_multiname.get(name_index);
+
+        outABCs.add(abc);
+
+        List<ABC> abcs = new ArrayList<>();
+        abcs.add(abc);
+        abcs.addAll(allABCs);
+
+        for (ABC a : abcs) {
+            for (int i = 0; i < a.instance_info.size(); i++) {
+                Multiname m = a.constants.constant_multiname.get(a.instance_info.get(i).name_index);
+                if (m.getName(a.constants, new ArrayList<String>()).equals(mname.getName(abc.constants, new ArrayList<String>()))) {
+                    if (m.getNamespace(a.constants).getName(a.constants).equals(mname.getNamespace(abc.constants).getName(abc.constants))) {
+                        //Multiname superName = a.constants.constant_multiname.get(a.instance_info.get(i).super_index);
+                        abcs.remove(a);
+                        if (a.instance_info.get(i).super_index != 0) {
+                            parentNames(a, abcs, a.instance_info.get(i).super_index, indices, names, namespaces, outABCs);
+                        }
+                        /*parentNames(abc,allABCs,abc.constants.getMultinameId(
+                         new Multiname(superName.kind, 
+                         abc.constants.getStringId(superName.getName(a.constants, new ArrayList<String>()),true), 
+                         abc.constants.getNamespaceId(new Namespace(superName.getNamespace(a.constants).kind, abc.constants.getStringId(superName.getNamespace(a.constants).getName(a.constants),true)),0,true), 0, 0, new ArrayList<Integer>()), true),indices,names,namespaces,outABCs);*/
+                        return;
+                    }
+                }
+            }
+        }
+    }
+
+    /* public void calcRegisters(Reference<Integer> activationReg, SourceGeneratorLocalData localData, boolean needsActivation, List<String> funParamNames,List<NameAVM2Item> funSubVariables,List<GraphTargetItem> funBody, Reference<Boolean> hasArguments) throws ParseException {
+        
+     }*/
+    public int resolveType(String objType) {
+        if (objType.equals("*")) {
+            return 0;
+        }
+        List<ABC> abcs = new ArrayList<>();
+        abcs.add(abc);
+        abcs.addAll(allABCs);
+        for (ABC a : abcs) {
+            int ci = a.findClassByName(objType);
+            if (ci != -1) {
+                Multiname tname = a.instance_info.get(ci).getName(a.constants);
+                return abc.constants.getMultinameId(new Multiname(tname.kind,
+                        abc.constants.getStringId(tname.getName(a.constants, new ArrayList<String>()), true),
+                        abc.constants.getNamespaceId(new Namespace(tname.getNamespace(a.constants).kind, abc.constants.getStringId(tname.getNamespace(a.constants).getName(a.constants), true)), 0, true), 0, 0, new ArrayList<Integer>()), true);
+            }
+        }
+        return 0;
+    }
+
+    @Override
+    public List<GraphSourceItem> generate(SourceGeneratorLocalData localData, TypeItem item) throws CompilationException {
+        String currentFullClassName = localData.currentClass == null ? null : (localData.pkg.isEmpty() ? localData.currentClass : localData.pkg + "." + localData.currentClass);
+
+        if (localData.documentClass && item.toString().equals(currentFullClassName)) {
+            int slotId = 0;
+            int c = abc.findClassByName(currentFullClassName);
+            for (Trait t : localData.currentScript.traits.traits) {
+                if (t instanceof TraitClass) {
+                    TraitClass tc = (TraitClass) t;
+                    if (tc.class_info == c) {
+                        slotId = tc.slot_id;
+                        break;
+                    }
+                }
+            }
+            return GraphTargetItem.toSourceMerge(localData, this, ins(new GetGlobalScopeIns()), ins(new GetSlotIns(), slotId));
+        } else {
+            return GraphTargetItem.toSourceMerge(localData, this, ins(new GetLexIns(), resolveType(item, abc)));
+        }
+    }
+
+    public static int resolveType(TypeItem type, ABC abc) {
+        String name = type.fullTypeName;
+        String pkg = "";
+        int name_index = 0;
+        if (name.contains(".")) {
+            pkg = name.substring(0, name.lastIndexOf('.'));
+            name = name.substring(name.lastIndexOf('.') + 1);
+        }
+        for (InstanceInfo ii : abc.instance_info) {
+            Multiname mname = abc.constants.constant_multiname.get(ii.name_index);
+            if (mname.getName(abc.constants, new ArrayList<String>()).equals(name)) {
+                if (mname.getNamespace(abc.constants).hasName(pkg, abc.constants)) {
+                    name_index = ii.name_index;
+                    break;
+                }
+            }
+        }
+        for (int i = 1; i < abc.constants.constant_multiname.size(); i++) {
+            Multiname mname = abc.constants.constant_multiname.get(i);
+            if (name.equals(mname.getName(abc.constants, new ArrayList<String>()))) {
+                if (pkg.equals(mname.getNamespace(abc.constants).getName(abc.constants))) {
+                    name_index = i;
+                    break;
+                }
+            }
+        }
+        if (name_index == 0) {
+            name_index = abc.constants.getMultinameId(new Multiname(Multiname.QNAME, abc.constants.getStringId(name, true), abc.constants.getNamespaceId(new Namespace(Namespace.KIND_PACKAGE, abc.constants.getStringId(pkg, true)), 0, true), 0, 0, new ArrayList<Integer>()), true);
+        }
+        if (type.subtypes.isEmpty()) {
+            return name_index;
+        }
+        List<Integer> params = new ArrayList<>();
+        for (String s : type.subtypes) {
+            params.add(resolveType(new TypeItem(s), abc));
+        }
+        return abc.constants.getMultinameId(new Multiname(Multiname.TYPENAME, 0, 0, 0, name_index, params), true);
+    }
+}