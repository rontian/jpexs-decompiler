--- conflicted
+++ resolved
@@ -1,635 +1,626 @@
-/*
- *  Copyright (C) 2010-2014 JPEXS
- * 
- *  This program is free software: you can redistribute it and/or modify
- *  it under the terms of the GNU General Public License as published by
- *  the Free Software Foundation, either version 3 of the License, or
- *  (at your option) any later version.
- * 
- *  This program is distributed in the hope that it will be useful,
- *  but WITHOUT ANY WARRANTY; without even the implied warranty of
- *  MERCHANTABILITY or FITNESS FOR A PARTICULAR PURPOSE.  See the
- *  GNU General Public License for more details.
- * 
- *  You should have received a copy of the GNU General Public License
- *  along with this program.  If not, see <http://www.gnu.org/licenses/>.
- */
-package com.jpexs.decompiler.flash.gui;
-
-import com.jpexs.decompiler.flash.AppStrings;
-import com.jpexs.decompiler.flash.SWF;
-import com.jpexs.decompiler.flash.exporters.Matrix;
-import com.jpexs.decompiler.flash.gui.player.MediaDisplay;
-import com.jpexs.decompiler.flash.tags.base.BoundedTag;
-import com.jpexs.decompiler.flash.tags.base.ButtonTag;
-import com.jpexs.decompiler.flash.tags.base.CharacterTag;
-import com.jpexs.decompiler.flash.tags.base.FontTag;
-import com.jpexs.decompiler.flash.tags.base.SoundTag;
-import com.jpexs.decompiler.flash.timeline.DepthState;
-import com.jpexs.decompiler.flash.timeline.Timeline;
-import com.jpexs.decompiler.flash.timeline.Timelined;
-import com.jpexs.decompiler.flash.types.ColorTransform;
-import com.jpexs.decompiler.flash.types.RECT;
-import com.jpexs.decompiler.flash.types.shaperecords.SHAPERECORD;
-import com.jpexs.helpers.SerializableImage;
-import java.awt.AlphaComposite;
-import java.awt.BasicStroke;
-import java.awt.BorderLayout;
-import java.awt.Color;
-import java.awt.Cursor;
-import java.awt.FlowLayout;
-import java.awt.Graphics;
-import java.awt.Graphics2D;
-import java.awt.Point;
-import java.awt.Rectangle;
-import java.awt.Shape;
-import java.awt.event.ActionEvent;
-import java.awt.event.ActionListener;
-import java.awt.event.MouseAdapter;
-import java.awt.event.MouseEvent;
-import java.awt.event.MouseListener;
-import java.awt.event.MouseMotionAdapter;
-import java.awt.event.MouseMotionListener;
-import java.awt.geom.AffineTransform;
-import java.awt.image.BufferedImage;
-import java.io.ByteArrayInputStream;
-import java.io.IOException;
-import java.util.ArrayList;
-import java.util.List;
-import java.util.Timer;
-import java.util.TimerTask;
-import java.util.logging.Level;
-import java.util.logging.Logger;
-import javax.imageio.ImageIO;
-import javax.sound.sampled.LineUnavailableException;
-import javax.sound.sampled.UnsupportedAudioFileException;
-import javax.swing.JButton;
-import javax.swing.JColorChooser;
-import javax.swing.JLabel;
-import javax.swing.JPanel;
-
-public final class ImagePanel extends JPanel implements ActionListener, MediaDisplay {
-
-    static final String ACTION_SELECT_BKCOLOR = "SELECTCOLOR";
-
-    //private JLabel label = new JLabel();
-    private Timelined timelined;
-    private boolean stillFrame = false;
-    private Timer timer;
-    private int frame = -1;
-    private SWF swf;
-    private boolean loaded;
-    private int mouseButton;
-    private JLabel debugLabel = new JLabel("-");
-    private DepthState stateUnderCursor = null;
-    private MouseEvent lastMouseEvent = null;
-    private final List<SoundTagPlayer> soundPlayers = new ArrayList<>();
-    private final IconPanel iconPanel;
-    private int time = 0;
-
-    private class IconPanel extends JPanel {
-
-        private SerializableImage img;
-
-        private Rectangle rect = null;
-        private List<DepthState> dss;
-        private List<Shape> outlines;
-
-        public synchronized void setOutlines(List<DepthState> dss, List<Shape> outlines) {
-            this.outlines = outlines;
-            this.dss = dss;
-        }
-
-        public void setImg(SerializableImage img) {
-            this.img = img;
-            calcRect();
-            repaint();
-        }
-
-        public synchronized List<DepthState> getObjectsUnderPoint(Point p) {
-            List<DepthState> ret = new ArrayList<>();
-            for (int i = 0; i < outlines.size(); i++) {
-                if (outlines.get(i).contains(p)) {
-                    ret.add(dss.get(i));
-                }
-            }
-            return ret;
-        }
-
-        public Rectangle getRect() {
-            return rect;
-        }
-
-        public Point toImagePoint(Point p) {
-            return new Point((p.x - rect.x) * img.getWidth() / rect.width, (p.y - rect.y) * img.getHeight() / rect.height);
-        }
-
-        private void calcRect() {
-            if (img != null) {
-                int w1 = img.getWidth();
-                int h1 = img.getHeight();
-
-                int w2 = getWidth();
-                int h2 = getHeight();
-
-                int w;
-                int h;
-                if (w1 <= w2 && h1 <= h2) {
-                    w = w1;
-                    h = h1;
-                } else {
-
-                    h = h1 * w2 / w1;
-                    if (h > h2) {
-                        w = w1 * h2 / h1;
-                        h = h2;
-                    } else {
-                        w = w2;
-                    }
-                }
-
-                rect = new Rectangle(getWidth() / 2 - w / 2, getHeight() / 2 - h / 2, w, h);
-            }
-        }
-
-        @Override
-        protected void paintComponent(Graphics g) {
-            Graphics2D g2d = (Graphics2D) g;
-            g2d.setPaint(View.transparentPaint);
-            g2d.fill(new Rectangle(0, 0, getWidth(), getHeight()));
-            g2d.setComposite(AlphaComposite.SrcOver);
-            g2d.setPaint(View.swfBackgroundColor);
-            g2d.fill(new Rectangle(0, 0, getWidth(), getHeight()));
-            if (img != null) {
-                calcRect();
-                g2d.setComposite(AlphaComposite.SrcOver);
-                g2d.drawImage(img.getBufferedImage(), rect.x, rect.y, rect.x + rect.width, rect.y + rect.height, 0, 0, img.getWidth(), img.getHeight(), null);
-            }
-
-        }
-    }
-
-    @Override
-    public void setBackground(Color bg) {
-        if (iconPanel != null) {
-            iconPanel.setBackground(bg);
-        }
-        super.setBackground(bg);
-    }
-
-    @Override
-    public synchronized void addMouseListener(MouseListener l) {
-        iconPanel.addMouseListener(l);
-    }
-
-    @Override
-    public synchronized void removeMouseListener(MouseListener l) {
-        iconPanel.removeMouseListener(l);
-    }
-
-    @Override
-    public synchronized void addMouseMotionListener(MouseMotionListener l) {
-        iconPanel.addMouseMotionListener(l);
-    }
-
-    @Override
-    public synchronized void removeMouseMotionListener(MouseMotionListener l) {
-        iconPanel.removeMouseMotionListener(l);
-    }
-
-    private void updatePos(MouseEvent e, boolean draw) {
-        if (e == null) {
-            return;
-        }
-        synchronized (iconPanel) {
-            lastMouseEvent = e;
-            boolean handCursor = false;
-            DepthState newStateUnderCursor = null;
-            if (timelined != null) {
-
-                Timeline tim = ((Timelined) timelined).getTimeline();
-                BoundedTag bounded = (BoundedTag) timelined;
-                RECT rect = bounded.getRect();
-                int width = rect.getWidth();
-                double scale = 1.0;
-                /*if (width > swf.displayRect.getWidth()) {
-                 scale = (double) swf.displayRect.getWidth() / (double) width;
-                 }*/
-                Matrix m = new Matrix();
-                m.translate(-rect.Xmin, -rect.Ymin);
-                m.scale(scale);
-                Point p = e.getPoint();
-                p = iconPanel.toImagePoint(p);
-                int x = p.x;
-                int y = p.y;
-                List<DepthState> objs = new ArrayList<>();
-                objs = iconPanel.getObjectsUnderPoint(p);
-                String ret = "";
-
-                ret += " [" + x + "," + y + "] : ";
-
-                boolean first = true;
-                for (int i = 0; i < objs.size(); i++) {
-                    DepthState ds = objs.get(i);
-                    if (!first) {
-                        ret += ", ";
-                    }
-                    first = false;
-                    CharacterTag c = tim.swf.characters.get(ds.characterId);
-                    if (c instanceof ButtonTag) {
-                        newStateUnderCursor = ds;
-                        handCursor = true;
-                    }
-                    ret += c.toString();
-                    if (timelined instanceof ButtonTag) {
-                        handCursor = true;
-                    }
-                }
-                if (first) {
-                    ret += " - ";
-                }
-                debugLabel.setText(ret);
-
-                if (handCursor) {
-                    iconPanel.setCursor(Cursor.getPredefinedCursor(Cursor.HAND_CURSOR));
-                } else {
-                    iconPanel.setCursor(Cursor.getPredefinedCursor(Cursor.DEFAULT_CURSOR));
-                }
-                if (newStateUnderCursor != stateUnderCursor) {
-                    stateUnderCursor = newStateUnderCursor;
-                    if (draw) {
-                        drawFrame();
-                    }
-                }
-            }
-        }
-    }
-
-    public ImagePanel() {
-        super(new BorderLayout());
-        //iconPanel.setHorizontalAlignment(JLabel.CENTER);
-        setOpaque(true);
-        setBackground(View.DEFAULT_BACKGROUND_COLOR);
-
-        iconPanel = new IconPanel();
-        //labelPan.add(label, new GridBagConstraints());
-        add(iconPanel, BorderLayout.CENTER);
-
-        JPanel bottomPanel = new JPanel(new BorderLayout());
-        JPanel buttonsPanel = new JPanel(new FlowLayout());
-        JButton selectColorButton = new JButton(View.getIcon("color16"));
-        selectColorButton.addActionListener(this);
-        selectColorButton.setActionCommand(ACTION_SELECT_BKCOLOR);
-        selectColorButton.setToolTipText(AppStrings.translate("button.selectbkcolor.hint"));
-        buttonsPanel.add(selectColorButton);
-        bottomPanel.add(buttonsPanel, BorderLayout.EAST);
-        add(bottomPanel, BorderLayout.SOUTH);
-        add(debugLabel, BorderLayout.NORTH);
-        iconPanel.addMouseListener(new MouseAdapter() {
-
-            @Override
-            public void mouseEntered(MouseEvent e) {
-                drawFrame();
-            }
-
-            @Override
-            public void mouseExited(MouseEvent e) {
-                stateUnderCursor = null;
-                drawFrame();
-                debugLabel.setText(" - ");
-            }
-
-            @Override
-            public void mousePressed(MouseEvent e) {
-                mouseButton = e.getButton();
-                updatePos(e, true);
-                drawFrame();
-            }
-
-            @Override
-            public void mouseReleased(MouseEvent e) {
-                mouseButton = 0;
-                updatePos(e, true);
-                drawFrame();
-            }
-
-        });
-        iconPanel.addMouseMotionListener(new MouseMotionAdapter() {
-            @Override
-            public void mouseMoved(MouseEvent e) {
-
-                updatePos(e, true);
-            }
-
-            @Override
-            public void mouseDragged(MouseEvent e) {
-                updatePos(e, true);
-            }
-
-        });
-    }
-
-    @Override
-    public void actionPerformed(ActionEvent e) {
-        if (e.getActionCommand().equals(ACTION_SELECT_BKCOLOR)) {
-            View.execInEventDispatch(new Runnable() {
-                @Override
-                public void run() {
-                    Color newColor = JColorChooser.showDialog(null, AppStrings.translate("dialog.selectbkcolor.title"), View.swfBackgroundColor);
-                    if (newColor != null) {
-                        View.swfBackgroundColor = newColor;
-                        setBackground(newColor);
-                        repaint();
-                    }
-                }
-            });
-
-        }
-    }
-
-    public void setImage(byte[] data) {
-        setBackground(View.swfBackgroundColor);
-        if (timer != null) {
-            timer.cancel();
-        }
-        timelined = null;
-        loaded = true;
-        try {
-            iconPanel.setImg(new SerializableImage(ImageIO.read(new ByteArrayInputStream(data))));
-            iconPanel.setOutlines(new ArrayList<DepthState>(), new ArrayList<Shape>());
-        } catch (IOException ex) {
-            Logger.getLogger(ImagePanel.class.getName()).log(Level.SEVERE, null, ex);
-        }
-    }
-
-    public void setTimelined(final Timelined drawable, final SWF swf, int frame) {
-        pause();
-        if (drawable instanceof ButtonTag) {
-            frame = ButtonTag.FRAME_UP;
-        }
-        this.timelined = drawable;
-        this.swf = swf;
-        if (frame > -1) {
-            this.frame = frame;
-            this.stillFrame = true;
-        } else {
-            this.frame = 0;
-            this.stillFrame = false;
-        }
-        loaded = true;
-
-        if (drawable.getTimeline().frames.isEmpty()) {
-            iconPanel.setImg(null);
-            iconPanel.setOutlines(new ArrayList<DepthState>(), new ArrayList<Shape>());
-            return;
-        }
-        frame = 0;
-        time = 0;
-        play();
-    }
-
-    public void setImage(SerializableImage image) {
-        setBackground(View.swfBackgroundColor);
-        if (timer != null) {
-            timer.cancel();
-        }
-        timelined = null;
-        loaded = true;
-        stillFrame = true;
-        iconPanel.setImg(image);
-        iconPanel.setOutlines(new ArrayList<DepthState>(), new ArrayList<Shape>());
-    }
-
-    @Override
-    public int getCurrentFrame() {
-        return frame;
-    }
-
-    @Override
-    public int getTotalFrames() {
-        if (timelined == null) {
-            return 0;
-        }
-        if (stillFrame) {
-            return 0;
-        }
-        return timelined.getTimeline().frames.size();
-    }
-
-    @Override
-    public void pause() {
-        if (timer != null) {
-            timer.cancel();
-            timer = null;
-        }
-        stopAllSounds();
-    }
-
-    private void stopAllSounds() {
-        for (int i = soundPlayers.size() - 1; i >= 0; i--) {
-            SoundTagPlayer pl = soundPlayers.get(i);
-            pl.pause();
-        }
-        soundPlayers.clear();
-    }
-
-    private void nextFrame() {
-        int newframe = frame == timelined.getTimeline().frames.size() - 1 ? 0 : frame + 1;
-        if (stillFrame) {
-            newframe = frame;
-        }
-        if (newframe != frame) {
-            if (newframe == 0) {
-                stopAllSounds();
-            }
-            frame = newframe;
-<<<<<<< HEAD
-            updatePos(lastMouseEvent);
-=======
->>>>>>> 86e6b9df
-            time = 0;
-        } else {
-            time++;
-        }
-        drawFrame();
-    }
-
-    private static SerializableImage getFrame(SWF swf, int frame, int time, Timelined drawable, DepthState stateUnderCursor, int mouseButton) {
-        String key = "drawable_" + frame + "_" + drawable.hashCode() + "_" + mouseButton + "_" + (stateUnderCursor == null ? "out" : stateUnderCursor.hashCode()) + "_" + time;
-        SerializableImage img = SWF.getFromCache(key);
-        if (img == null) {
-            if (drawable instanceof BoundedTag) {
-                BoundedTag bounded = (BoundedTag) drawable;
-                RECT rect = bounded.getRect();
-                if (rect == null) { //??? Why?
-                    rect = new RECT(0, 0, 1, 1);
-                }
-                int width = rect.getWidth();
-                int height = rect.getHeight();
-                double scale = 1.0;
-                SerializableImage image = new SerializableImage((int) (width / SWF.unitDivisor) + 1,
-                        (int) (height / SWF.unitDivisor) + 1, SerializableImage.TYPE_INT_ARGB);
-                image.fillTransparent();
-                Matrix m = new Matrix();
-                m.translate(-rect.Xmin, -rect.Ymin);
-                drawable.getTimeline().toImage(frame, time, frame, stateUnderCursor, mouseButton, image, m, new ColorTransform());
-
-                Graphics2D gg = (Graphics2D) image.getGraphics();
-                gg.setStroke(new BasicStroke(3));
-                gg.setPaint(Color.green);
-                gg.setTransform(AffineTransform.getTranslateInstance(0, 0));
-                List<DepthState> dss = new ArrayList<>();
-                List<Shape> os = new ArrayList<>();
-                /*drawable.getTimeline().getObjectsOutlines(frame, frame, stateUnderCursor, mouseButton, m, dss, os);
-                 
-                 //gg.setTransform(AffineTransform.getTranslateInstance(0, 0));
-                 for(Shape s:os){
-                 gg.draw(SHAPERECORD.twipToPixelShape(s));
-                 }*/
-
-                img = image;
-            } else if (drawable instanceof FontTag) {
-                // only DefineFont tags
-                FontTag fontTag = (FontTag) drawable;
-                img = fontTag.toImage(frame, frame, Matrix.getScaleInstance(1 / SWF.unitDivisor), new ColorTransform());
-            }
-            SWF.putToCache(key, img);
-        }
-        return img;
-    }
-
-    private void drawFrame() {
-        if (timelined == null) {
-            return;
-        }
-
-        getOutlines();
-        Matrix mat = new Matrix();
-        mat.translateX = swf.displayRect.Xmin;
-        mat.translateY = swf.displayRect.Ymin;
-<<<<<<< HEAD
-        BufferedImage img = getFrame(swf, frame, time, timelined, stateUnderCursor, mouseButton).getBufferedImage();
-        List<Integer> sounds = timelined.getTimeline().getSounds(frame, time, stateUnderCursor, mouseButton);
-=======
-        updatePos(lastMouseEvent, false);
-        BufferedImage img = getFrame(swf, frame, time, timelined, stateUnderCursor, mouseButton).getBufferedImage();
-        List<Integer> sounds = new ArrayList<>();
-        List<String> soundClasses = new ArrayList<>();
-        timelined.getTimeline().getSounds(frame, time, stateUnderCursor, mouseButton, sounds, soundClasses);
-        for (int cid : swf.characters.keySet()) {
-            CharacterTag c = swf.characters.get(cid);
-            for (String cls : soundClasses) {
-                if (cls.equals(c.getClassName())) {
-                    sounds.add(cid);
-                }
-            }
-        }
->>>>>>> 86e6b9df
-        for (int sndId : sounds) {
-            CharacterTag c = swf.characters.get(sndId);
-            if (c instanceof SoundTag) {
-                SoundTag st = (SoundTag) c;
-                final SoundTagPlayer sp;
-                try {
-                    sp = new SoundTagPlayer(st, 1);
-
-                    synchronized (ImagePanel.class) {
-                        soundPlayers.add(sp);
-                    }
-                    sp.addListener(new PlayerListener() {
-
-                        @Override
-                        public void playingFinished() {
-                            synchronized (ImagePanel.class) {
-                                soundPlayers.remove(sp);
-                            }
-                        }
-                    });
-                    sp.play();
-                } catch (LineUnavailableException | IOException | UnsupportedAudioFileException ex) {
-                    Logger.getLogger(ImagePanel.class.getName()).log(Level.SEVERE, "Error during playing sound", ex);
-                }
-
-            }
-        }
-
-        iconPanel.setImg(new SerializableImage(img));
-    }
-
-    private void getOutlines() {
-        List<DepthState> objs = new ArrayList<>();
-        List<Shape> outlines = new ArrayList<>();
-        Matrix m = new Matrix();
-        RECT rect = timelined.getTimeline().displayRect;
-        m.translate(-rect.Xmin, -rect.Ymin);
-        m.scale(1);
-
-        timelined.getTimeline().getObjectsOutlines(frame, time, frame, stateUnderCursor, mouseButton, m, objs, outlines);
-        for (int i = 0; i < outlines.size(); i++) {
-            outlines.set(i, SHAPERECORD.twipToPixelShape(outlines.get(i)));
-        }
-        iconPanel.setOutlines(objs, outlines);
-    }
-
-    public void stop() {
-        if (timer != null) {
-            timer.cancel();
-            timer = null;
-        }
-    }
-
-    @Override
-    public void play() {
-        pause();
-        if (timelined != null) {
-            timer = new Timer();
-            timer.schedule(new TimerTask() {
-                @Override
-                public void run() {
-                    nextFrame();
-                }
-            }, 0, 1000 / timelined.getTimeline().frameRate);
-        } else {
-            drawFrame();
-        }
-    }
-
-    @Override
-    public void rewind() {
-        frame = 0;
-        drawFrame();
-    }
-
-    @Override
-    public boolean isPlaying() {
-        if (timelined == null) {
-            return false;
-        }
-        if (stillFrame) {
-            return false;
-        }
-        return (timelined.getTimeline().frames.size() <= 1) || (timer != null);
-    }
-
-    @Override
-    public void gotoFrame(int frame) {
-        this.frame = frame;
-        drawFrame();
-    }
-
-    @Override
-    public int getFrameRate() {
-        if (timelined == null) {
-            return 1;
-        }
-        if (stillFrame) {
-            return 1;
-        }
-        return timelined.getTimeline().frameRate;
-    }
-
-    @Override
-    public boolean isLoaded() {
-        return loaded;
-    }
-}
+/*
+ *  Copyright (C) 2010-2014 JPEXS
+ * 
+ *  This program is free software: you can redistribute it and/or modify
+ *  it under the terms of the GNU General Public License as published by
+ *  the Free Software Foundation, either version 3 of the License, or
+ *  (at your option) any later version.
+ * 
+ *  This program is distributed in the hope that it will be useful,
+ *  but WITHOUT ANY WARRANTY; without even the implied warranty of
+ *  MERCHANTABILITY or FITNESS FOR A PARTICULAR PURPOSE.  See the
+ *  GNU General Public License for more details.
+ * 
+ *  You should have received a copy of the GNU General Public License
+ *  along with this program.  If not, see <http://www.gnu.org/licenses/>.
+ */
+package com.jpexs.decompiler.flash.gui;
+
+import com.jpexs.decompiler.flash.AppStrings;
+import com.jpexs.decompiler.flash.SWF;
+import com.jpexs.decompiler.flash.exporters.Matrix;
+import com.jpexs.decompiler.flash.gui.player.MediaDisplay;
+import com.jpexs.decompiler.flash.tags.base.BoundedTag;
+import com.jpexs.decompiler.flash.tags.base.ButtonTag;
+import com.jpexs.decompiler.flash.tags.base.CharacterTag;
+import com.jpexs.decompiler.flash.tags.base.FontTag;
+import com.jpexs.decompiler.flash.tags.base.SoundTag;
+import com.jpexs.decompiler.flash.timeline.DepthState;
+import com.jpexs.decompiler.flash.timeline.Timeline;
+import com.jpexs.decompiler.flash.timeline.Timelined;
+import com.jpexs.decompiler.flash.types.ColorTransform;
+import com.jpexs.decompiler.flash.types.RECT;
+import com.jpexs.decompiler.flash.types.shaperecords.SHAPERECORD;
+import com.jpexs.helpers.SerializableImage;
+import java.awt.AlphaComposite;
+import java.awt.BasicStroke;
+import java.awt.BorderLayout;
+import java.awt.Color;
+import java.awt.Cursor;
+import java.awt.FlowLayout;
+import java.awt.Graphics;
+import java.awt.Graphics2D;
+import java.awt.Point;
+import java.awt.Rectangle;
+import java.awt.Shape;
+import java.awt.event.ActionEvent;
+import java.awt.event.ActionListener;
+import java.awt.event.MouseAdapter;
+import java.awt.event.MouseEvent;
+import java.awt.event.MouseListener;
+import java.awt.event.MouseMotionAdapter;
+import java.awt.event.MouseMotionListener;
+import java.awt.geom.AffineTransform;
+import java.awt.image.BufferedImage;
+import java.io.ByteArrayInputStream;
+import java.io.IOException;
+import java.util.ArrayList;
+import java.util.List;
+import java.util.Timer;
+import java.util.TimerTask;
+import java.util.logging.Level;
+import java.util.logging.Logger;
+import javax.imageio.ImageIO;
+import javax.sound.sampled.LineUnavailableException;
+import javax.sound.sampled.UnsupportedAudioFileException;
+import javax.swing.JButton;
+import javax.swing.JColorChooser;
+import javax.swing.JLabel;
+import javax.swing.JPanel;
+
+public final class ImagePanel extends JPanel implements ActionListener, MediaDisplay {
+
+    static final String ACTION_SELECT_BKCOLOR = "SELECTCOLOR";
+
+    //private JLabel label = new JLabel();
+    private Timelined timelined;
+    private boolean stillFrame = false;
+    private Timer timer;
+    private int frame = -1;
+    private SWF swf;
+    private boolean loaded;
+    private int mouseButton;
+    private JLabel debugLabel = new JLabel("-");
+    private DepthState stateUnderCursor = null;
+    private MouseEvent lastMouseEvent = null;
+    private final List<SoundTagPlayer> soundPlayers = new ArrayList<>();
+    private final IconPanel iconPanel;
+    private int time = 0;
+
+    private class IconPanel extends JPanel {
+
+        private SerializableImage img;
+
+        private Rectangle rect = null;
+        private List<DepthState> dss;
+        private List<Shape> outlines;
+
+        public synchronized void setOutlines(List<DepthState> dss, List<Shape> outlines) {
+            this.outlines = outlines;
+            this.dss = dss;
+        }
+
+        public void setImg(SerializableImage img) {
+            this.img = img;
+            calcRect();
+            repaint();
+        }
+
+        public synchronized List<DepthState> getObjectsUnderPoint(Point p) {
+            List<DepthState> ret = new ArrayList<>();
+            for (int i = 0; i < outlines.size(); i++) {
+                if (outlines.get(i).contains(p)) {
+                    ret.add(dss.get(i));
+                }
+            }
+            return ret;
+        }
+
+        public Rectangle getRect() {
+            return rect;
+        }
+
+        public Point toImagePoint(Point p) {
+            return new Point((p.x - rect.x) * img.getWidth() / rect.width, (p.y - rect.y) * img.getHeight() / rect.height);
+        }
+
+        private void calcRect() {
+            if (img != null) {
+                int w1 = img.getWidth();
+                int h1 = img.getHeight();
+
+                int w2 = getWidth();
+                int h2 = getHeight();
+
+                int w;
+                int h;
+                if (w1 <= w2 && h1 <= h2) {
+                    w = w1;
+                    h = h1;
+                } else {
+
+                    h = h1 * w2 / w1;
+                    if (h > h2) {
+                        w = w1 * h2 / h1;
+                        h = h2;
+                    } else {
+                        w = w2;
+                    }
+                }
+
+                rect = new Rectangle(getWidth() / 2 - w / 2, getHeight() / 2 - h / 2, w, h);
+            }
+        }
+
+        @Override
+        protected void paintComponent(Graphics g) {
+            Graphics2D g2d = (Graphics2D) g;
+            g2d.setPaint(View.transparentPaint);
+            g2d.fill(new Rectangle(0, 0, getWidth(), getHeight()));
+            g2d.setComposite(AlphaComposite.SrcOver);
+            g2d.setPaint(View.swfBackgroundColor);
+            g2d.fill(new Rectangle(0, 0, getWidth(), getHeight()));
+            if (img != null) {
+                calcRect();
+                g2d.setComposite(AlphaComposite.SrcOver);
+                g2d.drawImage(img.getBufferedImage(), rect.x, rect.y, rect.x + rect.width, rect.y + rect.height, 0, 0, img.getWidth(), img.getHeight(), null);
+            }
+
+        }
+    }
+
+    @Override
+    public void setBackground(Color bg) {
+        if (iconPanel != null) {
+            iconPanel.setBackground(bg);
+        }
+        super.setBackground(bg);
+    }
+
+    @Override
+    public synchronized void addMouseListener(MouseListener l) {
+        iconPanel.addMouseListener(l);
+    }
+
+    @Override
+    public synchronized void removeMouseListener(MouseListener l) {
+        iconPanel.removeMouseListener(l);
+    }
+
+    @Override
+    public synchronized void addMouseMotionListener(MouseMotionListener l) {
+        iconPanel.addMouseMotionListener(l);
+    }
+
+    @Override
+    public synchronized void removeMouseMotionListener(MouseMotionListener l) {
+        iconPanel.removeMouseMotionListener(l);
+    }
+
+    private void updatePos(MouseEvent e, boolean draw) {
+        if (e == null) {
+            return;
+        }
+        synchronized (iconPanel) {
+            lastMouseEvent = e;
+            boolean handCursor = false;
+            DepthState newStateUnderCursor = null;
+            if (timelined != null) {
+
+                Timeline tim = ((Timelined) timelined).getTimeline();
+                BoundedTag bounded = (BoundedTag) timelined;
+                RECT rect = bounded.getRect();
+                int width = rect.getWidth();
+                double scale = 1.0;
+                /*if (width > swf.displayRect.getWidth()) {
+                 scale = (double) swf.displayRect.getWidth() / (double) width;
+                 }*/
+                Matrix m = new Matrix();
+                m.translate(-rect.Xmin, -rect.Ymin);
+                m.scale(scale);
+                Point p = e.getPoint();
+                p = iconPanel.toImagePoint(p);
+                int x = p.x;
+                int y = p.y;
+                List<DepthState> objs = new ArrayList<>();
+                objs = iconPanel.getObjectsUnderPoint(p);
+                String ret = "";
+
+                ret += " [" + x + "," + y + "] : ";
+
+                boolean first = true;
+                for (int i = 0; i < objs.size(); i++) {
+                    DepthState ds = objs.get(i);
+                    if (!first) {
+                        ret += ", ";
+                    }
+                    first = false;
+                    CharacterTag c = tim.swf.characters.get(ds.characterId);
+                    if (c instanceof ButtonTag) {
+                        newStateUnderCursor = ds;
+                        handCursor = true;
+                    }
+                    ret += c.toString();
+                    if (timelined instanceof ButtonTag) {
+                        handCursor = true;
+                    }
+                }
+                if (first) {
+                    ret += " - ";
+                }
+                debugLabel.setText(ret);
+
+                if (handCursor) {
+                    iconPanel.setCursor(Cursor.getPredefinedCursor(Cursor.HAND_CURSOR));
+                } else {
+                    iconPanel.setCursor(Cursor.getPredefinedCursor(Cursor.DEFAULT_CURSOR));
+                }
+                if (newStateUnderCursor != stateUnderCursor) {
+                    stateUnderCursor = newStateUnderCursor;
+                    if (draw) {
+                        drawFrame();
+                    }
+                }
+            }
+        }
+    }
+
+    public ImagePanel() {
+        super(new BorderLayout());
+        //iconPanel.setHorizontalAlignment(JLabel.CENTER);
+        setOpaque(true);
+        setBackground(View.DEFAULT_BACKGROUND_COLOR);
+
+        iconPanel = new IconPanel();
+        //labelPan.add(label, new GridBagConstraints());
+        add(iconPanel, BorderLayout.CENTER);
+
+        JPanel bottomPanel = new JPanel(new BorderLayout());
+        JPanel buttonsPanel = new JPanel(new FlowLayout());
+        JButton selectColorButton = new JButton(View.getIcon("color16"));
+        selectColorButton.addActionListener(this);
+        selectColorButton.setActionCommand(ACTION_SELECT_BKCOLOR);
+        selectColorButton.setToolTipText(AppStrings.translate("button.selectbkcolor.hint"));
+        buttonsPanel.add(selectColorButton);
+        bottomPanel.add(buttonsPanel, BorderLayout.EAST);
+        add(bottomPanel, BorderLayout.SOUTH);
+        add(debugLabel, BorderLayout.NORTH);
+        iconPanel.addMouseListener(new MouseAdapter() {
+
+            @Override
+            public void mouseEntered(MouseEvent e) {
+                drawFrame();
+            }
+
+            @Override
+            public void mouseExited(MouseEvent e) {
+                stateUnderCursor = null;
+                drawFrame();
+                debugLabel.setText(" - ");
+            }
+
+            @Override
+            public void mousePressed(MouseEvent e) {
+                mouseButton = e.getButton();
+                updatePos(e, true);
+                drawFrame();
+            }
+
+            @Override
+            public void mouseReleased(MouseEvent e) {
+                mouseButton = 0;
+                updatePos(e, true);
+                drawFrame();
+            }
+
+        });
+        iconPanel.addMouseMotionListener(new MouseMotionAdapter() {
+            @Override
+            public void mouseMoved(MouseEvent e) {
+
+                updatePos(e, true);
+            }
+
+            @Override
+            public void mouseDragged(MouseEvent e) {
+                updatePos(e, true);
+            }
+
+        });
+    }
+
+    @Override
+    public void actionPerformed(ActionEvent e) {
+        if (e.getActionCommand().equals(ACTION_SELECT_BKCOLOR)) {
+            View.execInEventDispatch(new Runnable() {
+                @Override
+                public void run() {
+                    Color newColor = JColorChooser.showDialog(null, AppStrings.translate("dialog.selectbkcolor.title"), View.swfBackgroundColor);
+                    if (newColor != null) {
+                        View.swfBackgroundColor = newColor;
+                        setBackground(newColor);
+                        repaint();
+                    }
+                }
+            });
+
+        }
+    }
+
+    public void setImage(byte[] data) {
+        setBackground(View.swfBackgroundColor);
+        if (timer != null) {
+            timer.cancel();
+        }
+        timelined = null;
+        loaded = true;
+        try {
+            iconPanel.setImg(new SerializableImage(ImageIO.read(new ByteArrayInputStream(data))));
+            iconPanel.setOutlines(new ArrayList<DepthState>(), new ArrayList<Shape>());
+        } catch (IOException ex) {
+            Logger.getLogger(ImagePanel.class.getName()).log(Level.SEVERE, null, ex);
+        }
+    }
+
+    public void setTimelined(final Timelined drawable, final SWF swf, int frame) {
+        pause();
+        if (drawable instanceof ButtonTag) {
+            frame = ButtonTag.FRAME_UP;
+        }
+        this.timelined = drawable;
+        this.swf = swf;
+        if (frame > -1) {
+            this.frame = frame;
+            this.stillFrame = true;
+        } else {
+            this.frame = 0;
+            this.stillFrame = false;
+        }
+        loaded = true;
+
+        if (drawable.getTimeline().frames.isEmpty()) {
+            iconPanel.setImg(null);
+            iconPanel.setOutlines(new ArrayList<DepthState>(), new ArrayList<Shape>());
+            return;
+        }
+        frame = 0;
+        time = 0;
+        play();
+    }
+
+    public void setImage(SerializableImage image) {
+        setBackground(View.swfBackgroundColor);
+        if (timer != null) {
+            timer.cancel();
+        }
+        timelined = null;
+        loaded = true;
+        stillFrame = true;
+        iconPanel.setImg(image);
+        iconPanel.setOutlines(new ArrayList<DepthState>(), new ArrayList<Shape>());
+    }
+
+    @Override
+    public int getCurrentFrame() {
+        return frame;
+    }
+
+    @Override
+    public int getTotalFrames() {
+        if (timelined == null) {
+            return 0;
+        }
+        if (stillFrame) {
+            return 0;
+        }
+        return timelined.getTimeline().frames.size();
+    }
+
+    @Override
+    public void pause() {
+        if (timer != null) {
+            timer.cancel();
+            timer = null;
+        }
+        stopAllSounds();
+    }
+
+    private void stopAllSounds() {
+        for (int i = soundPlayers.size() - 1; i >= 0; i--) {
+            SoundTagPlayer pl = soundPlayers.get(i);
+            pl.pause();
+        }
+        soundPlayers.clear();
+    }
+
+    private void nextFrame() {
+        int newframe = frame == timelined.getTimeline().frames.size() - 1 ? 0 : frame + 1;
+        if (stillFrame) {
+            newframe = frame;
+        }
+        if (newframe != frame) {
+            if (newframe == 0) {
+                stopAllSounds();
+            }
+            frame = newframe;
+            time = 0;
+        } else {
+            time++;
+        }
+        drawFrame();
+    }
+
+    private static SerializableImage getFrame(SWF swf, int frame, int time, Timelined drawable, DepthState stateUnderCursor, int mouseButton) {
+        String key = "drawable_" + frame + "_" + drawable.hashCode() + "_" + mouseButton + "_" + (stateUnderCursor == null ? "out" : stateUnderCursor.hashCode()) + "_" + time;
+        SerializableImage img = SWF.getFromCache(key);
+        if (img == null) {
+            if (drawable instanceof BoundedTag) {
+                BoundedTag bounded = (BoundedTag) drawable;
+                RECT rect = bounded.getRect();
+                if (rect == null) { //??? Why?
+                    rect = new RECT(0, 0, 1, 1);
+                }
+                int width = rect.getWidth();
+                int height = rect.getHeight();
+                double scale = 1.0;
+                SerializableImage image = new SerializableImage((int) (width / SWF.unitDivisor) + 1,
+                        (int) (height / SWF.unitDivisor) + 1, SerializableImage.TYPE_INT_ARGB);
+                image.fillTransparent();
+                Matrix m = new Matrix();
+                m.translate(-rect.Xmin, -rect.Ymin);
+                drawable.getTimeline().toImage(frame, time, frame, stateUnderCursor, mouseButton, image, m, new ColorTransform());
+
+                Graphics2D gg = (Graphics2D) image.getGraphics();
+                gg.setStroke(new BasicStroke(3));
+                gg.setPaint(Color.green);
+                gg.setTransform(AffineTransform.getTranslateInstance(0, 0));
+                List<DepthState> dss = new ArrayList<>();
+                List<Shape> os = new ArrayList<>();
+                /*drawable.getTimeline().getObjectsOutlines(frame, frame, stateUnderCursor, mouseButton, m, dss, os);
+                 
+                 //gg.setTransform(AffineTransform.getTranslateInstance(0, 0));
+                 for(Shape s:os){
+                 gg.draw(SHAPERECORD.twipToPixelShape(s));
+                 }*/
+
+                img = image;
+            } else if (drawable instanceof FontTag) {
+                // only DefineFont tags
+                FontTag fontTag = (FontTag) drawable;
+                img = fontTag.toImage(frame, frame, Matrix.getScaleInstance(1 / SWF.unitDivisor), new ColorTransform());
+            }
+            SWF.putToCache(key, img);
+        }
+        return img;
+    }
+
+    private void drawFrame() {
+        if (timelined == null) {
+            return;
+        }
+
+        getOutlines();
+        Matrix mat = new Matrix();
+        mat.translateX = swf.displayRect.Xmin;
+        mat.translateY = swf.displayRect.Ymin;
+        updatePos(lastMouseEvent, false);
+        BufferedImage img = getFrame(swf, frame, time, timelined, stateUnderCursor, mouseButton).getBufferedImage();
+        List<Integer> sounds = new ArrayList<>();
+        List<String> soundClasses = new ArrayList<>();
+        timelined.getTimeline().getSounds(frame, time, stateUnderCursor, mouseButton, sounds, soundClasses);
+        for (int cid : swf.characters.keySet()) {
+            CharacterTag c = swf.characters.get(cid);
+            for (String cls : soundClasses) {
+                if (cls.equals(c.getClassName())) {
+                    sounds.add(cid);
+                }
+            }
+        }
+        for (int sndId : sounds) {
+            CharacterTag c = swf.characters.get(sndId);
+            if (c instanceof SoundTag) {
+                SoundTag st = (SoundTag) c;
+                final SoundTagPlayer sp;
+                try {
+                    sp = new SoundTagPlayer(st, 1);
+
+                    synchronized (ImagePanel.class) {
+                        soundPlayers.add(sp);
+                    }
+                    sp.addListener(new PlayerListener() {
+
+                        @Override
+                        public void playingFinished() {
+                            synchronized (ImagePanel.class) {
+                                soundPlayers.remove(sp);
+                            }
+                        }
+                    });
+                    sp.play();
+                } catch (LineUnavailableException | IOException | UnsupportedAudioFileException ex) {
+                    Logger.getLogger(ImagePanel.class.getName()).log(Level.SEVERE, "Error during playing sound", ex);
+                }
+
+            }
+        }
+
+        iconPanel.setImg(new SerializableImage(img));
+    }
+
+    private void getOutlines() {
+        List<DepthState> objs = new ArrayList<>();
+        List<Shape> outlines = new ArrayList<>();
+        Matrix m = new Matrix();
+        RECT rect = timelined.getTimeline().displayRect;
+        m.translate(-rect.Xmin, -rect.Ymin);
+        m.scale(1);
+
+        timelined.getTimeline().getObjectsOutlines(frame, time, frame, stateUnderCursor, mouseButton, m, objs, outlines);
+        for (int i = 0; i < outlines.size(); i++) {
+            outlines.set(i, SHAPERECORD.twipToPixelShape(outlines.get(i)));
+        }
+        iconPanel.setOutlines(objs, outlines);
+    }
+
+    public void stop() {
+        if (timer != null) {
+            timer.cancel();
+            timer = null;
+        }
+    }
+
+    @Override
+    public void play() {
+        pause();
+        if (timelined != null) {
+            timer = new Timer();
+            timer.schedule(new TimerTask() {
+                @Override
+                public void run() {
+                    nextFrame();
+                }
+            }, 0, 1000 / timelined.getTimeline().frameRate);
+        } else {
+            drawFrame();
+        }
+    }
+
+    @Override
+    public void rewind() {
+        frame = 0;
+        drawFrame();
+    }
+
+    @Override
+    public boolean isPlaying() {
+        if (timelined == null) {
+            return false;
+        }
+        if (stillFrame) {
+            return false;
+        }
+        return (timelined.getTimeline().frames.size() <= 1) || (timer != null);
+    }
+
+    @Override
+    public void gotoFrame(int frame) {
+        this.frame = frame;
+        drawFrame();
+    }
+
+    @Override
+    public int getFrameRate() {
+        if (timelined == null) {
+            return 1;
+        }
+        if (stillFrame) {
+            return 1;
+        }
+        return timelined.getTimeline().frameRate;
+    }
+
+    @Override
+    public boolean isLoaded() {
+        return loaded;
+    }
+}