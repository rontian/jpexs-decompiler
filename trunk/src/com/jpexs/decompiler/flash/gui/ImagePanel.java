--- conflicted
+++ resolved
@@ -1,325 +1,315 @@
-/*
- *  Copyright (C) 2010-2014 JPEXS
- * 
- *  This program is free software: you can redistribute it and/or modify
- *  it under the terms of the GNU General Public License as published by
- *  the Free Software Foundation, either version 3 of the License, or
- *  (at your option) any later version.
- * 
- *  This program is distributed in the hope that it will be useful,
- *  but WITHOUT ANY WARRANTY; without even the implied warranty of
- *  MERCHANTABILITY or FITNESS FOR A PARTICULAR PURPOSE.  See the
- *  GNU General Public License for more details.
- * 
- *  You should have received a copy of the GNU General Public License
- *  along with this program.  If not, see <http://www.gnu.org/licenses/>.
- */
-package com.jpexs.decompiler.flash.gui;
-
-import com.jpexs.decompiler.flash.AppStrings;
-import com.jpexs.decompiler.flash.SWF;
-import com.jpexs.decompiler.flash.exporters.Matrix;
-import com.jpexs.decompiler.flash.gui.player.FlashDisplay;
-import com.jpexs.decompiler.flash.tags.base.BoundedTag;
-import com.jpexs.decompiler.flash.tags.base.CharacterTag;
-import com.jpexs.decompiler.flash.tags.base.DrawableTag;
-import com.jpexs.decompiler.flash.tags.base.FontTag;
-import com.jpexs.decompiler.flash.tags.base.MorphShapeTag;
-import com.jpexs.decompiler.flash.types.ColorTransform;
-import com.jpexs.decompiler.flash.types.RECT;
-import com.jpexs.helpers.SerializableImage;
-import java.awt.AlphaComposite;
-import java.awt.BorderLayout;
-import java.awt.Color;
-import java.awt.FlowLayout;
-import java.awt.Graphics2D;
-import java.awt.event.ActionEvent;
-import java.awt.event.ActionListener;
-import java.util.HashMap;
-import java.util.Map;
-import java.util.Stack;
-import java.util.Timer;
-import java.util.TimerTask;
-import javax.swing.ImageIcon;
-import javax.swing.JButton;
-import javax.swing.JColorChooser;
-import javax.swing.JLabel;
-import javax.swing.JPanel;
-
-public final class ImagePanel extends JPanel implements ActionListener, FlashDisplay {
-
-    static final String ACTION_SELECT_BKCOLOR = "SELECTCOLOR";
-    static final int frameRate = 25;
-    // play morph shape in 2 second(s)
-    // this settings should be synchronized with frameCount and frameRate
-    // settings in Mainpanel.createAndShowTempSwf
-    static final int morphShapeAnimationLength = 2;
-
-    public JLabel label = new JLabel();
-    public DrawableTag drawable;
-    private Timer timer;
-    private int frame = -1;
-    private SWF swf;
-    private HashMap<Integer, CharacterTag> characters;
-    private boolean loaded;
-
-    @Override
-    public void setBackground(Color bg) {
-        if (label != null) {
-            label.setBackground(bg);
-        }
-        super.setBackground(bg);
-    }
-
-    public ImagePanel() {
-        super(new BorderLayout());
-        label.setHorizontalAlignment(JLabel.CENTER);
-        label.setOpaque(true);
-        setOpaque(true);
-        setBackground(View.DEFAULT_BACKGROUND_COLOR);
-        add(label, BorderLayout.CENTER);
-
-        JPanel bottomPanel = new JPanel(new BorderLayout());
-        JPanel buttonsPanel = new JPanel(new FlowLayout());
-        JButton selectColorButton = new JButton(View.getIcon("color16"));
-        selectColorButton.addActionListener(this);
-        selectColorButton.setActionCommand(ACTION_SELECT_BKCOLOR);
-        selectColorButton.setToolTipText(AppStrings.translate("button.selectbkcolor.hint"));
-        buttonsPanel.add(selectColorButton);
-        bottomPanel.add(buttonsPanel, BorderLayout.EAST);
-        add(bottomPanel, BorderLayout.SOUTH);
-    }
-
-    @Override
-    public void actionPerformed(ActionEvent e) {
-        if (e.getActionCommand() == ACTION_SELECT_BKCOLOR) {
-            View.execInEventDispatch(new Runnable() {
-                @Override
-                public void run() {
-                    Color newColor = JColorChooser.showDialog(null, AppStrings.translate("dialog.selectbkcolor.title"), View.swfBackgroundColor);
-                    if (newColor != null) {
-                        View.swfBackgroundColor = newColor;
-                        setBackground(newColor);
-                        repaint();
-                    }
-                }
-            });
-
-        }
-    }
-
-    public void setImage(byte[] data) {
-        setBackground(View.swfBackgroundColor);
-        if (timer != null) {
-            timer.cancel();
-        }
-        drawable = null;
-        loaded = true;
-        ImageIcon icon = new ImageIcon(data);
-        label.setIcon(icon);
-    }
-
-    public void setDrawable(final DrawableTag drawable, final SWF swf, final HashMap<Integer, CharacterTag> characters, int frameRate) {
-        pause();
-        this.drawable = drawable;
-        this.swf = swf;
-        this.characters = characters;
-        loaded = true;
-
-        if (drawable.getNumFrames() == 0) {
-            label.setIcon(null);
-            return;
-        }
-        frame = 0;
-        if (drawable.getNumFrames() == 1) {
-            Matrix mat = new Matrix();
-            mat.translateX = swf.displayRect.Xmin;
-            mat.translateY = swf.displayRect.Ymin;
-            String key = "drawable_0_" + drawable.hashCode();
-            SerializableImage img = SWF.getFromCache(key);
-            if (img == null) {
-                if (drawable instanceof BoundedTag) {
-                    BoundedTag bounded = (BoundedTag) drawable;
-                    RECT rect = bounded.getRect(characters, new Stack<Integer>());
-                    SerializableImage image = new SerializableImage((int) (rect.getWidth() / SWF.unitDivisor) + 1,
-                            (int) (rect.getHeight() / SWF.unitDivisor) + 1, SerializableImage.TYPE_INT_ARGB);
-                    image.fillTransparent();
-                    Matrix m = new Matrix();
-                    m.translate(-rect.Xmin, -rect.Ymin);
-                    drawable.toImage(0, 0, swf.tags, characters, new Stack<Integer>(), image, m, new ColorTransform());
-                    img = image;
-                } else if (drawable instanceof FontTag) {
-                    // only DefineFont tags
-                    FontTag fontTag = (FontTag) drawable;
-                    img = fontTag.toImage(0, 0, swf.tags, characters, new Stack<Integer>(), Matrix.getScaleInstance(1 / SWF.unitDivisor), new ColorTransform());
-                }
-                SWF.putToCache(key, img);
-            }
-            if (img != null) {
-                setImage(img);
-            }
-            return;
-        }
-        play();
-    }
-
-    public void setImage(SerializableImage image) {
-        setBackground(View.swfBackgroundColor);
-        if (timer != null) {
-            timer.cancel();
-        }
-        drawable = null;
-        loaded = true;
-        ImageIcon icon = new ImageIcon(image.getBufferedImage());
-        label.setIcon(icon);
-    }
-
-    @Override
-    public int getCurrentFrame() {
-        return frame;
-    }
-
-    @Override
-    public int getTotalFrames() {
-        if (drawable == null) {
-            return 0;
-        }
-        return drawable.getNumFrames();
-    }
-
-    @Override
-    public void pause() {
-        if (timer != null) {
-            timer.cancel();
-            timer = null;
-        }
-    }
-
-    private void nextFrame() {
-        int newframe = frame == drawable.getNumFrames() - 1 ? 0 : frame + 1;
-        if (drawable instanceof MorphShapeTag) {
-            newframe = frame + drawable.getNumFrames() / frameRate / morphShapeAnimationLength;
-            if (newframe > drawable.getNumFrames()) {
-                newframe = 0;
-            }
-        }
-        if (newframe != frame) {
-            frame = newframe;
-            drawFrame();
-        }
-    }
-
-    private static SerializableImage getFrame(SWF swf, int frame, DrawableTag drawable, Map<Integer, CharacterTag> characters) {
-        String key = "drawable_" + frame + "_" + drawable.hashCode();
-        SerializableImage img = SWF.getFromCache(key);
-        if (img == null) {
-            if (drawable instanceof BoundedTag) {
-                BoundedTag bounded = (BoundedTag) drawable;
-                RECT rect = bounded.getRect(characters, new Stack<Integer>());
-                if (rect == null) { //??? Why?
-                    rect = new RECT(0, 0, 1, 1);
-                }
-<<<<<<< HEAD
-                SerializableImage image = new SerializableImage((int) (rect.getWidth() / SWF.unitDivisor) + 1,
-                        (int) (rect.getHeight() / SWF.unitDivisor) + 1, SerializableImage.TYPE_INT_ARGB);
-                image.fillTransparent();
-=======
-                int width = rect.getWidth();
-                int height = rect.getHeight();
-                double scale = 1.0;
-                if (width > swf.displayRect.getWidth()) {
-                    scale = (double) swf.displayRect.getWidth() / (double) width;
-                    width = swf.displayRect.getWidth();
-                }
-                SerializableImage image = new SerializableImage((int) (width / SWF.unitDivisor) + 1,
-                        (int) (height / SWF.unitDivisor) + 1, SerializableImage.TYPE_INT_ARGB);
-                //Make all pixels transparent
-                Graphics2D g = (Graphics2D) image.getGraphics();
-                g.setComposite(AlphaComposite.Src);
-                g.setColor(new Color(0, 0, 0, 0f));
-                g.fillRect(0, 0, image.getWidth(), image.getHeight());
->>>>>>> f14966da
-                Matrix m = new Matrix();
-                m.translate(-rect.Xmin, -rect.Ymin);
-                m.scale(scale);
-                drawable.toImage(frame, frame, swf.tags, characters, new Stack<Integer>(), image, m, new ColorTransform());
-                img = image;
-            } else if (drawable instanceof FontTag) {
-                // only DefineFont tags
-                FontTag fontTag = (FontTag) drawable;
-                img = fontTag.toImage(frame, frame, swf.tags, characters, new Stack<Integer>(), Matrix.getScaleInstance(1 / SWF.unitDivisor), new ColorTransform());
-            }
-            SWF.putToCache(key, img);
-        }
-        return img;
-    }
-
-    private void drawFrame() {
-        if (drawable == null) {
-            return;
-        }
-        Matrix mat = new Matrix();
-        mat.translateX = swf.displayRect.Xmin;
-        mat.translateY = swf.displayRect.Ymin;
-        ImageIcon icon = new ImageIcon(getFrame(swf, frame, drawable, characters).getBufferedImage());
-        label.setIcon(icon);
-    }
-
-    public void stop() {
-        if (timer != null) {
-            timer.cancel();
-            timer = null;
-        }
-    }
-
-    @Override
-    public void play() {
-        pause();
-        if (drawable.getNumFrames() > 1) {
-
-            timer = new Timer();
-            timer.schedule(new TimerTask() {
-                @Override
-                public void run() {
-                    nextFrame();
-                }
-            }, 0, 1000 / frameRate);
-        }
-    }
-
-    @Override
-    public void rewind() {
-        frame = 0;
-        drawFrame();
-    }
-
-    @Override
-    public boolean isPlaying() {
-        if (drawable == null) {
-            return false;
-        }
-        return (drawable.getNumFrames() <= 1) || (timer != null);
-    }
-
-    @Override
-    public void gotoFrame(int frame) {
-        this.frame = frame;
-        drawFrame();
-    }
-
-    @Override
-    public int getFrameRate() {
-        if (drawable == null) {
-            return 1;
-        }
-        if (drawable instanceof MorphShapeTag) {
-            return drawable.getNumFrames() / morphShapeAnimationLength;
-        }
-        return frameRate;
-    }
-
-    @Override
-    public boolean isLoaded() {
-        return loaded;
-    }
-}
+/*
+ *  Copyright (C) 2010-2014 JPEXS
+ * 
+ *  This program is free software: you can redistribute it and/or modify
+ *  it under the terms of the GNU General Public License as published by
+ *  the Free Software Foundation, either version 3 of the License, or
+ *  (at your option) any later version.
+ * 
+ *  This program is distributed in the hope that it will be useful,
+ *  but WITHOUT ANY WARRANTY; without even the implied warranty of
+ *  MERCHANTABILITY or FITNESS FOR A PARTICULAR PURPOSE.  See the
+ *  GNU General Public License for more details.
+ * 
+ *  You should have received a copy of the GNU General Public License
+ *  along with this program.  If not, see <http://www.gnu.org/licenses/>.
+ */
+package com.jpexs.decompiler.flash.gui;
+
+import com.jpexs.decompiler.flash.AppStrings;
+import com.jpexs.decompiler.flash.SWF;
+import com.jpexs.decompiler.flash.exporters.Matrix;
+import com.jpexs.decompiler.flash.gui.player.FlashDisplay;
+import com.jpexs.decompiler.flash.tags.base.BoundedTag;
+import com.jpexs.decompiler.flash.tags.base.CharacterTag;
+import com.jpexs.decompiler.flash.tags.base.DrawableTag;
+import com.jpexs.decompiler.flash.tags.base.FontTag;
+import com.jpexs.decompiler.flash.tags.base.MorphShapeTag;
+import com.jpexs.decompiler.flash.types.ColorTransform;
+import com.jpexs.decompiler.flash.types.RECT;
+import com.jpexs.helpers.SerializableImage;
+import java.awt.AlphaComposite;
+import java.awt.BorderLayout;
+import java.awt.Color;
+import java.awt.FlowLayout;
+import java.awt.Graphics2D;
+import java.awt.event.ActionEvent;
+import java.awt.event.ActionListener;
+import java.util.HashMap;
+import java.util.Map;
+import java.util.Stack;
+import java.util.Timer;
+import java.util.TimerTask;
+import javax.swing.ImageIcon;
+import javax.swing.JButton;
+import javax.swing.JColorChooser;
+import javax.swing.JLabel;
+import javax.swing.JPanel;
+
+public final class ImagePanel extends JPanel implements ActionListener, FlashDisplay {
+
+    static final String ACTION_SELECT_BKCOLOR = "SELECTCOLOR";
+    static final int frameRate = 25;
+    // play morph shape in 2 second(s)
+    // this settings should be synchronized with frameCount and frameRate
+    // settings in Mainpanel.createAndShowTempSwf
+    static final int morphShapeAnimationLength = 2;
+
+    public JLabel label = new JLabel();
+    public DrawableTag drawable;
+    private Timer timer;
+    private int frame = -1;
+    private SWF swf;
+    private HashMap<Integer, CharacterTag> characters;
+    private boolean loaded;
+
+    @Override
+    public void setBackground(Color bg) {
+        if (label != null) {
+            label.setBackground(bg);
+        }
+        super.setBackground(bg);
+    }
+
+    public ImagePanel() {
+        super(new BorderLayout());
+        label.setHorizontalAlignment(JLabel.CENTER);
+        label.setOpaque(true);
+        setOpaque(true);
+        setBackground(View.DEFAULT_BACKGROUND_COLOR);
+        add(label, BorderLayout.CENTER);
+
+        JPanel bottomPanel = new JPanel(new BorderLayout());
+        JPanel buttonsPanel = new JPanel(new FlowLayout());
+        JButton selectColorButton = new JButton(View.getIcon("color16"));
+        selectColorButton.addActionListener(this);
+        selectColorButton.setActionCommand(ACTION_SELECT_BKCOLOR);
+        selectColorButton.setToolTipText(AppStrings.translate("button.selectbkcolor.hint"));
+        buttonsPanel.add(selectColorButton);
+        bottomPanel.add(buttonsPanel, BorderLayout.EAST);
+        add(bottomPanel, BorderLayout.SOUTH);
+    }
+
+    @Override
+    public void actionPerformed(ActionEvent e) {
+        if (e.getActionCommand() == ACTION_SELECT_BKCOLOR) {
+            View.execInEventDispatch(new Runnable() {
+                @Override
+                public void run() {
+                    Color newColor = JColorChooser.showDialog(null, AppStrings.translate("dialog.selectbkcolor.title"), View.swfBackgroundColor);
+                    if (newColor != null) {
+                        View.swfBackgroundColor = newColor;
+                        setBackground(newColor);
+                        repaint();
+                    }
+                }
+            });
+
+        }
+    }
+
+    public void setImage(byte[] data) {
+        setBackground(View.swfBackgroundColor);
+        if (timer != null) {
+            timer.cancel();
+        }
+        drawable = null;
+        loaded = true;
+        ImageIcon icon = new ImageIcon(data);
+        label.setIcon(icon);
+    }
+
+    public void setDrawable(final DrawableTag drawable, final SWF swf, final HashMap<Integer, CharacterTag> characters, int frameRate) {
+        pause();
+        this.drawable = drawable;
+        this.swf = swf;
+        this.characters = characters;
+        loaded = true;
+
+        if (drawable.getNumFrames() == 0) {
+            label.setIcon(null);
+            return;
+        }
+        frame = 0;
+        if (drawable.getNumFrames() == 1) {
+            Matrix mat = new Matrix();
+            mat.translateX = swf.displayRect.Xmin;
+            mat.translateY = swf.displayRect.Ymin;
+            String key = "drawable_0_" + drawable.hashCode();
+            SerializableImage img = SWF.getFromCache(key);
+            if (img == null) {
+                if (drawable instanceof BoundedTag) {
+                    BoundedTag bounded = (BoundedTag) drawable;
+                    RECT rect = bounded.getRect(characters, new Stack<Integer>());
+                    SerializableImage image = new SerializableImage((int) (rect.getWidth() / SWF.unitDivisor) + 1,
+                            (int) (rect.getHeight() / SWF.unitDivisor) + 1, SerializableImage.TYPE_INT_ARGB);
+                    image.fillTransparent();
+                    Matrix m = new Matrix();
+                    m.translate(-rect.Xmin, -rect.Ymin);
+                    drawable.toImage(0, 0, swf.tags, characters, new Stack<Integer>(), image, m, new ColorTransform());
+                    img = image;
+                } else if (drawable instanceof FontTag) {
+                    // only DefineFont tags
+                    FontTag fontTag = (FontTag) drawable;
+                    img = fontTag.toImage(0, 0, swf.tags, characters, new Stack<Integer>(), Matrix.getScaleInstance(1 / SWF.unitDivisor), new ColorTransform());
+                }
+                SWF.putToCache(key, img);
+            }
+            if (img != null) {
+                setImage(img);
+            }
+            return;
+        }
+        play();
+    }
+
+    public void setImage(SerializableImage image) {
+        setBackground(View.swfBackgroundColor);
+        if (timer != null) {
+            timer.cancel();
+        }
+        drawable = null;
+        loaded = true;
+        ImageIcon icon = new ImageIcon(image.getBufferedImage());
+        label.setIcon(icon);
+    }
+
+    @Override
+    public int getCurrentFrame() {
+        return frame;
+    }
+
+    @Override
+    public int getTotalFrames() {
+        if (drawable == null) {
+            return 0;
+        }
+        return drawable.getNumFrames();
+    }
+
+    @Override
+    public void pause() {
+        if (timer != null) {
+            timer.cancel();
+            timer = null;
+        }
+    }
+
+    private void nextFrame() {
+        int newframe = frame == drawable.getNumFrames() - 1 ? 0 : frame + 1;
+        if (drawable instanceof MorphShapeTag) {
+            newframe = frame + drawable.getNumFrames() / frameRate / morphShapeAnimationLength;
+            if (newframe > drawable.getNumFrames()) {
+                newframe = 0;
+            }
+        }
+        if (newframe != frame) {
+            frame = newframe;
+            drawFrame();
+        }
+    }
+
+    private static SerializableImage getFrame(SWF swf, int frame, DrawableTag drawable, Map<Integer, CharacterTag> characters) {
+        String key = "drawable_" + frame + "_" + drawable.hashCode();
+        SerializableImage img = SWF.getFromCache(key);
+        if (img == null) {
+            if (drawable instanceof BoundedTag) {
+                BoundedTag bounded = (BoundedTag) drawable;
+                RECT rect = bounded.getRect(characters, new Stack<Integer>());
+                if (rect == null) { //??? Why?
+                    rect = new RECT(0, 0, 1, 1);
+                }
+                int width = rect.getWidth();
+                int height = rect.getHeight();
+                double scale = 1.0;
+                if (width > swf.displayRect.getWidth()) {
+                    scale = (double) swf.displayRect.getWidth() / (double) width;
+                    width = swf.displayRect.getWidth();
+                }
+                SerializableImage image = new SerializableImage((int) (width / SWF.unitDivisor) + 1,
+                        (int) (height / SWF.unitDivisor) + 1, SerializableImage.TYPE_INT_ARGB);
+                image.fillTransparent();
+                Matrix m = new Matrix();
+                m.translate(-rect.Xmin, -rect.Ymin);
+                m.scale(scale);
+                drawable.toImage(frame, frame, swf.tags, characters, new Stack<Integer>(), image, m, new ColorTransform());
+                img = image;
+            } else if (drawable instanceof FontTag) {
+                // only DefineFont tags
+                FontTag fontTag = (FontTag) drawable;
+                img = fontTag.toImage(frame, frame, swf.tags, characters, new Stack<Integer>(), Matrix.getScaleInstance(1 / SWF.unitDivisor), new ColorTransform());
+            }
+            SWF.putToCache(key, img);
+        }
+        return img;
+    }
+
+    private void drawFrame() {
+        if (drawable == null) {
+            return;
+        }
+        Matrix mat = new Matrix();
+        mat.translateX = swf.displayRect.Xmin;
+        mat.translateY = swf.displayRect.Ymin;
+        ImageIcon icon = new ImageIcon(getFrame(swf, frame, drawable, characters).getBufferedImage());
+        label.setIcon(icon);
+    }
+
+    public void stop() {
+        if (timer != null) {
+            timer.cancel();
+            timer = null;
+        }
+    }
+
+    @Override
+    public void play() {
+        pause();
+        if (drawable.getNumFrames() > 1) {
+
+            timer = new Timer();
+            timer.schedule(new TimerTask() {
+                @Override
+                public void run() {
+                    nextFrame();
+                }
+            }, 0, 1000 / frameRate);
+        }
+    }
+
+    @Override
+    public void rewind() {
+        frame = 0;
+        drawFrame();
+    }
+
+    @Override
+    public boolean isPlaying() {
+        if (drawable == null) {
+            return false;
+        }
+        return (drawable.getNumFrames() <= 1) || (timer != null);
+    }
+
+    @Override
+    public void gotoFrame(int frame) {
+        this.frame = frame;
+        drawFrame();
+    }
+
+    @Override
+    public int getFrameRate() {
+        if (drawable == null) {
+            return 1;
+        }
+        if (drawable instanceof MorphShapeTag) {
+            return drawable.getNumFrames() / morphShapeAnimationLength;
+        }
+        return frameRate;
+    }
+
+    @Override
+    public boolean isLoaded() {
+        return loaded;
+    }
+}