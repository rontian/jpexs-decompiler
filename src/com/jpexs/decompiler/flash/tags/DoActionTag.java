--- conflicted
+++ resolved
@@ -54,13 +54,8 @@
      * @param data
      * @throws java.io.IOException
      */
-<<<<<<< HEAD
-    public DoActionTag(SWFInputStream sis, long pos, int length) throws IOException {
-        super(sis.getSwf(), ID, "DoAction", pos, length);
-=======
     public DoActionTag(SWFInputStream sis, ByteArrayRange data) throws IOException {
         super(sis.getSwf(), ID, "DoAction", data);
->>>>>>> a3c4fae4
         //do not store actionBytes. Disassebler will use the original SWF stream in this case
         sis.readBytesEx(sis.available(), "actionBytes");
     }
