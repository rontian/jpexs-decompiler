<<<<<<< HEAD
/*
 *  Copyright (C) 2010-2015 JPEXS
 *
 *  This program is free software: you can redistribute it and/or modify
 *  it under the terms of the GNU General Public License as published by
 *  the Free Software Foundation, either version 3 of the License, or
 *  (at your option) any later version.
 *
 *  This program is distributed in the hope that it will be useful,
 *  but WITHOUT ANY WARRANTY; without even the implied warranty of
 *  MERCHANTABILITY or FITNESS FOR A PARTICULAR PURPOSE.  See the
 *  GNU General Public License for more details.
 *
 *  You should have received a copy of the GNU General Public License
 *  along with this program.  If not, see <http://www.gnu.org/licenses/>.
 */
package com.jpexs.decompiler.flash.gui;

import com.jpexs.decompiler.flash.configuration.Configuration;
import java.awt.BorderLayout;
import java.awt.event.ActionEvent;
import java.awt.event.ActionListener;
import java.util.ArrayList;
import java.util.HashMap;
import java.util.List;
import java.util.Map;
import javax.swing.JCheckBox;
import javax.swing.JComponent;
import javax.swing.JOptionPane;
import javax.swing.JPanel;
import javax.swing.JToggleButton;
import javax.swing.SwingUtilities;
import org.pushingpixels.flamingo.api.common.AbstractCommandButton;
import org.pushingpixels.flamingo.api.common.CommandButtonDisplayState;
import org.pushingpixels.flamingo.api.common.CommandToggleButtonGroup;
import org.pushingpixels.flamingo.api.common.JCommandButton;
import org.pushingpixels.flamingo.api.common.JCommandButtonPanel;
import org.pushingpixels.flamingo.api.common.JCommandToggleButton;
import org.pushingpixels.flamingo.api.common.popup.JPopupPanel;
import org.pushingpixels.flamingo.api.common.popup.PopupPanelCallback;
import org.pushingpixels.flamingo.api.ribbon.AbstractRibbonBand;
import org.pushingpixels.flamingo.api.ribbon.JRibbon;
import org.pushingpixels.flamingo.api.ribbon.JRibbonBand;
import org.pushingpixels.flamingo.api.ribbon.JRibbonComponent;
import org.pushingpixels.flamingo.api.ribbon.RibbonApplicationMenu;
import org.pushingpixels.flamingo.api.ribbon.RibbonApplicationMenuEntryFooter;
import org.pushingpixels.flamingo.api.ribbon.RibbonApplicationMenuEntryPrimary;
import org.pushingpixels.flamingo.api.ribbon.RibbonElementPriority;
import org.pushingpixels.flamingo.api.ribbon.RibbonTask;
import org.pushingpixels.flamingo.api.ribbon.resize.BaseRibbonBandResizePolicy;
import org.pushingpixels.flamingo.api.ribbon.resize.CoreRibbonResizePolicies;
import org.pushingpixels.flamingo.api.ribbon.resize.IconRibbonBandResizePolicy;
import org.pushingpixels.flamingo.api.ribbon.resize.RibbonBandResizePolicy;
import org.pushingpixels.flamingo.internal.ui.ribbon.AbstractBandControlPanel;

/**
 *
 * @author JPEXS
 */
public class MainFrameRibbonMenu extends MainFrameMenu {

    private JRibbon ribbon;

    public MainFrameRibbonMenu(MainFrameRibbon mainFrame, JRibbon ribbon, boolean externalFlashPlayerUnavailable) {
        super(mainFrame, externalFlashPlayerUnavailable);
        this.ribbon = ribbon;
    }

    private String fixCommandTitle(String title) {
        if (title.length() > 2) {
            if (title.charAt(1) == ' ') {
                title = title.charAt(0) + "\u00A0" + title.substring(2);
            }
        }
        return title;
    }

    private RibbonBandResizePolicy titleResizePolicies(final JRibbonBand ribbonBand) {
        return new BaseRibbonBandResizePolicy<AbstractBandControlPanel>(ribbonBand.getControlPanel()) {
            @Override
            public int getPreferredWidth(int i, int i1) {
                return ribbonBand.getGraphics().getFontMetrics(ribbonBand.getFont()).stringWidth(ribbonBand.getTitle()) + 20;
            }

            @Override
            public void install(int i, int i1) {
            }
        };
    }

    private List<RibbonBandResizePolicy> getResizePolicies(JRibbonBand ribbonBand) {
        final List<RibbonBandResizePolicy> myResizePolicies = new ArrayList<>();
        myResizePolicies.add(new CoreRibbonResizePolicies.Mirror(ribbonBand.getControlPanel()));
        myResizePolicies.add(titleResizePolicies(ribbonBand));
        myResizePolicies.add(new IconRibbonBandResizePolicy(ribbonBand.getControlPanel()));

        List<RibbonBandResizePolicy> resizePolicies = new ArrayList<>();

        resizePolicies.add(new RibbonBandResizePolicy() {

            @Override
            public int getPreferredWidth(int i, int i1) {
                int pw = 0;
                for (RibbonBandResizePolicy p : myResizePolicies) {
                    int npw = p.getPreferredWidth(i, i1);
                    if (npw > pw) {
                        pw = npw;
                    }
                }
                return pw;
            }

            @Override
            public void install(int i, int i1) {
                for (RibbonBandResizePolicy p : myResizePolicies) {
                    p.install(i, i1);
                }
            }
        });
        return resizePolicies;
    }

    private final Map<String, Object> menuItems = new HashMap<>();
    private final Map<String, String> menuTitles = new HashMap<>();
    private final Map<String, String> menuIcons = new HashMap<>();
    private final Map<String, ActionListener> menuActions = new HashMap<>();
    private final Map<String, ActionListener> menuLoaders = new HashMap<>();
    private final Map<String, Integer> menuPriorities = new HashMap<>();

    private final Map<String, List<String>> menuSubs = new HashMap<>();
    private final Map<String, Integer> menuType = new HashMap<>();
    private final Map<String, String> menuGroup = new HashMap<>();

    private final Map<String, CommandToggleButtonGroup> menuToggleGroups = new HashMap<>();
    private final Map<String, CommandToggleButtonGroup> menuToToggleGroup = new HashMap<>();

    private static final int TYPE_MENU = 1;
    private static final int TYPE_MENUITEM = 2;
    private static final int TYPE_TOGGLEMENUITEM = 3;

    @Override
    protected void loadRecent(ActionEvent evt) {
        if (evt.getSource() instanceof JPanel) {
            JPanel targetPanel = (JPanel) evt.getSource();
            targetPanel.removeAll();
            JCommandButtonPanel openHistoryPanel = new JCommandButtonPanel(CommandButtonDisplayState.MEDIUM);
            String groupName = translate("menu.recentFiles");
            openHistoryPanel.addButtonGroup(groupName);
            List<String> recentFiles = Configuration.getRecentFiles();
            int j = 0;
            for (int i = recentFiles.size() - 1; i >= 0; i--) {
                String path = recentFiles.get(i);
                RecentFilesButton historyButton = new RecentFilesButton(j + "    " + path, null);
                historyButton.fileName = path;
                historyButton.addActionListener(new ActionListener() {

                    @Override
                    public void actionPerformed(ActionEvent ae) {
                        RecentFilesButton source = (RecentFilesButton) ae.getSource();
                        if (Main.openFile(source.fileName, null) == OpenFileResult.NOT_FOUND) {
                            if (View.showConfirmDialog(null, translate("message.confirm.recentFileNotFound"), translate("message.confirm"), JOptionPane.YES_NO_OPTION) == JOptionPane.YES_NO_OPTION) {
                                Configuration.removeRecentFile(source.fileName);
                            }
                        }
                    }
                });
                j++;
                historyButton.setHorizontalAlignment(SwingUtilities.LEFT);
                openHistoryPanel.addButtonToLastGroup(historyButton);
            }
            openHistoryPanel.setMaxButtonColumns(1);
            targetPanel.setLayout(new BorderLayout());
            targetPanel.add(openHistoryPanel, BorderLayout.CENTER);
        }
    }

    @Override
    public void finishMenu(String path) {
        if (!menuTitles.containsKey(path)) {
            throw new IllegalArgumentException("Menu not started: " + path);
        }
        boolean isAppMenu = path.equals("_");
        String title = menuTitles.get(path);
        String icon = menuIcons.get(path);
        ActionListener action = menuActions.get(path);
        int priority = menuPriorities.get(path);
        int type = menuType.get(path);
        if (type != TYPE_MENU) {
            throw new IllegalArgumentException("Not a menu: " + path);
        }

        String parts[] = path.contains("/") ? path.split("\\/") : new String[]{""};
        List<String> subs = menuSubs.get(path);

        boolean onlyCheckboxes = true;
        for (String sub : subs) {
            if (sub.equals("-")) {
                continue;
            }
            int subType = menuType.get(sub);
            if (subType == TYPE_MENUITEM) {
                onlyCheckboxes = false;
                break;
            }
            String subIcon = menuIcons.get(sub);
            if (subIcon != null) {
                onlyCheckboxes = false;
                break;
            }
        }
        if (subs.isEmpty()) {
            onlyCheckboxes = false;
        }

        if (isAppMenu) {
            RibbonApplicationMenu mainMenu = new RibbonApplicationMenu();
            for (String sub : subs) {
                if (sub.equals("-")) {
                    mainMenu.addMenuSeparator();
                    continue;
                }

                String subTitle = menuTitles.get(sub);
                String subIcon = menuIcons.get(sub);
                int subType = menuType.get(sub);
                ActionListener subAction = menuActions.get(sub);
                final ActionListener subLoader = menuLoaders.get(sub);

                if (sub.startsWith("_/$")) //FooterMenu
                {
                    RibbonApplicationMenuEntryFooter footerMenu = new RibbonApplicationMenuEntryFooter(View.getResizableIcon(subIcon, 16), subTitle, subAction);
                    mainMenu.addFooterEntry(footerMenu);
                } else {
                    RibbonApplicationMenuEntryPrimary menu = new RibbonApplicationMenuEntryPrimary(View.getResizableIcon(subIcon, 32), subTitle, subAction,
                            subType == TYPE_MENU ? JCommandButton.CommandButtonKind.ACTION_AND_POPUP_MAIN_ACTION : JCommandButton.CommandButtonKind.ACTION_ONLY);

                    if (subLoader != null) {
                        menu.setRolloverCallback(new RibbonApplicationMenuEntryPrimary.PrimaryRolloverCallback() {
                            @Override
                            public void menuEntryActivated(JPanel targetPanel) {
                                subLoader.actionPerformed(new ActionEvent(targetPanel, 0, "load:" + sub));
                            }
                        });
                    }
                    mainMenu.addMenuEntry(menu);
                }

            }

            ribbon.setApplicationMenu(mainMenu);

        }

        for (String sub : subs) {
            if (sub.equals("-")) {
                continue;
            }
            int subType = menuType.get(sub);
            ActionListener subAction = menuActions.get(sub);
            String subTitle = menuTitles.get(sub);
            String subIcon = menuIcons.get(sub);
            String subGroup = menuGroup.get(sub);
            int subPriority = menuPriorities.get(sub);
            final ActionListener subLoader = menuLoaders.get(sub);
            AbstractCommandButton but = null;
            if (subType == TYPE_MENUITEM || (subType == TYPE_MENU && subAction != null)) {
                JCommandButton cbut = null;
                if (subIcon != null) {
                    cbut = new JCommandButton(fixCommandTitle(subTitle), View.getResizableIcon(subIcon, subPriority == PRIORITY_TOP ? 32 : 16));
                } else {
                    cbut = new JCommandButton(fixCommandTitle(subTitle));
                }
                if (subLoader != null) {
                    cbut.setCommandButtonKind(JCommandButton.CommandButtonKind.ACTION_AND_POPUP_MAIN_ACTION);
                    cbut.setPopupCallback(new PopupPanelCallback() {

                        @Override
                        public JPopupPanel getPopupPanel(JCommandButton jcb) {
                            JPopupPanel jp = new JPopupPanel() {
                            };

                            subLoader.actionPerformed(new ActionEvent(jp, 0, "load:" + sub));
                            return jp;
                        }
                    });
                }
                but = cbut;
            } else if (subType == TYPE_TOGGLEMENUITEM) {
                if (onlyCheckboxes) {
                    JCheckBox cb = new JCheckBox(subTitle);
                    if (subAction != null) {
                        cb.addActionListener(subAction);
                    }
                    menuItems.put(sub, cb);
                } else {
                    if (subIcon != null) {
                        but = new JCommandToggleButton(fixCommandTitle(subTitle), View.getResizableIcon(subIcon, subPriority == PRIORITY_TOP ? 32 : 16));
                    } else {
                        but = new JCommandToggleButton(fixCommandTitle(subTitle));
                    }
                    menuToToggleGroup.get(sub).add((JCommandToggleButton) but);
                }
            }
            if (but != null) {
                if (subAction != null) {
                    but.addActionListener(subAction);
                }
                menuItems.put(sub, but);
            }
        }

        //if (parts.length == 3) 
        { //3rd level - it's a Band!
            JRibbonBand band = new JRibbonBand(title, icon != null ? View.getResizableIcon(icon, 16) : null, null);
            band.setResizePolicies(getResizePolicies(band));
            int cnt = 0;
            for (String sub : subs) {
                if (sub.equals("-")) {
                    continue;
                }

                Object o = menuItems.get(sub);
                int subPriority = menuPriorities.get(sub);
                int subType = menuType.get(sub);
                ActionListener subAction = menuActions.get(sub);
                if (subType != TYPE_MENU || (subAction != null)) {
                    if (o instanceof AbstractCommandButton) {
                        RibbonElementPriority ribbonPriority = RibbonElementPriority.MEDIUM;
                        switch (subPriority) {
                            case PRIORITY_LOW:
                                ribbonPriority = RibbonElementPriority.LOW;
                                break;
                            case PRIORITY_MEDIUM:
                                ribbonPriority = RibbonElementPriority.MEDIUM;
                                break;
                            case PRIORITY_TOP:
                                ribbonPriority = RibbonElementPriority.TOP;
                                break;
                        }

                        band.addCommandButton((AbstractCommandButton) o, ribbonPriority);
                        cnt++;
                    } else if (o instanceof JComponent) {
                        band.addRibbonComponent(new JRibbonComponent((JComponent) o));
                        cnt++;
                    }
                }
            }
            if (cnt > 0) {
                if (parts.length != 3) {
                    if (!menuSubs.containsKey(path)) {
                        menuSubs.put(path, new ArrayList<>());
                    }
                    if (!menuSubs.get(path).contains(path + "/_")) {
                        menuSubs.get(path).add(0, path + "/_");
                    }
                    menuItems.put(path + "/_", band);

                } else {
                    menuItems.put(path, band);
                }

            }

        }

        if (parts.length == 1) { //1st level - it's ribbon
            for (String sub : subs) {
                if (sub.equals("-")) {
                    continue;
                }
                if (menuItems.get(sub) instanceof RibbonTask) {
                    ribbon.addTask((RibbonTask) menuItems.get(sub));
                }
            }
        } else if (parts.length == 2) { //2nd level - it's a Task!
            int bandCount = 0;
            for (String sub : subs) {
                if (sub.equals("-")) {
                    continue;
                }

                if (menuItems.get(sub) instanceof AbstractRibbonBand) {
                    bandCount++;
                }
            }
            AbstractRibbonBand bands[] = new AbstractRibbonBand[bandCount];
            int b = 0;
            for (String sub : subs) {
                if (sub.equals("-")) {
                    continue;
                }
                if (menuItems.get(sub) instanceof AbstractRibbonBand) {
                    bands[b++] = (AbstractRibbonBand) menuItems.get(sub);
                }
            }
            if (bands.length > 0) {
                RibbonTask task = new RibbonTask(title, bands);
                menuItems.put(path, task);
            }
        }
    }

    @Override
    public void addMenuItem(String path, String title, String icon, ActionListener action, int priority, ActionListener subLoader, boolean isLeaf) {
        String parentPath = path.contains("/") ? path.substring(0, path.lastIndexOf("/")) : "";
        if (!menuSubs.containsKey(parentPath)) {
            throw new IllegalArgumentException("No parent menu exists: " + parentPath);
        }
        menuSubs.get(parentPath).add(path);
        if (!isLeaf) {
            menuSubs.put(path, new ArrayList<>());
        }
        menuLoaders.put(path, subLoader);
        menuTitles.put(path, title);
        menuIcons.put(path, icon);
        menuActions.put(path, action);
        menuPriorities.put(path, priority);
        menuType.put(path, isLeaf ? TYPE_MENUITEM : TYPE_MENU);
    }

    @Override
    public void addToggleMenuItem(String path, String title, String group, String icon, ActionListener action, int priority) {
        addMenuItem(path, title, icon, action, priority, action, true);
        menuType.put(path, TYPE_TOGGLEMENUITEM);
        menuGroup.put(path, group);
        if (group == null) {
            group = path;
        }
        if (!menuToggleGroups.containsKey(group)) {
            menuToggleGroups.put(group, new CommandToggleButtonGroup());
        }
        menuToToggleGroup.put(path, menuToggleGroups.get(group));
    }

    @Override
    public boolean isMenuChecked(String path) {
        Object o = menuItems.get(path);
        if (o instanceof JCommandToggleButton) {
            JCommandToggleButton t = (JCommandToggleButton) o;
            if (!menuToToggleGroup.containsKey(path)) {
                throw new IllegalArgumentException("No toggle group for " + path);
            }
            return menuToToggleGroup.get(path).getSelected() == t;
        }
        if (o instanceof JCheckBox) {
            return ((JCheckBox) o).isSelected();
        }
        throw new IllegalArgumentException("Not a toggle menu");
    }

    @Override
    public void setMenuChecked(String path, boolean checked) {
        Object o = menuItems.get(path);
        if (o instanceof JCommandToggleButton) {
            JCommandToggleButton t = (JCommandToggleButton) o;
            if (!menuToToggleGroup.containsKey(path)) {
                throw new IllegalArgumentException("No toggle group for " + path);
            }
            menuToToggleGroup.get(path).setSelected(t, checked);
        } else if (o instanceof JToggleButton) {
            ((JToggleButton) o).setSelected(checked);
        } else {
            throw new IllegalArgumentException("Not a toggle menu");
        }
    }

    @Override
    public void setGroupSelection(String group, String selected) {
        if (!menuToggleGroups.containsKey(group)) {
            throw new IllegalArgumentException("Group " + group + " does not exist");
        }
        menuToggleGroups.get(group).clearSelection();
        if (selected == null) {
            return;
        }
        if (!menuItems.containsKey(selected)) {
            throw new IllegalArgumentException("Selection " + selected + " not found");
        }
        JCommandToggleButton c = (JCommandToggleButton) menuItems.get(selected);
        menuToggleGroups.get(group).setSelected(c, true);
    }

    @Override
    public String getGroupSelection(String group) {
        if (!menuToggleGroups.containsKey(group)) {
            throw new IllegalArgumentException("Group " + group + " does not exist");
        }
        JCommandToggleButton c = menuToggleGroups.get(group).getSelected();
        for (String path : menuItems.keySet()) {
            if (menuItems.get(path) == c) {
                return path;
            }
        }
        return null;
    }

    @Override
    public void clearMenu(String path) {

    }

    @Override
    public void setMenuEnabled(String path, boolean enabled) {
        if (!menuItems.containsKey(path)) {
            throw new IllegalArgumentException("Menu not found: " + path);
        }
        Object o = menuItems.get(path);
        if (o instanceof JRibbonBand) {
            ((JRibbonBand) o).setEnabled(enabled);
        } else if (o instanceof AbstractCommandButton) {
            ((AbstractCommandButton) o).setEnabled(enabled);
        } else if (o instanceof JComponent) {
            ((JComponent) o).setEnabled(enabled);
        } else {
            throw new IllegalArgumentException("Cannot set enabled to: " + path);
        }
    }

    @Override
    public void initMenu() {
        menuSubs.put("", new ArrayList<>());
        menuPriorities.put("", 0);
        menuActions.put("", null);
        menuTitles.put("", null);
        menuIcons.put("", null);
        menuType.put("", TYPE_MENU);
    }

    @Override
    public void addSeparator(String parentPath) {
        if (!menuSubs.containsKey(parentPath)) {
            throw new IllegalArgumentException("Menu does not exist: " + parentPath);
        }
        menuSubs.get(parentPath).add("-");
    }

    @Override
    public boolean supportsMenuAction() {
        return true;
    }

    @Override
    public boolean supportsAppMenu() {
        return true;
    }

}
=======
/*
 *  Copyright (C) 2010-2015 JPEXS
 *
 *  This program is free software: you can redistribute it and/or modify
 *  it under the terms of the GNU General Public License as published by
 *  the Free Software Foundation, either version 3 of the License, or
 *  (at your option) any later version.
 *
 *  This program is distributed in the hope that it will be useful,
 *  but WITHOUT ANY WARRANTY; without even the implied warranty of
 *  MERCHANTABILITY or FITNESS FOR A PARTICULAR PURPOSE.  See the
 *  GNU General Public License for more details.
 *
 *  You should have received a copy of the GNU General Public License
 *  along with this program.  If not, see <http://www.gnu.org/licenses/>.
 */
package com.jpexs.decompiler.flash.gui;

import com.jpexs.decompiler.flash.configuration.Configuration;
import java.awt.BorderLayout;
import java.awt.event.ActionEvent;
import java.awt.event.ActionListener;
import java.util.ArrayList;
import java.util.HashMap;
import java.util.List;
import java.util.Map;
import javax.swing.JCheckBox;
import javax.swing.JComponent;
import javax.swing.JOptionPane;
import javax.swing.JPanel;
import javax.swing.JToggleButton;
import javax.swing.SwingUtilities;
import org.pushingpixels.flamingo.api.common.AbstractCommandButton;
import org.pushingpixels.flamingo.api.common.CommandButtonDisplayState;
import org.pushingpixels.flamingo.api.common.CommandToggleButtonGroup;
import org.pushingpixels.flamingo.api.common.JCommandButton;
import org.pushingpixels.flamingo.api.common.JCommandButtonPanel;
import org.pushingpixels.flamingo.api.common.JCommandToggleButton;
import org.pushingpixels.flamingo.api.common.popup.JPopupPanel;
import org.pushingpixels.flamingo.api.common.popup.PopupPanelCallback;
import org.pushingpixels.flamingo.api.ribbon.AbstractRibbonBand;
import org.pushingpixels.flamingo.api.ribbon.JRibbon;
import org.pushingpixels.flamingo.api.ribbon.JRibbonBand;
import org.pushingpixels.flamingo.api.ribbon.JRibbonComponent;
import org.pushingpixels.flamingo.api.ribbon.RibbonApplicationMenu;
import org.pushingpixels.flamingo.api.ribbon.RibbonApplicationMenuEntryFooter;
import org.pushingpixels.flamingo.api.ribbon.RibbonApplicationMenuEntryPrimary;
import org.pushingpixels.flamingo.api.ribbon.RibbonElementPriority;
import org.pushingpixels.flamingo.api.ribbon.RibbonTask;
import org.pushingpixels.flamingo.api.ribbon.resize.BaseRibbonBandResizePolicy;
import org.pushingpixels.flamingo.api.ribbon.resize.CoreRibbonResizePolicies;
import org.pushingpixels.flamingo.api.ribbon.resize.IconRibbonBandResizePolicy;
import org.pushingpixels.flamingo.api.ribbon.resize.RibbonBandResizePolicy;
import org.pushingpixels.flamingo.internal.ui.ribbon.AbstractBandControlPanel;

/**
 *
 * @author JPEXS
 */
public class MainFrameRibbonMenu extends MainFrameMenu {

    private final JRibbon ribbon;

    private final Map<String, Object> menuItems = new HashMap<>();

    private final Map<String, String> menuTitles = new HashMap<>();

    private final Map<String, String> menuIcons = new HashMap<>();

    private final Map<String, ActionListener> menuActions = new HashMap<>();

    private final Map<String, ActionListener> menuLoaders = new HashMap<>();

    private final Map<String, Integer> menuPriorities = new HashMap<>();

    private final Map<String, List<String>> menuSubs = new HashMap<>();

    private final Map<String, Integer> menuType = new HashMap<>();

    private final Map<String, String> menuGroup = new HashMap<>();

    private final Map<String, CommandToggleButtonGroup> menuToggleGroups = new HashMap<>();

    private final Map<String, CommandToggleButtonGroup> menuToToggleGroup = new HashMap<>();

    private static final int TYPE_MENU = 1;

    private static final int TYPE_MENUITEM = 2;

    private static final int TYPE_TOGGLEMENUITEM = 3;

    public MainFrameRibbonMenu(MainFrameRibbon mainFrame, JRibbon ribbon, boolean externalFlashPlayerUnavailable) {
        super(mainFrame, externalFlashPlayerUnavailable);
        this.ribbon = ribbon;
    }

    private String fixCommandTitle(String title) {
        if (title.length() > 2) {
            if (title.charAt(1) == ' ') {
                title = title.charAt(0) + "\u00A0" + title.substring(2);
            }
        }
        return title;
    }

    private RibbonBandResizePolicy titleResizePolicies(final JRibbonBand ribbonBand) {
        return new BaseRibbonBandResizePolicy<AbstractBandControlPanel>(ribbonBand.getControlPanel()) {
            @Override
            public int getPreferredWidth(int i, int i1) {
                return ribbonBand.getGraphics().getFontMetrics(ribbonBand.getFont()).stringWidth(ribbonBand.getTitle()) + 20;
            }

            @Override
            public void install(int i, int i1) {
            }
        };
    }

    private List<RibbonBandResizePolicy> getResizePolicies(JRibbonBand ribbonBand) {
        final List<RibbonBandResizePolicy> myResizePolicies = new ArrayList<>();
        myResizePolicies.add(new CoreRibbonResizePolicies.Mirror(ribbonBand.getControlPanel()));
        myResizePolicies.add(titleResizePolicies(ribbonBand));
        myResizePolicies.add(new IconRibbonBandResizePolicy(ribbonBand.getControlPanel()));

        List<RibbonBandResizePolicy> resizePolicies = new ArrayList<>();

        resizePolicies.add(new RibbonBandResizePolicy() {

            @Override
            public int getPreferredWidth(int i, int i1) {
                int pw = 0;
                for (RibbonBandResizePolicy p : myResizePolicies) {
                    int npw = p.getPreferredWidth(i, i1);
                    if (npw > pw) {
                        pw = npw;
                    }
                }
                return pw;
            }

            @Override
            public void install(int i, int i1) {
                for (RibbonBandResizePolicy p : myResizePolicies) {
                    p.install(i, i1);
                }
            }
        });
        return resizePolicies;
    }

    @Override
    protected void loadRecent(ActionEvent evt) {
        if (evt.getSource() instanceof JPanel) {
            JPanel targetPanel = (JPanel) evt.getSource();
            targetPanel.removeAll();
            JCommandButtonPanel openHistoryPanel = new JCommandButtonPanel(CommandButtonDisplayState.MEDIUM);
            String groupName = translate("menu.recentFiles");
            openHistoryPanel.addButtonGroup(groupName);
            List<String> recentFiles = Configuration.getRecentFiles();
            int j = 0;
            for (int i = recentFiles.size() - 1; i >= 0; i--) {
                String path = recentFiles.get(i);
                RecentFilesButton historyButton = new RecentFilesButton(j + "    " + path, null);
                historyButton.fileName = path;
                historyButton.addActionListener((ActionEvent ae) -> {
                    RecentFilesButton source = (RecentFilesButton) ae.getSource();
                    if (Main.openFile(source.fileName, null) == OpenFileResult.NOT_FOUND) {
                        if (View.showConfirmDialog(null, translate("message.confirm.recentFileNotFound"), translate("message.confirm"), JOptionPane.YES_NO_OPTION) == JOptionPane.YES_NO_OPTION) {
                            Configuration.removeRecentFile(source.fileName);
                        }
                    }
                });
                j++;
                historyButton.setHorizontalAlignment(SwingUtilities.LEFT);
                openHistoryPanel.addButtonToLastGroup(historyButton);
            }
            openHistoryPanel.setMaxButtonColumns(1);
            targetPanel.setLayout(new BorderLayout());
            targetPanel.add(openHistoryPanel, BorderLayout.CENTER);
        }
    }

    @Override
    public void finishMenu(String path) {
        if (!menuTitles.containsKey(path)) {
            throw new IllegalArgumentException("Menu not started: " + path);
        }
        boolean isAppMenu = path.equals("_");
        String title = menuTitles.get(path);
        String icon = menuIcons.get(path);
        ActionListener action = menuActions.get(path);
        int priority = menuPriorities.get(path);
        int type = menuType.get(path);
        if (type != TYPE_MENU) {
            throw new IllegalArgumentException("Not a menu: " + path);
        }

        String parts[] = path.contains("/") ? path.split("\\/") : new String[]{""};
        List<String> subs = menuSubs.get(path);

        boolean onlyCheckboxes = true;
        for (String sub : subs) {
            if (sub.equals("-")) {
                continue;
            }
            int subType = menuType.get(sub);
            if (subType == TYPE_MENUITEM) {
                onlyCheckboxes = false;
                break;
            }
            String subIcon = menuIcons.get(sub);
            if (subIcon != null) {
                onlyCheckboxes = false;
                break;
            }
        }
        if (subs.isEmpty()) {
            onlyCheckboxes = false;
        }

        if (isAppMenu) {
            RibbonApplicationMenu mainMenu = new RibbonApplicationMenu();
            for (String sub : subs) {
                if (sub.equals("-")) {
                    mainMenu.addMenuSeparator();
                    continue;
                }

                String subTitle = menuTitles.get(sub);
                String subIcon = menuIcons.get(sub);
                int subType = menuType.get(sub);
                ActionListener subAction = menuActions.get(sub);
                final ActionListener subLoader = menuLoaders.get(sub);

                if (sub.startsWith("_/$")) //FooterMenu
                {
                    RibbonApplicationMenuEntryFooter footerMenu = new RibbonApplicationMenuEntryFooter(View.getResizableIcon(subIcon), subTitle, subAction);
                    mainMenu.addFooterEntry(footerMenu);
                } else {
                    RibbonApplicationMenuEntryPrimary menu = new RibbonApplicationMenuEntryPrimary(View.getResizableIcon(subIcon), subTitle, subAction,
                            subType == TYPE_MENU ? JCommandButton.CommandButtonKind.ACTION_AND_POPUP_MAIN_ACTION : JCommandButton.CommandButtonKind.ACTION_ONLY);

                    if (subLoader != null) {
                        menu.setRolloverCallback(new RibbonApplicationMenuEntryPrimary.PrimaryRolloverCallback() {
                            @Override
                            public void menuEntryActivated(JPanel targetPanel) {
                                subLoader.actionPerformed(new ActionEvent(targetPanel, 0, "load:" + sub));
                            }
                        });
                    }
                    mainMenu.addMenuEntry(menu);
                }

            }

            ribbon.setApplicationMenu(mainMenu);

        }

        for (String sub : subs) {
            if (sub.equals("-")) {
                continue;
            }
            int subType = menuType.get(sub);
            ActionListener subAction = menuActions.get(sub);
            String subTitle = menuTitles.get(sub);
            String subIcon = menuIcons.get(sub);
            String subGroup = menuGroup.get(sub);
            final ActionListener subLoader = menuLoaders.get(sub);
            AbstractCommandButton but = null;
            if (subType == TYPE_MENUITEM || (subType == TYPE_MENU && subAction != null)) {
                JCommandButton cbut = null;
                if (subIcon != null) {
                    cbut = new JCommandButton(fixCommandTitle(subTitle), View.getResizableIcon(subIcon));
                } else {
                    cbut = new JCommandButton(fixCommandTitle(subTitle));
                }
                if (subLoader != null) {
                    cbut.setCommandButtonKind(JCommandButton.CommandButtonKind.ACTION_AND_POPUP_MAIN_ACTION);
                    cbut.setPopupCallback(new PopupPanelCallback() {

                        @Override
                        public JPopupPanel getPopupPanel(JCommandButton jcb) {
                            JPopupPanel jp = new JPopupPanel() {
                            };

                            subLoader.actionPerformed(new ActionEvent(jp, 0, "load:" + sub));
                            return jp;
                        }
                    });
                }
                but = cbut;
            } else if (subType == TYPE_TOGGLEMENUITEM) {
                if (onlyCheckboxes) {
                    JCheckBox cb = new JCheckBox(subTitle);
                    if (subAction != null) {
                        cb.addActionListener(subAction);
                    }
                    menuItems.put(sub, cb);
                } else {
                    if (subIcon != null) {
                        but = new JCommandToggleButton(fixCommandTitle(subTitle), View.getResizableIcon(subIcon));
                    } else {
                        but = new JCommandToggleButton(fixCommandTitle(subTitle));
                    }
                    menuToToggleGroup.get(sub).add((JCommandToggleButton) but);
                }
            }
            if (but != null) {
                if (subAction != null) {
                    but.addActionListener(subAction);
                }
                menuItems.put(sub, but);
            }
        }

        //if (parts.length == 3)
        { //3rd level - it's a Band!
            JRibbonBand band = new JRibbonBand(title, icon != null ? View.getResizableIcon(icon) : null, null);
            band.setResizePolicies(getResizePolicies(band));
            int cnt = 0;
            for (String sub : subs) {
                if (sub.equals("-")) {
                    continue;
                }

                Object o = menuItems.get(sub);
                int subPriority = menuPriorities.get(sub);
                int subType = menuType.get(sub);
                ActionListener subAction = menuActions.get(sub);
                if (subType != TYPE_MENU || (subAction != null)) {
                    if (o instanceof AbstractCommandButton) {
                        RibbonElementPriority ribbonPriority = RibbonElementPriority.MEDIUM;
                        switch (subPriority) {
                            case PRIORITY_LOW:
                                ribbonPriority = RibbonElementPriority.LOW;
                                break;
                            case PRIORITY_MEDIUM:
                                ribbonPriority = RibbonElementPriority.MEDIUM;
                                break;
                            case PRIORITY_TOP:
                                ribbonPriority = RibbonElementPriority.TOP;
                                break;
                        }

                        band.addCommandButton((AbstractCommandButton) o, ribbonPriority);
                        cnt++;
                    } else if (o instanceof JComponent) {
                        band.addRibbonComponent(new JRibbonComponent((JComponent) o));
                        cnt++;
                    }
                }
            }
            if (cnt > 0) {
                if (parts.length != 3) {
                    if (!menuSubs.containsKey(path)) {
                        menuSubs.put(path, new ArrayList<>());
                    }
                    if (!menuSubs.get(path).contains(path + "/_")) {
                        menuSubs.get(path).add(0, path + "/_");
                    }
                    menuItems.put(path + "/_", band);

                } else {
                    menuItems.put(path, band);
                }

            }

        }

        if (parts.length == 1) { //1st level - it's ribbon
            for (String sub : subs) {
                if (sub.equals("-")) {
                    continue;
                }
                if (menuItems.get(sub) instanceof RibbonTask) {
                    ribbon.addTask((RibbonTask) menuItems.get(sub));
                }
            }
        } else if (parts.length == 2) { //2nd level - it's a Task!
            int bandCount = 0;
            for (String sub : subs) {
                if (sub.equals("-")) {
                    continue;
                }

                if (menuItems.get(sub) instanceof AbstractRibbonBand) {
                    bandCount++;
                }
            }
            AbstractRibbonBand bands[] = new AbstractRibbonBand[bandCount];
            int b = 0;
            for (String sub : subs) {
                if (sub.equals("-")) {
                    continue;
                }
                if (menuItems.get(sub) instanceof AbstractRibbonBand) {
                    bands[b++] = (AbstractRibbonBand) menuItems.get(sub);
                }
            }
            if (bands.length > 0) {
                RibbonTask task = new RibbonTask(title, bands);
                menuItems.put(path, task);
            }
        }
    }

    @Override
    public void addMenuItem(String path, String title, String icon, ActionListener action, int priority, ActionListener subLoader, boolean isLeaf) {
        String parentPath = path.contains("/") ? path.substring(0, path.lastIndexOf("/")) : "";
        if (!menuSubs.containsKey(parentPath)) {
            throw new IllegalArgumentException("No parent menu exists: " + parentPath);
        }
        menuSubs.get(parentPath).add(path);
        if (!isLeaf) {
            menuSubs.put(path, new ArrayList<>());
        }
        menuLoaders.put(path, subLoader);
        menuTitles.put(path, title);
        menuIcons.put(path, icon);
        menuActions.put(path, action);
        menuPriorities.put(path, priority);
        menuType.put(path, isLeaf ? TYPE_MENUITEM : TYPE_MENU);
    }

    @Override
    public void addToggleMenuItem(String path, String title, String group, String icon, ActionListener action, int priority) {
        addMenuItem(path, title, icon, action, priority, action, true);
        menuType.put(path, TYPE_TOGGLEMENUITEM);
        menuGroup.put(path, group);
        if (group == null) {
            group = path;
        }
        if (!menuToggleGroups.containsKey(group)) {
            menuToggleGroups.put(group, new CommandToggleButtonGroup());
        }
        menuToToggleGroup.put(path, menuToggleGroups.get(group));
    }

    @Override
    public boolean isMenuChecked(String path) {
        Object o = menuItems.get(path);
        if (o instanceof JCommandToggleButton) {
            JCommandToggleButton t = (JCommandToggleButton) o;
            if (!menuToToggleGroup.containsKey(path)) {
                throw new IllegalArgumentException("No toggle group for " + path);
            }
            return menuToToggleGroup.get(path).getSelected() == t;
        }
        if (o instanceof JCheckBox) {
            return ((JCheckBox) o).isSelected();
        }
        throw new IllegalArgumentException("Not a toggle menu");
    }

    @Override
    public void setMenuChecked(String path, boolean checked) {
        Object o = menuItems.get(path);
        if (o instanceof JCommandToggleButton) {
            JCommandToggleButton t = (JCommandToggleButton) o;
            if (!menuToToggleGroup.containsKey(path)) {
                throw new IllegalArgumentException("No toggle group for " + path);
            }
            menuToToggleGroup.get(path).setSelected(t, checked);
        } else if (o instanceof JToggleButton) {
            ((JToggleButton) o).setSelected(checked);
        } else {
            throw new IllegalArgumentException("Not a toggle menu");
        }
    }

    @Override
    public void setGroupSelection(String group, String selected) {
        if (!menuToggleGroups.containsKey(group)) {
            throw new IllegalArgumentException("Group " + group + " does not exist");
        }
        menuToggleGroups.get(group).clearSelection();
        if (selected == null) {
            return;
        }
        if (!menuItems.containsKey(selected)) {
            throw new IllegalArgumentException("Selection " + selected + " not found");
        }
        JCommandToggleButton c = (JCommandToggleButton) menuItems.get(selected);
        menuToggleGroups.get(group).setSelected(c, true);
    }

    @Override
    public String getGroupSelection(String group) {
        if (!menuToggleGroups.containsKey(group)) {
            throw new IllegalArgumentException("Group " + group + " does not exist");
        }
        JCommandToggleButton c = menuToggleGroups.get(group).getSelected();
        for (String path : menuItems.keySet()) {
            if (menuItems.get(path) == c) {
                return path;
            }
        }
        return null;
    }

    @Override
    public void clearMenu(String path) {

    }

    @Override
    public void setMenuEnabled(String path, boolean enabled) {
        if (!menuItems.containsKey(path)) {
            throw new IllegalArgumentException("Menu not found: " + path);
        }
        Object o = menuItems.get(path);
        if (o instanceof JRibbonBand) {
            ((JRibbonBand) o).setEnabled(enabled);
        } else if (o instanceof AbstractCommandButton) {
            ((AbstractCommandButton) o).setEnabled(enabled);
        } else if (o instanceof JComponent) {
            ((JComponent) o).setEnabled(enabled);
        } else {
            throw new IllegalArgumentException("Cannot set enabled to: " + path);
        }
    }

    @Override
    public void initMenu() {
        menuSubs.put("", new ArrayList<>());
        menuPriorities.put("", 0);
        menuActions.put("", null);
        menuTitles.put("", null);
        menuIcons.put("", null);
        menuType.put("", TYPE_MENU);
    }

    @Override
    public void addSeparator(String parentPath) {
        if (!menuSubs.containsKey(parentPath)) {
            throw new IllegalArgumentException("Menu does not exist: " + parentPath);
        }
        menuSubs.get(parentPath).add("-");
    }

    @Override
    public boolean supportsMenuAction() {
        return true;
    }

    @Override
    public boolean supportsAppMenu() {
        return true;
    }
}
>>>>>>> cba3d032
<|MERGE_RESOLUTION|>--- conflicted
+++ resolved
@@ -1,4 +1,3 @@
-<<<<<<< HEAD
 /*
  *  Copyright (C) 2010-2015 JPEXS
  *
@@ -60,555 +59,6 @@
  */
 public class MainFrameRibbonMenu extends MainFrameMenu {
 
-    private JRibbon ribbon;
-
-    public MainFrameRibbonMenu(MainFrameRibbon mainFrame, JRibbon ribbon, boolean externalFlashPlayerUnavailable) {
-        super(mainFrame, externalFlashPlayerUnavailable);
-        this.ribbon = ribbon;
-    }
-
-    private String fixCommandTitle(String title) {
-        if (title.length() > 2) {
-            if (title.charAt(1) == ' ') {
-                title = title.charAt(0) + "\u00A0" + title.substring(2);
-            }
-        }
-        return title;
-    }
-
-    private RibbonBandResizePolicy titleResizePolicies(final JRibbonBand ribbonBand) {
-        return new BaseRibbonBandResizePolicy<AbstractBandControlPanel>(ribbonBand.getControlPanel()) {
-            @Override
-            public int getPreferredWidth(int i, int i1) {
-                return ribbonBand.getGraphics().getFontMetrics(ribbonBand.getFont()).stringWidth(ribbonBand.getTitle()) + 20;
-            }
-
-            @Override
-            public void install(int i, int i1) {
-            }
-        };
-    }
-
-    private List<RibbonBandResizePolicy> getResizePolicies(JRibbonBand ribbonBand) {
-        final List<RibbonBandResizePolicy> myResizePolicies = new ArrayList<>();
-        myResizePolicies.add(new CoreRibbonResizePolicies.Mirror(ribbonBand.getControlPanel()));
-        myResizePolicies.add(titleResizePolicies(ribbonBand));
-        myResizePolicies.add(new IconRibbonBandResizePolicy(ribbonBand.getControlPanel()));
-
-        List<RibbonBandResizePolicy> resizePolicies = new ArrayList<>();
-
-        resizePolicies.add(new RibbonBandResizePolicy() {
-
-            @Override
-            public int getPreferredWidth(int i, int i1) {
-                int pw = 0;
-                for (RibbonBandResizePolicy p : myResizePolicies) {
-                    int npw = p.getPreferredWidth(i, i1);
-                    if (npw > pw) {
-                        pw = npw;
-                    }
-                }
-                return pw;
-            }
-
-            @Override
-            public void install(int i, int i1) {
-                for (RibbonBandResizePolicy p : myResizePolicies) {
-                    p.install(i, i1);
-                }
-            }
-        });
-        return resizePolicies;
-    }
-
-    private final Map<String, Object> menuItems = new HashMap<>();
-    private final Map<String, String> menuTitles = new HashMap<>();
-    private final Map<String, String> menuIcons = new HashMap<>();
-    private final Map<String, ActionListener> menuActions = new HashMap<>();
-    private final Map<String, ActionListener> menuLoaders = new HashMap<>();
-    private final Map<String, Integer> menuPriorities = new HashMap<>();
-
-    private final Map<String, List<String>> menuSubs = new HashMap<>();
-    private final Map<String, Integer> menuType = new HashMap<>();
-    private final Map<String, String> menuGroup = new HashMap<>();
-
-    private final Map<String, CommandToggleButtonGroup> menuToggleGroups = new HashMap<>();
-    private final Map<String, CommandToggleButtonGroup> menuToToggleGroup = new HashMap<>();
-
-    private static final int TYPE_MENU = 1;
-    private static final int TYPE_MENUITEM = 2;
-    private static final int TYPE_TOGGLEMENUITEM = 3;
-
-    @Override
-    protected void loadRecent(ActionEvent evt) {
-        if (evt.getSource() instanceof JPanel) {
-            JPanel targetPanel = (JPanel) evt.getSource();
-            targetPanel.removeAll();
-            JCommandButtonPanel openHistoryPanel = new JCommandButtonPanel(CommandButtonDisplayState.MEDIUM);
-            String groupName = translate("menu.recentFiles");
-            openHistoryPanel.addButtonGroup(groupName);
-            List<String> recentFiles = Configuration.getRecentFiles();
-            int j = 0;
-            for (int i = recentFiles.size() - 1; i >= 0; i--) {
-                String path = recentFiles.get(i);
-                RecentFilesButton historyButton = new RecentFilesButton(j + "    " + path, null);
-                historyButton.fileName = path;
-                historyButton.addActionListener(new ActionListener() {
-
-                    @Override
-                    public void actionPerformed(ActionEvent ae) {
-                        RecentFilesButton source = (RecentFilesButton) ae.getSource();
-                        if (Main.openFile(source.fileName, null) == OpenFileResult.NOT_FOUND) {
-                            if (View.showConfirmDialog(null, translate("message.confirm.recentFileNotFound"), translate("message.confirm"), JOptionPane.YES_NO_OPTION) == JOptionPane.YES_NO_OPTION) {
-                                Configuration.removeRecentFile(source.fileName);
-                            }
-                        }
-                    }
-                });
-                j++;
-                historyButton.setHorizontalAlignment(SwingUtilities.LEFT);
-                openHistoryPanel.addButtonToLastGroup(historyButton);
-            }
-            openHistoryPanel.setMaxButtonColumns(1);
-            targetPanel.setLayout(new BorderLayout());
-            targetPanel.add(openHistoryPanel, BorderLayout.CENTER);
-        }
-    }
-
-    @Override
-    public void finishMenu(String path) {
-        if (!menuTitles.containsKey(path)) {
-            throw new IllegalArgumentException("Menu not started: " + path);
-        }
-        boolean isAppMenu = path.equals("_");
-        String title = menuTitles.get(path);
-        String icon = menuIcons.get(path);
-        ActionListener action = menuActions.get(path);
-        int priority = menuPriorities.get(path);
-        int type = menuType.get(path);
-        if (type != TYPE_MENU) {
-            throw new IllegalArgumentException("Not a menu: " + path);
-        }
-
-        String parts[] = path.contains("/") ? path.split("\\/") : new String[]{""};
-        List<String> subs = menuSubs.get(path);
-
-        boolean onlyCheckboxes = true;
-        for (String sub : subs) {
-            if (sub.equals("-")) {
-                continue;
-            }
-            int subType = menuType.get(sub);
-            if (subType == TYPE_MENUITEM) {
-                onlyCheckboxes = false;
-                break;
-            }
-            String subIcon = menuIcons.get(sub);
-            if (subIcon != null) {
-                onlyCheckboxes = false;
-                break;
-            }
-        }
-        if (subs.isEmpty()) {
-            onlyCheckboxes = false;
-        }
-
-        if (isAppMenu) {
-            RibbonApplicationMenu mainMenu = new RibbonApplicationMenu();
-            for (String sub : subs) {
-                if (sub.equals("-")) {
-                    mainMenu.addMenuSeparator();
-                    continue;
-                }
-
-                String subTitle = menuTitles.get(sub);
-                String subIcon = menuIcons.get(sub);
-                int subType = menuType.get(sub);
-                ActionListener subAction = menuActions.get(sub);
-                final ActionListener subLoader = menuLoaders.get(sub);
-
-                if (sub.startsWith("_/$")) //FooterMenu
-                {
-                    RibbonApplicationMenuEntryFooter footerMenu = new RibbonApplicationMenuEntryFooter(View.getResizableIcon(subIcon, 16), subTitle, subAction);
-                    mainMenu.addFooterEntry(footerMenu);
-                } else {
-                    RibbonApplicationMenuEntryPrimary menu = new RibbonApplicationMenuEntryPrimary(View.getResizableIcon(subIcon, 32), subTitle, subAction,
-                            subType == TYPE_MENU ? JCommandButton.CommandButtonKind.ACTION_AND_POPUP_MAIN_ACTION : JCommandButton.CommandButtonKind.ACTION_ONLY);
-
-                    if (subLoader != null) {
-                        menu.setRolloverCallback(new RibbonApplicationMenuEntryPrimary.PrimaryRolloverCallback() {
-                            @Override
-                            public void menuEntryActivated(JPanel targetPanel) {
-                                subLoader.actionPerformed(new ActionEvent(targetPanel, 0, "load:" + sub));
-                            }
-                        });
-                    }
-                    mainMenu.addMenuEntry(menu);
-                }
-
-            }
-
-            ribbon.setApplicationMenu(mainMenu);
-
-        }
-
-        for (String sub : subs) {
-            if (sub.equals("-")) {
-                continue;
-            }
-            int subType = menuType.get(sub);
-            ActionListener subAction = menuActions.get(sub);
-            String subTitle = menuTitles.get(sub);
-            String subIcon = menuIcons.get(sub);
-            String subGroup = menuGroup.get(sub);
-            int subPriority = menuPriorities.get(sub);
-            final ActionListener subLoader = menuLoaders.get(sub);
-            AbstractCommandButton but = null;
-            if (subType == TYPE_MENUITEM || (subType == TYPE_MENU && subAction != null)) {
-                JCommandButton cbut = null;
-                if (subIcon != null) {
-                    cbut = new JCommandButton(fixCommandTitle(subTitle), View.getResizableIcon(subIcon, subPriority == PRIORITY_TOP ? 32 : 16));
-                } else {
-                    cbut = new JCommandButton(fixCommandTitle(subTitle));
-                }
-                if (subLoader != null) {
-                    cbut.setCommandButtonKind(JCommandButton.CommandButtonKind.ACTION_AND_POPUP_MAIN_ACTION);
-                    cbut.setPopupCallback(new PopupPanelCallback() {
-
-                        @Override
-                        public JPopupPanel getPopupPanel(JCommandButton jcb) {
-                            JPopupPanel jp = new JPopupPanel() {
-                            };
-
-                            subLoader.actionPerformed(new ActionEvent(jp, 0, "load:" + sub));
-                            return jp;
-                        }
-                    });
-                }
-                but = cbut;
-            } else if (subType == TYPE_TOGGLEMENUITEM) {
-                if (onlyCheckboxes) {
-                    JCheckBox cb = new JCheckBox(subTitle);
-                    if (subAction != null) {
-                        cb.addActionListener(subAction);
-                    }
-                    menuItems.put(sub, cb);
-                } else {
-                    if (subIcon != null) {
-                        but = new JCommandToggleButton(fixCommandTitle(subTitle), View.getResizableIcon(subIcon, subPriority == PRIORITY_TOP ? 32 : 16));
-                    } else {
-                        but = new JCommandToggleButton(fixCommandTitle(subTitle));
-                    }
-                    menuToToggleGroup.get(sub).add((JCommandToggleButton) but);
-                }
-            }
-            if (but != null) {
-                if (subAction != null) {
-                    but.addActionListener(subAction);
-                }
-                menuItems.put(sub, but);
-            }
-        }
-
-        //if (parts.length == 3) 
-        { //3rd level - it's a Band!
-            JRibbonBand band = new JRibbonBand(title, icon != null ? View.getResizableIcon(icon, 16) : null, null);
-            band.setResizePolicies(getResizePolicies(band));
-            int cnt = 0;
-            for (String sub : subs) {
-                if (sub.equals("-")) {
-                    continue;
-                }
-
-                Object o = menuItems.get(sub);
-                int subPriority = menuPriorities.get(sub);
-                int subType = menuType.get(sub);
-                ActionListener subAction = menuActions.get(sub);
-                if (subType != TYPE_MENU || (subAction != null)) {
-                    if (o instanceof AbstractCommandButton) {
-                        RibbonElementPriority ribbonPriority = RibbonElementPriority.MEDIUM;
-                        switch (subPriority) {
-                            case PRIORITY_LOW:
-                                ribbonPriority = RibbonElementPriority.LOW;
-                                break;
-                            case PRIORITY_MEDIUM:
-                                ribbonPriority = RibbonElementPriority.MEDIUM;
-                                break;
-                            case PRIORITY_TOP:
-                                ribbonPriority = RibbonElementPriority.TOP;
-                                break;
-                        }
-
-                        band.addCommandButton((AbstractCommandButton) o, ribbonPriority);
-                        cnt++;
-                    } else if (o instanceof JComponent) {
-                        band.addRibbonComponent(new JRibbonComponent((JComponent) o));
-                        cnt++;
-                    }
-                }
-            }
-            if (cnt > 0) {
-                if (parts.length != 3) {
-                    if (!menuSubs.containsKey(path)) {
-                        menuSubs.put(path, new ArrayList<>());
-                    }
-                    if (!menuSubs.get(path).contains(path + "/_")) {
-                        menuSubs.get(path).add(0, path + "/_");
-                    }
-                    menuItems.put(path + "/_", band);
-
-                } else {
-                    menuItems.put(path, band);
-                }
-
-            }
-
-        }
-
-        if (parts.length == 1) { //1st level - it's ribbon
-            for (String sub : subs) {
-                if (sub.equals("-")) {
-                    continue;
-                }
-                if (menuItems.get(sub) instanceof RibbonTask) {
-                    ribbon.addTask((RibbonTask) menuItems.get(sub));
-                }
-            }
-        } else if (parts.length == 2) { //2nd level - it's a Task!
-            int bandCount = 0;
-            for (String sub : subs) {
-                if (sub.equals("-")) {
-                    continue;
-                }
-
-                if (menuItems.get(sub) instanceof AbstractRibbonBand) {
-                    bandCount++;
-                }
-            }
-            AbstractRibbonBand bands[] = new AbstractRibbonBand[bandCount];
-            int b = 0;
-            for (String sub : subs) {
-                if (sub.equals("-")) {
-                    continue;
-                }
-                if (menuItems.get(sub) instanceof AbstractRibbonBand) {
-                    bands[b++] = (AbstractRibbonBand) menuItems.get(sub);
-                }
-            }
-            if (bands.length > 0) {
-                RibbonTask task = new RibbonTask(title, bands);
-                menuItems.put(path, task);
-            }
-        }
-    }
-
-    @Override
-    public void addMenuItem(String path, String title, String icon, ActionListener action, int priority, ActionListener subLoader, boolean isLeaf) {
-        String parentPath = path.contains("/") ? path.substring(0, path.lastIndexOf("/")) : "";
-        if (!menuSubs.containsKey(parentPath)) {
-            throw new IllegalArgumentException("No parent menu exists: " + parentPath);
-        }
-        menuSubs.get(parentPath).add(path);
-        if (!isLeaf) {
-            menuSubs.put(path, new ArrayList<>());
-        }
-        menuLoaders.put(path, subLoader);
-        menuTitles.put(path, title);
-        menuIcons.put(path, icon);
-        menuActions.put(path, action);
-        menuPriorities.put(path, priority);
-        menuType.put(path, isLeaf ? TYPE_MENUITEM : TYPE_MENU);
-    }
-
-    @Override
-    public void addToggleMenuItem(String path, String title, String group, String icon, ActionListener action, int priority) {
-        addMenuItem(path, title, icon, action, priority, action, true);
-        menuType.put(path, TYPE_TOGGLEMENUITEM);
-        menuGroup.put(path, group);
-        if (group == null) {
-            group = path;
-        }
-        if (!menuToggleGroups.containsKey(group)) {
-            menuToggleGroups.put(group, new CommandToggleButtonGroup());
-        }
-        menuToToggleGroup.put(path, menuToggleGroups.get(group));
-    }
-
-    @Override
-    public boolean isMenuChecked(String path) {
-        Object o = menuItems.get(path);
-        if (o instanceof JCommandToggleButton) {
-            JCommandToggleButton t = (JCommandToggleButton) o;
-            if (!menuToToggleGroup.containsKey(path)) {
-                throw new IllegalArgumentException("No toggle group for " + path);
-            }
-            return menuToToggleGroup.get(path).getSelected() == t;
-        }
-        if (o instanceof JCheckBox) {
-            return ((JCheckBox) o).isSelected();
-        }
-        throw new IllegalArgumentException("Not a toggle menu");
-    }
-
-    @Override
-    public void setMenuChecked(String path, boolean checked) {
-        Object o = menuItems.get(path);
-        if (o instanceof JCommandToggleButton) {
-            JCommandToggleButton t = (JCommandToggleButton) o;
-            if (!menuToToggleGroup.containsKey(path)) {
-                throw new IllegalArgumentException("No toggle group for " + path);
-            }
-            menuToToggleGroup.get(path).setSelected(t, checked);
-        } else if (o instanceof JToggleButton) {
-            ((JToggleButton) o).setSelected(checked);
-        } else {
-            throw new IllegalArgumentException("Not a toggle menu");
-        }
-    }
-
-    @Override
-    public void setGroupSelection(String group, String selected) {
-        if (!menuToggleGroups.containsKey(group)) {
-            throw new IllegalArgumentException("Group " + group + " does not exist");
-        }
-        menuToggleGroups.get(group).clearSelection();
-        if (selected == null) {
-            return;
-        }
-        if (!menuItems.containsKey(selected)) {
-            throw new IllegalArgumentException("Selection " + selected + " not found");
-        }
-        JCommandToggleButton c = (JCommandToggleButton) menuItems.get(selected);
-        menuToggleGroups.get(group).setSelected(c, true);
-    }
-
-    @Override
-    public String getGroupSelection(String group) {
-        if (!menuToggleGroups.containsKey(group)) {
-            throw new IllegalArgumentException("Group " + group + " does not exist");
-        }
-        JCommandToggleButton c = menuToggleGroups.get(group).getSelected();
-        for (String path : menuItems.keySet()) {
-            if (menuItems.get(path) == c) {
-                return path;
-            }
-        }
-        return null;
-    }
-
-    @Override
-    public void clearMenu(String path) {
-
-    }
-
-    @Override
-    public void setMenuEnabled(String path, boolean enabled) {
-        if (!menuItems.containsKey(path)) {
-            throw new IllegalArgumentException("Menu not found: " + path);
-        }
-        Object o = menuItems.get(path);
-        if (o instanceof JRibbonBand) {
-            ((JRibbonBand) o).setEnabled(enabled);
-        } else if (o instanceof AbstractCommandButton) {
-            ((AbstractCommandButton) o).setEnabled(enabled);
-        } else if (o instanceof JComponent) {
-            ((JComponent) o).setEnabled(enabled);
-        } else {
-            throw new IllegalArgumentException("Cannot set enabled to: " + path);
-        }
-    }
-
-    @Override
-    public void initMenu() {
-        menuSubs.put("", new ArrayList<>());
-        menuPriorities.put("", 0);
-        menuActions.put("", null);
-        menuTitles.put("", null);
-        menuIcons.put("", null);
-        menuType.put("", TYPE_MENU);
-    }
-
-    @Override
-    public void addSeparator(String parentPath) {
-        if (!menuSubs.containsKey(parentPath)) {
-            throw new IllegalArgumentException("Menu does not exist: " + parentPath);
-        }
-        menuSubs.get(parentPath).add("-");
-    }
-
-    @Override
-    public boolean supportsMenuAction() {
-        return true;
-    }
-
-    @Override
-    public boolean supportsAppMenu() {
-        return true;
-    }
-
-}
-=======
-/*
- *  Copyright (C) 2010-2015 JPEXS
- *
- *  This program is free software: you can redistribute it and/or modify
- *  it under the terms of the GNU General Public License as published by
- *  the Free Software Foundation, either version 3 of the License, or
- *  (at your option) any later version.
- *
- *  This program is distributed in the hope that it will be useful,
- *  but WITHOUT ANY WARRANTY; without even the implied warranty of
- *  MERCHANTABILITY or FITNESS FOR A PARTICULAR PURPOSE.  See the
- *  GNU General Public License for more details.
- *
- *  You should have received a copy of the GNU General Public License
- *  along with this program.  If not, see <http://www.gnu.org/licenses/>.
- */
-package com.jpexs.decompiler.flash.gui;
-
-import com.jpexs.decompiler.flash.configuration.Configuration;
-import java.awt.BorderLayout;
-import java.awt.event.ActionEvent;
-import java.awt.event.ActionListener;
-import java.util.ArrayList;
-import java.util.HashMap;
-import java.util.List;
-import java.util.Map;
-import javax.swing.JCheckBox;
-import javax.swing.JComponent;
-import javax.swing.JOptionPane;
-import javax.swing.JPanel;
-import javax.swing.JToggleButton;
-import javax.swing.SwingUtilities;
-import org.pushingpixels.flamingo.api.common.AbstractCommandButton;
-import org.pushingpixels.flamingo.api.common.CommandButtonDisplayState;
-import org.pushingpixels.flamingo.api.common.CommandToggleButtonGroup;
-import org.pushingpixels.flamingo.api.common.JCommandButton;
-import org.pushingpixels.flamingo.api.common.JCommandButtonPanel;
-import org.pushingpixels.flamingo.api.common.JCommandToggleButton;
-import org.pushingpixels.flamingo.api.common.popup.JPopupPanel;
-import org.pushingpixels.flamingo.api.common.popup.PopupPanelCallback;
-import org.pushingpixels.flamingo.api.ribbon.AbstractRibbonBand;
-import org.pushingpixels.flamingo.api.ribbon.JRibbon;
-import org.pushingpixels.flamingo.api.ribbon.JRibbonBand;
-import org.pushingpixels.flamingo.api.ribbon.JRibbonComponent;
-import org.pushingpixels.flamingo.api.ribbon.RibbonApplicationMenu;
-import org.pushingpixels.flamingo.api.ribbon.RibbonApplicationMenuEntryFooter;
-import org.pushingpixels.flamingo.api.ribbon.RibbonApplicationMenuEntryPrimary;
-import org.pushingpixels.flamingo.api.ribbon.RibbonElementPriority;
-import org.pushingpixels.flamingo.api.ribbon.RibbonTask;
-import org.pushingpixels.flamingo.api.ribbon.resize.BaseRibbonBandResizePolicy;
-import org.pushingpixels.flamingo.api.ribbon.resize.CoreRibbonResizePolicies;
-import org.pushingpixels.flamingo.api.ribbon.resize.IconRibbonBandResizePolicy;
-import org.pushingpixels.flamingo.api.ribbon.resize.RibbonBandResizePolicy;
-import org.pushingpixels.flamingo.internal.ui.ribbon.AbstractBandControlPanel;
-
-/**
- *
- * @author JPEXS
- */
-public class MainFrameRibbonMenu extends MainFrameMenu {
-
     private final JRibbon ribbon;
 
     private final Map<String, Object> menuItems = new HashMap<>();
@@ -1099,5 +549,4 @@
     public boolean supportsAppMenu() {
         return true;
     }
-}
->>>>>>> cba3d032
+}