# Copyright (C) 2010-2016 JPEXS
#
# This program is free software: you can redistribute it and/or modify
# it under the terms of the GNU General Public License as published by
# the Free Software Foundation, either version 3 of the License, or
# (at your option) any later version.
#
# This program is distributed in the hope that it will be useful,
# but WITHOUT ANY WARRANTY; without even the implied warranty of
# MERCHANTABILITY or FITNESS FOR A PARTICULAR PURPOSE.  See the
# GNU General Public License for more details.
#
# You should have received a copy of the GNU General Public License
# along with this program.  If not, see <http://www.gnu.org/licenses/>.

menu.file = File
menu.file.open = Open...
menu.file.save = Save
menu.file.saveas = Save as...
menu.file.export.fla = Export to FLA
menu.file.export.all = Export all parts
menu.file.export.selection = Export selection
menu.file.exit = Exit

menu.tools = Tools
menu.tools.searchas = Search All ActionScript...
menu.tools.proxy = Proxy
menu.tools.deobfuscation = Deobfuscation
menu.tools.deobfuscation.pcode = P-code deobfuscation...
menu.tools.deobfuscation.globalrename = Globally rename identifier
menu.tools.deobfuscation.renameinvalid = Rename invalid identifiers
menu.tools.gotoDocumentClass = Go to document class

menu.settings = Settings
menu.settings.autodeobfuscation = Automatic deobfuscation
menu.settings.internalflashviewer = Use own Flash viewer
menu.settings.parallelspeedup = Parallel SpeedUp
menu.settings.disabledecompilation = Disable decompilation (Disassemble only)
menu.settings.addtocontextmenu = Add FFDec to SWF files context menu
menu.settings.language = Change language
menu.settings.cacheOnDisk = Use caching on disk
menu.settings.gotoMainClassOnStartup = Highlight document class on startup

menu.help = Help
menu.help.checkupdates = Check for updates...
menu.help.helpus = Help us!
menu.help.homepage = Visit homepage
menu.help.about = About...

contextmenu.remove = Remove

button.save = Save
button.edit = Edit
button.cancel = Cancel
button.replace = Replace...

notavailonthisplatform = Preview of this object is not available on this platform (Windows only).

swfpreview = SWF preview
swfpreview.internal = SWF preview (Internal viewer)

parameters = Parameters

rename.enternew = Enter new name:

rename.finished.identifier = Identifier renamed.
rename.finished.multiname = %count% multiname(s) renamed.

node.texts = texts
node.images = images
node.movies = movies
node.sounds = sounds
node.binaryData = binaryData
node.fonts = fonts
node.sprites = sprites
node.shapes = shapes
node.morphshapes = morphshapes
node.buttons = buttons
node.frames = frames
node.scripts = scripts

message.warning = Warning
message.confirm.experimental = Following procedure can damage SWF file which can be then unplayable.\r\nUSE IT ON YOUR OWN RISK. Do you want to continue?
message.confirm.parallel = Parallelism can speed up loading and decompilation but uses more memory.
message.confirm.on = Do you want to turn this ON?
message.confirm.off = Do you want to turn this OFF?
message.confirm = Confirm

message.confirm.autodeobfuscate = Automatic deobfuscation is a way to decompile obfuscated code.\r\nDeobfuscation leads to slower decompilation and some of the dead code may be eliminated.\r\nIf the code is not obfuscated, it's better to turn autodeobfuscation off.

message.parallel = Parallelism
message.trait.saved = Trait successfully saved

message.constant.new.string = String "%value%" is not present in constants table. Do you want to add it?
message.constant.new.string.title = Add String
message.constant.new.integer = Integer value "%value%" is not present in constants table. Do you want to add it?
message.constant.new.integer.title = Add Integer
message.constant.new.unsignedinteger = Unsigned integer value "%value%" is not present in constants table. Do you want to add it?
message.constant.new.unsignedinteger.title = Add Unsigned integer
message.constant.new.double = Double value "%value%" is not present in constants table. Do you want to add it?
message.constant.new.double.title = Add Double

work.buffering = Buffering
work.waitingfordissasembly = Waiting for disassembly
work.gettinghilights = Getting highlights
work.disassembling = Disassembling
work.exporting = Exporting
work.searching = Searching
work.renaming = Renaming
work.exporting.fla = Exporting FLA
work.renaming.identifiers = Renaming identifiers
work.deobfuscating = Deobfuscating
work.decompiling = Decompiling
work.gettingvariables = Getting variables
work.reading.swf = Reading SWF
work.creatingwindow = Creating window
work.buildingscripttree = Building script tree

work.deobfuscating.complete = Deobfuscation complete

message.search.notfound = String "%searchtext%" not found.
message.search.notfound.title = Not found

message.rename.notfound.multiname = No multiname found under cursor
message.rename.notfound.identifier = No identifier found under cursor
message.rename.notfound.title = Not found
message.rename.renamed = Identifiers renamed: %count%

filter.images = Images (%extensions%)
filter.fla = %version% Document (*.fla)
filter.xfl = %version% Uncompressed Document (*.xfl)
filter.swf = SWF files (*.swf)

error = Error
error.image.invalid = Invalid image.

error.text.invalid = Invalid text: %text% on line %line%
error.file.save = Cannot save file
error.file.write = Cannot write to the file
error.export = Error during export

export.select.directory = Select directory to export
export.finishedin = Exported in %time%

update.check.title = Update check
update.check.nonewversion = No new version available.

message.helpus = Please visit\r\n%url%\r\nfor details.
message.homepage = Visit homepage at: \r\n%url%

proxy = Proxy
proxy.start = Start proxy
proxy.stop = Stop proxy
proxy.show = Show proxy
exit = Exit

panel.disassembled = P-code source
panel.decompiled = ActionScript source

search.info = Search for "%text%":
search.script = Script

constants = Constants
traits = Traits

pleasewait = Please wait

#DEPRECATED - see abc.detail.trait.*
abc.detail.methodtrait = Method/Getter/Setter Trait
abc.detail.unsupported = -
#DEPRECATED - see abc.detail.trait.*
abc.detail.slotconsttrait = Slot/Const Trait
abc.detail.traitname = Name:

abc.detail.body.params.maxstack = Max stack:
abc.detail.body.params.localregcount = Local registers count:
abc.detail.body.params.minscope = Minimum scope depth:
abc.detail.body.params.maxscope = Maximum scope depth:
abc.detail.body.params.autofill = Auto fill on code save (GLOBAL SETTING)
abc.detail.body.params.autofill.experimental = ...EXPERIMENTAL

abc.detail.methodinfo.methodindex = Method Index:
abc.detail.methodinfo.parameters = Parameters:
abc.detail.methodinfo.returnvalue = Return value type:

error.methodinfo.params = MethodInfo Params Error
error.methodinfo.returnvalue = MethodInfo Return value type Error

abc.detail.methodinfo = MethodInfo
abc.detail.body.code = MethodBody Code
abc.detail.body.params = MethodBody params

abc.detail.slotconst.typevalue = Type and Value:

error.slotconst.typevalue = SlotConst type value Error

message.autofill.failed = Cannot get code stats for automatic body params.\r\nUncheck autofill to avoid this message.
info.selecttrait = Select class and click a trait in Actionscript source to edit it.

button.viewgraph = View Graph
button.viewhex = View Hex

abc.traitslist.instanceinitializer = instance initializer
abc.traitslist.classinitializer = class initializer

action.edit.experimental = (Experimental)

message.action.saved = Code successfully saved

error.action.save = %error% on line %line%

message.confirm.remove = Are you sure you want to remove %item%\n and all objects which depend on it?

#after version 1.6.5u1:

button.ok = OK
button.cancel = Cancel

font.name = Font name:
font.isbold = Is bold:
font.isitalic = Is italic:
font.ascent = Ascent:
font.descent = Descent:
font.leading = Leading:
font.characters = Characters:
font.characters.add = Add characters:
value.unknown = ?

yes = yes
no = no

errors.present = There are ERRORS in the log. Click to view.
errors.none = There are no errors in the log.

#after version 1.6.6:

dialog.message.title = Message
dialog.select.title = Select an Option

button.yes = Yes
button.no = No

FileChooser.openButtonText = Open
FileChooser.openButtonToolTipText = Open
FileChooser.lookInLabelText = Look in:
FileChooser.acceptAllFileFilterText = All Files
FileChooser.filesOfTypeLabelText = Files of type:
FileChooser.fileNameLabelText = File name:
FileChooser.listViewButtonToolTipText = List
FileChooser.listViewButtonAccessibleName = List
FileChooser.detailsViewButtonToolTipText = Details
FileChooser.detailsViewButtonAccessibleName = Details
FileChooser.upFolderToolTipText = Up One Level
FileChooser.upFolderAccessibleName = Up One Level
FileChooser.homeFolderToolTipText = Home
FileChooser.homeFolderAccessibleName = Home
FileChooser.fileNameHeaderText = Name
FileChooser.fileSizeHeaderText = Size
FileChooser.fileTypeHeaderText = Type
FileChooser.fileDateHeaderText = Date
FileChooser.fileAttrHeaderText = Attributes
FileChooser.openDialogTitleText = Open
FileChooser.directoryDescriptionText = Directory
FileChooser.directoryOpenButtonText = Open
FileChooser.directoryOpenButtonToolTipText = Open selected directory
FileChooser.fileDescriptionText = Generic File
FileChooser.helpButtonText = Help
FileChooser.helpButtonToolTipText = FileChooser help
FileChooser.newFolderAccessibleName = New Folder
FileChooser.newFolderErrorText = Error creating new folder
FileChooser.newFolderToolTipText = Create New Folder
FileChooser.other.newFolder = NewFolder
FileChooser.other.newFolder.subsequent = NewFolder.{0}
FileChooser.win32.newFolder = New Folder
FileChooser.win32.newFolder.subsequent = New Folder ({0})
FileChooser.saveButtonText = Save
FileChooser.saveButtonToolTipText = Save selected file
FileChooser.saveDialogTitleText = Save
FileChooser.saveInLabelText = Save in:
FileChooser.updateButtonText = Update
FileChooser.updateButtonToolTipText = Update directory listing

#after version 1.6.6u2:

FileChooser.detailsViewActionLabel.textAndMnemonic = Details
FileChooser.detailsViewButtonToolTip.textAndMnemonic = Details
FileChooser.fileAttrHeader.textAndMnemonic = Attributes
FileChooser.fileDateHeader.textAndMnemonic = Modified
FileChooser.fileNameHeader.textAndMnemonic = Name
FileChooser.fileNameLabel.textAndMnemonic = File name:
FileChooser.fileSizeHeader.textAndMnemonic = Size
FileChooser.fileTypeHeader.textAndMnemonic = Type
FileChooser.filesOfTypeLabel.textAndMnemonic = Files of type:
FileChooser.folderNameLabel.textAndMnemonic = Folder name:
FileChooser.homeFolderToolTip.textAndMnemonic = Home
FileChooser.listViewActionLabel.textAndMnemonic = List
FileChooser.listViewButtonToolTip.textAndMnemonic = List
FileChooser.lookInLabel.textAndMnemonic = Look in:
FileChooser.newFolderActionLabel.textAndMnemonic = New Folder
FileChooser.newFolderToolTip.textAndMnemonic = Create New Folder
FileChooser.refreshActionLabel.textAndMnemonic = Refresh
FileChooser.saveInLabel.textAndMnemonic = Save in:
FileChooser.upFolderToolTip.textAndMnemonic = Up One Level
FileChooser.viewMenuButtonAccessibleName = View Menu
FileChooser.viewMenuButtonToolTipText = View Menu
FileChooser.viewMenuLabel.textAndMnemonic = View
FileChooser.newFolderActionLabelText = New Folder
FileChooser.listViewActionLabelText = List
FileChooser.detailsViewActionLabelText = Details
FileChooser.refreshActionLabelText = Refresh
FileChooser.sortMenuLabelText = Arrange Icons By
FileChooser.viewMenuLabelText = View
FileChooser.fileSizeKiloBytes = {0} KB
FileChooser.fileSizeMegaBytes = {0} MB
FileChooser.fileSizeGigaBytes = {0} GB
FileChooser.folderNameLabelText = Folder name:

error.occured = Error occurred: %error%
button.abort = Abort
button.retry = Retry
button.ignore = Ignore

font.source = Source Font:

#after version 1.6.7:

menu.export = Export
menu.general = General
menu.language = Language

startup.welcometo = Welcome to
startup.selectopen = Click Open icon on the top panel or drag SWF file to this window to start.

error.font.nocharacter = Selected source font does not contain character "%char%".

warning.initializers = Static fields and consts are often initialized in initializers.\nEditing value here is usually not enough!

#after version 1.7.0u1:

menu.tools.searchMemory = Search SWFs in memory
menu.file.reload = Reload
message.confirm.reload = This action cancels all unsaved changes and reloads the SWF file again.\nDo you want to continue?

dialog.selectbkcolor.title = Select background color for SWF display
button.selectbkcolor.hint = Select background color

ColorChooser.okText = OK
ColorChooser.cancelText = Cancel
ColorChooser.resetText = Reset
ColorChooser.previewText = Preview
ColorChooser.swatchesNameText = Swatches
ColorChooser.swatchesRecentText = Recent:
ColorChooser.sampleText = Sample Text  Sample Text

#after version 1.7.1:

preview.play = Play
preview.pause = Pause
preview.stop = Stop

message.confirm.removemultiple = Are you sure you want to remove %count% items\n and all objects which depend on it?

menu.tools.searchCache = Search browsers cache

#after version 1.7.2u2

error.trait.exists = Trait with name "%name%" already exists.
button.addtrait = Add trait
button.font.embed = Embed...
button.yes.all = Yes to all
button.no.all = No to all
message.font.add.exists = Character %char% already exists in the font tag.\nDo you want to replace it?

filter.gfx = ScaleForm GFx files (*.gfx)
filter.supported = All supported filetypes
work.canceled = Canceled
work.restoringControlFlow = Restoring control flow
menu.advancedsettings.advancedsettings = Advanced Settings
menu.recentFiles = Recent files

#after version 1.7.4
work.restoringControlFlow.complete = Control flow restored
message.confirm.recentFileNotFound = File not found. Do you want to remove it from the recent file list?
contextmenu.closeSwf = Close SWF
menu.settings.autoRenameIdentifiers = Auto rename identifiers
menu.file.saveasexe = Save as Exe...
filter.exe = Executable files (*.exe)

#after version 1.8.0
font.updateTexts = Update texts

#after version 1.8.0u1
menu.file.close = Close
menu.file.closeAll = Close all
menu.tools.otherTools = Other
menu.tools.otherTools.clearRecentFiles = Clear recent files
fontName.name = Font display name:
fontName.copyright = Font copyright:
button.preview = Preview
button.reset = Reset
errors.info = There are INFORMATIONS in the log. Click to view.
errors.warning = There are WARNINGS in the log. Click to view.

decompilationError = Decompilation error

disassemblingProgress.toString = toString
disassemblingProgress.reading = Reading
disassemblingProgress.deobfuscating = Deobfuscating

contextmenu.moveTag = Move tag to

filter.swc = SWC component files (*.swc)
filter.zip = ZIP compressed files (*.zip)
filter.binary = Binary search - all files (*.*)

open.error = Error
open.error.fileNotFound = File not found
open.error.cannotOpen = Cannot open file

node.others = others

#after version 1.8.1
menu.tools.search = Text Search

#after version 1.8.1u1
menu.tools.timeline = Timeline

dialog.selectcolor.title = Select color
button.selectcolor.hint = Click to select color

#default item name, will be used in following sentences
generictag.array.item = item
generictag.array.insertbeginning = Insert %item% at the beginning
generictag.array.insertbefore = Insert %item% before
generictag.array.remove = Remove %item%
generictag.array.insertafter = Insert %item% after
generictag.array.insertend = Insert %item% at the end

#after version 2.0.0
contextmenu.expandAll = Expand all

filter.sounds = Supported sound formats (*.wav, *.mp3)
filter.sounds.wav = Wave file format (*.wav)
filter.sounds.mp3 = MP3 compressed format (*.mp3)

error.sound.invalid = Invalid sound.

button.prev = Previous
button.next = Next

#after version 2.1.0
message.action.playerglobal.title = PlayerGlobal library needed
message.action.playerglobal.needed = For ActionScript 3 direct editation, a library called "PlayerGlobal.swc" needs to be downloaded from Adobe homepage.\r\n%adobehomepage%\r\nPress OK to go to the download page.
message.action.playerglobal.place = Download the library called PlayerGlobal(.swc), and place it to directory\r\n%libpath%\r\n Press OK to continue.

message.confirm.experimental.function = This function is EXPERIMENTAL. It means that you should not trust the results and the SWF file can be disfunctional after saving.
message.confirm.donotshowagain = Do not show again

menu.import = Import
menu.file.import.text = Import text
import.select.directory = Select directory to import
error.text.import = Error during text import. Do you want to continue?

#after version 2.1.1
contextmenu.removeWithDependencies = Remove with dependencies

abc.action.find-usages = Find usages
abc.action.find-declaration = Find declaration

contextmenu.rawEdit = Raw edit
contextmenu.jumpToCharacter = Jump to character

menu.settings.dumpView = Dump view

menu.view = View
menu.file.view.resources = Resources
menu.file.view.hex = Hex dump

node.header = header

header.signature = Signature:
header.compression = Compression:
header.compression.lzma = LZMA
header.compression.zlib = ZLIB
header.compression.none = No compression
header.version = SWF Version:
header.gfx = GFX:
header.filesize = File size:
header.framerate = Frame rate:
header.framecount = Frame count:
header.displayrect = Display rect:
header.displayrect.value.twips = %xmin%,%ymin% => %xmax%,%ymax% twips
header.displayrect.value.pixels = %xmin%,%ymin% => %xmax%,%ymax% pixels

#after version 2.1.2
contextmenu.saveToFile = Save to File
contextmenu.parseActions = Parse actions
contextmenu.parseABC = Parse ABC
contextmenu.parseInstructions = Parse AVM2 Instructions

#after version 2.1.3
menu.deobfuscation = Deobfuscation
menu.file.deobfuscation.old = Old style
menu.file.deobfuscation.new = New style

#after version 2.1.4
contextmenu.openswfinside = Open SWF inside
binarydata.swfInside = It looks like there is SWF inside this binary data tag. Click here to load it as subtree.

#after version 3.0.0
button.zoomin.hint = Zoom in
button.zoomout.hint = Zoom out
button.zoomfit.hint = Zoom to fit
button.zoomnone.hint = Zoom to 1:1
button.snapshot.hint = Take snapshot into clipboard

editorTruncateWarning = Text truncated at position %chars% in debug mode.

#Font name which is presented in the SWF Font tag
font.name.intag = Font name in tag:

menu.debugger = Debugger
menu.debugger.switch = Debugger
menu.debugger.replacetrace = Replace trace calls
menu.debugger.showlog = Show Log

message.debugger = This SWF Debugger can only be used to print messages to log window, browser console or alerts.\r\nIt is NOT designed for features like step code, breakpoints etc.

contextmenu.addTag = Add tag

deobfuscation.comment.tryenable = Tip: You can try enabling "Automatic deobfuscation" in Settings
deobfuscation.comment.failed = Deobfuscation is activated but decompilation still failed. If the file is NOT obfuscated, disable "Automatic deobfuscation" for better results.

#after version 4.0.2
preview.nextframe = Next frame
preview.prevframe = Previous frame
preview.gotoframe = Goto frame...

preview.gotoframe.dialog.title = Goto frame
preview.gotoframe.dialog.message = Enter frame number (%min% - %max%)
preview.gotoframe.dialog.frame.error = Invalid frame number. It must be number between %min% and %max%.

error.text.invalid.continue = Invalid text: %text% on line %line%. Do you want to continue?

#after version 4.0.5
contextmenu.copyTag = Copy tag to
fit = fit
button.setAdvanceValues = Set advance values

menu.tools.replace = Text Replace

message.confirm.close = There are unsaved changes. Do you really want to close {swfName}?
message.confirm.closeAll = There are unsaved changes. Do you really want to close all SWFs?

contextmenu.exportJavaSource = Export Java Source
contextmenu.exportSwfXml = Export SWF as XML
contextmenu.importSwfXml = Import SWF XML

filter.xml = XML

#after version 4.1.0
contextmenu.undo = Undo

text.align.left = Left align
text.align.right = Right align
text.align.center = Center align
text.align.justify = Justify align

text.undo = Undo changes

menu.file.import.xml = Import SWF XML
menu.file.export.xml = Export SWF XML

#after version 4.1.1
text.align.translatex.decrease = Decrease TranslateX
text.align.translatex.increase = Increase TranslateX
selectPreviousTag = Select previous tag
selectNextTag = Select next tag
button.ignoreAll = Ignore All
menu.file.import.symbolClass = Import Symbol-Class
text.toggleCase = Toggle case

#after version 5.0.2
preview.loop = Loop
menu.file.import.script = Import script
contextmenu.copyTagWithDependencies = Copy tag with dependencies to
button.replaceWithTag = Replace with other character tag
button.resolveConstants = Resolve constants

#after version 5.1.0
button.viewConstants = View Constants
work.exported = Exported
button.replaceAlphaChannel = Replace alpha channel...

tagInfo.header.name = Name
tagInfo.header.value = Value
tagInfo.tagType = Tag Type
tagInfo.characterId = Character Id
tagInfo.offset = Offset
tagInfo.length = Length
tagInfo.bounds = Bounds
tagInfo.width = Width
tagInfo.height = Height
tagInfo.neededCharacters = Needed Characters

button.viewhexpcode = View Hex with instructions
taginfo.header = Basic tag info

tagInfo.dependentCharacters = Dependent Characters

#after version 5.3.0
header.uncompressed = Uncompressed
header.warning.unsupportedGfxCompression = GFX supports only uncompressed or Zlib compressed content.
header.warning.minimumZlibVersion = Zlib compression needs SWF version 6 or greater.
header.warning.minimumLzmaVersion = LZMA compression needs SWF version 13 or greater.

tagInfo.codecName = Codec Name
tagInfo.exportFormat = Export Format
tagInfo.samplingRate = Sampling Rate
tagInfo.stereo = Stereo
tagInfo.sampleCount = Sample Count

filter.dmg = Mac Executable files (*.dmg)
filter.linuxExe = Linux Executable files

import.script.result = %count% scripts imported.
import.script.as12warning = Import script can import only AS1/2 scripts.

error.constantPoolTooBig = Constant pool is too big. index=%index%, size=%size%
error.image.alpha.invalid = Invalid alpha channel data.

#after version 6.0.2
contextmenu.saveUncompressedToFile = Save to Uncompressed File
abc.traitslist.scriptinitializer = script initializer
menu.settings.autoOpenLoadedSWFs = Open loaded SWFs while playing

#after version 6.1.1
menu.file.start = Start
menu.file.start.run = Run
menu.file.start.stop = Stop
menu.file.start.debug = Debug
menu.debugging = Debugging
menu.debugging.debug = Debug
menu.debugging.debug.stop = Stop
menu.debugging.debug.pause = Pause
menu.debugging.debug.stepOver = Step over
menu.debugging.debug.stepInto = Step into
menu.debugging.debug.stepOut = Step out
menu.debugging.debug.continue = Continue
menu.debugging.debug.stack = Stack...
menu.debugging.debug.watch = New watch...

message.playerpath.notset = Flash Player projector not found. Please configure its path in Advanced Settings / Paths (1).
message.playerpath.debug.notset = Flash Player projector content debugger not found. Please configure its path in Advanced Settings / Paths (2).
message.playerpath.lib.notset = PlayerGlobal (.SWC) not found. Please configure its path in Advanced Settings / Paths (3).

debugpanel.header = Debugging

variables.header.registers = Registers
variables.header.locals = Locals
variables.header.arguments = Arguments
variables.header.scopeChain = Scope chain
variables.column.name = Name
variables.column.type = Type
variables.column.value = Value

callStack.header = Call stack
callStack.header.file = File
callStack.header.line = Line

stack.header = Stack
stack.header.item = Item

constantpool.header = Constant pool
constantpool.header.id = Id
constantpool.header.value = Value

work.running = Running
work.debugging = Debugging
work.debugging.instrumenting = Preparing SWF for debugging
work.breakat = Break at\u0020
work.halted = Debugging started, execution halted. Add breakpoints and click Continue (F5) to resume running.

debuglog.header = Log
debuglog.button.clear = Clear

#after 7.0.1
work.debugging.wait = Waiting for Flash debug projector to connect

error.debug.listen = Cannot listen on port %port%. There might be other flash debugger running.

debug.break.reason.unknown = (Unknown)
debug.break.reason.breakpoint = (Breakpoint)
debug.break.reason.watch = (Watch)
debug.break.reason.fault = (Fault)
debug.break.reason.stopRequest = (Stop request)
debug.break.reason.step = (Step)
debug.break.reason.halt = (Halt)
debug.break.reason.scriptLoaded = (Script loaded)

menu.file.start.debugpcode = Debug P-code

#after 7.1.2
button.replaceNoFill = Replace - Update bounds...
message.warning.svgImportExperimental = Not all SVG features are supported. Please check the log after import.

message.imported.swf = The SWF file uses assets from an imported SWF file:\n%url%\nDo you want the assets to be loaded from that URL?
message.imported.swf.manually = Cannot load imported SWF\n%url%\nThe file or URL does not exist.\nDo you want to select local file?

message.warning.hexViewNotUpToDate = Hex View is not up-to-date. Please save and reload the file to update Hex View.
message.font.replace.updateTexts = Some characters were replaced. Do you want to update the existing texts?

menu.settings.simplifyExpressions = Simplify expressions

#after 8.0.1
menu.recentFiles.empty = Recent file list is empty
message.warning.outOfMemory32BitJre = OutOfMemory error occurred. You are running 32bit Java on 64bit system. Please use 64bit Java.

menu.file.reloadAll = Reload all
message.confirm.reloadAll = This action cancels all unsaved changes in all SWF files and reloads whole application again.\nDo you want to continue?
export.script.singleFilePallelModeWarning = Single file script export is not supported with enabled parallel speedup

button.showOriginalBytesInPcodeHex = Show original bytes
button.remove = Remove
button.showFileOffsetInPcodeHex = Show file offset

generic.editor.amf3.title = AMF3 editor
generic.editor.amf3.help = AMF3 value syntax:\n\
                           ------------------\n\
                           scalar types:\n\
                           %scalar_samples%\
                           other types:\n\
                           %nonscalar_samples%\
                            \n\
                            Notes:\n\
                           \ * Nonscalar datatypes can be referenced by previously declared "id" attributes with # syntax:\n\
                           %reference_sample%\n\
                           \ * Keys in Dictionary entries can be any type\n
contextmenu.showInResources = Show in Resources
message.flexpath.notset = Flex SDK not found. Please configure its path in Advanced Settings / Paths (4).


#add after panel.disassembled string
abc.detail.split = :\u0020
abc.detail.trait = Trait - %trait_type%
abc.detail.trait.method = Method
abc.detail.trait.getter = Getter
abc.detail.trait.setter = Setter
abc.detail.trait.slot = Slot
abc.detail.trait.const = Const
abc.detail.trait.class = Class
abc.detail.trait.function = Function

abc.detail.specialmethod = Special method - %specialmethod_type%
abc.detail.specialmethod.scriptinitializer = Script initializer
abc.detail.specialmethod.classinitializer = Class initializer
abc.detail.specialmethod.instanceinitializer = Instance initializer
abc.detail.innerfunction = Inner function

button.edit.script.decompiled = Edit ActionScript
button.edit.script.disassembled = Edit P-code

debug.watch.add = Add watch to %name%
debug.watch.add.read = Read
debug.watch.add.write = Write
debug.watch.add.readwrite = Read+Write-

error.debug.watch.add = Cannot add watch to this variable.

variables.column.scope = Scope
variables.column.flags = Flags
variables.column.trait = Trait

<<<<<<< HEAD
menu.tools.deobfuscation.renameColliding = Rename colliding traits/classes
=======
message.font.setadvancevalues = This operation will set advance of ALL characters in this tag to selected font source advances.
>>>>>>> afc3f40e
<|MERGE_RESOLUTION|>--- conflicted
+++ resolved
@@ -771,8 +771,6 @@
 variables.column.flags = Flags
 variables.column.trait = Trait
 
-<<<<<<< HEAD
-menu.tools.deobfuscation.renameColliding = Rename colliding traits/classes
-=======
 message.font.setadvancevalues = This operation will set advance of ALL characters in this tag to selected font source advances.
->>>>>>> afc3f40e
+
+menu.tools.deobfuscation.renameColliding = Rename colliding traits/classes