--- conflicted
+++ resolved
@@ -734,10 +734,5 @@
                            \ * Nonscalar datatypes can be referenced by previously declared "id" attributes with # syntax:\n\
                            %reference_sample%\n\
                            \ * Keys in Dictionary entries can be any type\n
-<<<<<<< HEAD
-
-message.flexpath.notset = Flex SDK not found. Please configure its path in Advanced Settings / Paths (4).
-=======
 contextmenu.showInResources = Show in Resources
-                            
->>>>>>> ced5b858
+message.flexpath.notset = Flex SDK not found. Please configure its path in Advanced Settings / Paths (4).