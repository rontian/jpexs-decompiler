/*
 *  Copyright (C) 2010-2014 JPEXS
 * 
 *  This program is free software: you can redistribute it and/or modify
 *  it under the terms of the GNU General Public License as published by
 *  the Free Software Foundation, either version 3 of the License, or
 *  (at your option) any later version.
 * 
 *  This program is distributed in the hope that it will be useful,
 *  but WITHOUT ANY WARRANTY; without even the implied warranty of
 *  MERCHANTABILITY or FITNESS FOR A PARTICULAR PURPOSE.  See the
 *  GNU General Public License for more details.
 * 
 *  You should have received a copy of the GNU General Public License
 *  along with this program.  If not, see <http://www.gnu.org/licenses/>.
 */
package com.jpexs.decompiler.flash.gui.proxy;

import com.jpexs.decompiler.flash.RetryTask;
import com.jpexs.decompiler.flash.RunnableIOEx;
import com.jpexs.decompiler.flash.configuration.Configuration;
import com.jpexs.decompiler.flash.gui.AppFrame;
import com.jpexs.decompiler.flash.gui.AppStrings;
import com.jpexs.decompiler.flash.gui.GuiAbortRetryIgnoreHandler;
import com.jpexs.decompiler.flash.gui.Main;
import com.jpexs.decompiler.flash.gui.MainFrame;
import com.jpexs.decompiler.flash.gui.View;
import com.jpexs.decompiler.flash.helpers.SWFDecompilerPlugin;
import com.jpexs.helpers.Helper;
import com.jpexs.proxy.CatchedListener;
import com.jpexs.proxy.ReplacedListener;
import com.jpexs.proxy.Replacement;
import com.jpexs.proxy.Server;
import java.awt.BorderLayout;
import java.awt.Container;
import java.awt.Dimension;
import java.awt.FlowLayout;
import java.awt.Font;
import java.awt.Image;
import java.awt.Toolkit;
import java.awt.datatransfer.Clipboard;
import java.awt.datatransfer.StringSelection;
import java.awt.event.ActionEvent;
import java.awt.event.ActionListener;
import java.awt.event.MouseEvent;
import java.awt.event.MouseListener;
import java.awt.event.WindowAdapter;
import java.awt.event.WindowEvent;
import java.io.File;
import java.io.FileOutputStream;
import java.io.IOException;
import java.io.InputStream;
import java.nio.file.Files;
import static java.nio.file.StandardCopyOption.REPLACE_EXISTING;
import java.text.SimpleDateFormat;
import java.util.ArrayList;
import java.util.Arrays;
import java.util.Calendar;
import java.util.List;
import java.util.logging.Level;
import java.util.logging.Logger;
import javax.swing.BoxLayout;
import javax.swing.JButton;
import javax.swing.JCheckBox;
import javax.swing.JFileChooser;
import javax.swing.JFrame;
import javax.swing.JLabel;
import javax.swing.JOptionPane;
import javax.swing.JPanel;
import javax.swing.JScrollPane;
import javax.swing.JTable;
import javax.swing.JTextField;
import javax.swing.SwingConstants;
import javax.swing.filechooser.FileFilter;
import javax.swing.table.DefaultTableCellRenderer;
import javax.swing.table.DefaultTableColumnModel;
import javax.swing.table.DefaultTableModel;

/**
 * Frame with Proxy
 *
 * @author JPEXS
 */
public class ProxyFrame extends AppFrame implements ActionListener, CatchedListener, MouseListener, ReplacedListener {

    static final String ACTION_SWITCH_STATE = "SWITCHSTATE";
    static final String ACTION_OPEN = "OPEN";
    static final String ACTION_CLEAR = "CLEAR";
    static final String ACTION_RENAME = "RENAME";
    static final String ACTION_REMOVE = "REMOVE";
    static final String ACTION_COPYURL = "COPYURL";
    static final String ACTION_SAVEAS = "SAVEAS";
    static final String ACTION_REPLACE = "REPLACE";

    private JTable replacementsTable;
    private JButton switchButton = new JButton(translate("proxy.start"));
    private boolean started = false;
    private JTextField portField = new JTextField("55555");
    private JCheckBox sniffSWFCheckBox = new JCheckBox("SWF", false);
    private JCheckBox sniffOSCheckBox = new JCheckBox("OctetStream", false);
    private JCheckBox sniffJSCheckBox = new JCheckBox("JS", false);
    private JCheckBox sniffXMLCheckBox = new JCheckBox("XML", false);

    /**
     * Is server running
     *
     * @return True when running
     */
    public boolean isRunning() {
        return started;
    }

    /**
     * Sets port for the proxy
     *
     * @param port Port number
     */
    public void setPort(int port) {
        portField.setText(Integer.toString(port));
    }

    private static class SizeItem implements Comparable<SizeItem> {

        String file;

        public SizeItem(String file) {
            this.file = file;
        }

        @Override
        public String toString() {
            return Helper.byteCountStr(new File(file).length(), false);
        }

        @Override
        public int compareTo(SizeItem o) {
            return (int) (new File(file).length() - new File(o.file).length());
        }

    }

    DefaultTableModel tableModel;
    private SimpleDateFormat format = new SimpleDateFormat("HH:mm:ss");

    List<Replacement> reps;

    /**
     * Constructor
     *
     * @param mainFrame
     */
    public ProxyFrame(final MainFrame mainFrame) {

        final String[] columnNames = new String[]{
            translate("column.accessed"),
            translate("column.size"),
            translate("column.url")};

        reps = Configuration.getReplacements();

        Object data[][] = new Object[reps.size()][3];

        for (int i = 0; i < reps.size(); i++) {
            Replacement r = reps.get(i);
            data[i][0] = r.lastAccess == null ? "" : format.format(r.lastAccess.getTime());
            data[i][1] = new SizeItem(r.targetFile);
            data[i][2] = r.urlPattern;
        }

        tableModel = new DefaultTableModel(data, columnNames) {

            @Override
            public Class<?> getColumnClass(int columnIndex) {
                Class classes[] = new Class[]{String.class, SizeItem.class, String.class};
                return classes[columnIndex];
            }

            @Override
            public boolean isCellEditable(int row, int column) {
                return false;
            }

        };
        replacementsTable = new JTable(tableModel);

        DefaultTableCellRenderer tcr = new DefaultTableCellRenderer();
        tcr.setHorizontalAlignment(SwingConstants.RIGHT);

        replacementsTable.setDefaultRenderer(String.class, new DefaultTableCellRenderer());
        replacementsTable.setDefaultRenderer(SizeItem.class, tcr);

        replacementsTable.setAutoResizeMode(JTable.AUTO_RESIZE_LAST_COLUMN);

        replacementsTable.setRowSelectionAllowed(true);

        DefaultTableColumnModel colModel = (DefaultTableColumnModel) replacementsTable.getColumnModel();
        colModel.getColumn(0).setMaxWidth(100);

        colModel.getColumn(1).setMaxWidth(200);

        replacementsTable.setAutoCreateRowSorter(true);

        replacementsTable.setAutoCreateRowSorter(false);

        replacementsTable.addMouseListener(this);
        replacementsTable.setFont(new Font("Monospaced", Font.PLAIN, 12));
        switchButton.addActionListener(this);
        switchButton.setActionCommand(ACTION_SWITCH_STATE);
        Container cnt = getContentPane();
        cnt.setLayout(new BorderLayout());
        cnt.add(new JScrollPane(replacementsTable), BorderLayout.CENTER);

        portField.setPreferredSize(new Dimension(80, portField.getPreferredSize().height));
        JPanel buttonsPanel = new JPanel();
        buttonsPanel.setLayout(new FlowLayout());
        buttonsPanel.add(new JLabel(translate("port")));
        buttonsPanel.add(portField);
        buttonsPanel.add(switchButton);
        cnt.add(buttonsPanel, BorderLayout.NORTH);

        JPanel buttonsPanel23 = new JPanel();
        buttonsPanel23.setLayout(new BoxLayout(buttonsPanel23, BoxLayout.Y_AXIS));

        JPanel buttonsPanel21 = new JPanel(new FlowLayout());
        JButton openButton = new JButton(translate("open"));
        openButton.setActionCommand(ACTION_OPEN);
        openButton.addActionListener(this);
        buttonsPanel21.add(openButton);
        JButton clearButton = new JButton(translate("clear"));
        clearButton.setActionCommand(ACTION_CLEAR);
        clearButton.addActionListener(this);
        buttonsPanel21.add(clearButton);
        JButton renameButton = new JButton(translate("rename"));
        renameButton.setActionCommand(ACTION_RENAME);
        renameButton.addActionListener(this);
        buttonsPanel21.add(renameButton);
        JButton removeButton = new JButton(translate("remove"));
        removeButton.setActionCommand(ACTION_REMOVE);
        removeButton.addActionListener(this);
        buttonsPanel21.add(removeButton);

        //JPanel buttonsPanel22 = new JPanel(new FlowLayout());
        JButton copyUrlButton = new JButton(translate("copy.url"));
        copyUrlButton.setActionCommand(ACTION_COPYURL);
        copyUrlButton.addActionListener(this);
        buttonsPanel21.add(copyUrlButton);

        JButton saveAsButton = new JButton(translate("save.as"));
        saveAsButton.setActionCommand(ACTION_SAVEAS);
        saveAsButton.addActionListener(this);
        buttonsPanel21.add(saveAsButton);

        JButton replaceButton = new JButton(translate("replace"));
        replaceButton.setActionCommand(ACTION_REPLACE);
        replaceButton.addActionListener(this);
        buttonsPanel21.add(replaceButton);

        JPanel buttonsPanel3 = new JPanel();
        buttonsPanel3.setLayout(new FlowLayout());
        buttonsPanel3.add(new JLabel(translate("sniff")));
        buttonsPanel3.add(sniffSWFCheckBox);
        buttonsPanel3.add(sniffOSCheckBox);
        //buttonsPanel3.add(sniffJSCheckBox);
        //buttonsPanel3.add(sniffXMLCheckBox);

        buttonsPanel23.add(buttonsPanel21);
        //buttonsPanel23.add(buttonsPanel22);
        buttonsPanel23.add(buttonsPanel3);

        cnt.add(buttonsPanel23, BorderLayout.SOUTH);
        setSize(800, 500);
        View.centerScreen(this);
        View.setWindowIcon(this);
        setTitle(translate("dialog.title"));
        this.addWindowListener(new WindowAdapter() {
            @Override
            public void windowClosing(WindowEvent e) {
                setVisible(false);
                Main.removeTrayIcon();
                if (mainFrame != null) {
                    if (mainFrame.isVisible()) {
                        return;
                    }
                }
                Main.showModeFrame();
            }

            /**
             * Invoked when a window is iconified.
             */
            @Override
            public void windowIconified(WindowEvent e) {
                setVisible(false);
            }
        });
        List<Image> images = new ArrayList<>();
        images.add(View.loadImage("proxy16"));
        images.add(View.loadImage("proxy32"));
        setIconImages(images);
    }

    private void open() {
        if (replacementsTable.getSelectedRow() > -1) {
            Replacement r = reps.get(replacementsTable.getRowSorter().convertRowIndexToModel(replacementsTable.getSelectedRow()));
            Main.openFile(r.targetFile, r.urlPattern);
        }
    }

    private String selectExportDir() {
        JFileChooser chooser = new JFileChooser();
        chooser.setCurrentDirectory(new File(Configuration.lastExportDir.get()));
        chooser.setDialogTitle(translate("export.select.directory"));
        chooser.setFileSelectionMode(JFileChooser.DIRECTORIES_ONLY);
        chooser.setAcceptAllFileFilterUsed(false);
        if (chooser.showOpenDialog(this) == JFileChooser.APPROVE_OPTION) {
            final String selFile = Helper.fixDialogFile(chooser.getSelectedFile()).getAbsolutePath();
            Configuration.lastExportDir.set(Helper.fixDialogFile(chooser.getSelectedFile()).getAbsolutePath());
            return selFile;
        }
        return null;
    }

    /**
     * Method handling actions from buttons
     *
     * @param e event
     */
    @Override
    public void actionPerformed(ActionEvent e) {
        int sel[] = replacementsTable.getSelectedRows();
        for (int i = 0; i < sel.length; i++) {
            sel[i] = replacementsTable.getRowSorter().convertRowIndexToModel(sel[i]);
        }
        switch (e.getActionCommand()) {
            case ACTION_OPEN:
                open();
                break;
            case ACTION_SAVEAS:
                if (sel.length == 1) {
                    Replacement r = reps.get(sel[0]);
                    JFileChooser fc = new JFileChooser();
                    fc.setCurrentDirectory(new File(Configuration.lastSaveDir.get()));
                    String n = r.urlPattern;
                    if (n.contains("?")) {
                        n = n.substring(0, n.indexOf('?'));
                    }
                    if (n.contains("/")) {
                        n = n.substring(n.lastIndexOf('/'));
                    }
                    n = Helper.makeFileName(n);
                    fc.setSelectedFile(new File(Configuration.lastSaveDir.get(), n));
                    String ext = ".swf";
                    final String extension = ext;
                    FileFilter swfFilter = new FileFilter() {
                        @Override
                        public boolean accept(File f) {
                            return (f.getName().toLowerCase().endsWith(extension)) || (f.isDirectory());
                        }

                        @Override
                        public String getDescription() {
                            return AppStrings.translate("filter" + extension);
                        }
                    };
                    fc.setFileFilter(swfFilter);
                    fc.setAcceptAllFileFilterUsed(true);
                    JFrame f = new JFrame();
                    View.setWindowIcon(f);
                    if (fc.showSaveDialog(f) == JFileChooser.APPROVE_OPTION) {
                        File file = Helper.fixDialogFile(fc.getSelectedFile());
                        try {
                            Files.copy(new File(r.targetFile).toPath(), file.toPath(), REPLACE_EXISTING);
                        } catch (IOException ex) {
                            View.showMessageDialog(this, translate("error.save.as") + "\r\n" + ex.getLocalizedMessage(), AppStrings.translate("error"), JOptionPane.ERROR_MESSAGE);
                        }
                    }
                } else {
                    GuiAbortRetryIgnoreHandler handler = new GuiAbortRetryIgnoreHandler();
                    File exportDir = new File(selectExportDir());
                    for (int s : sel) {
                        final Replacement r = reps.get(s);
                        String n = r.urlPattern;
                        if (n.contains("?")) {
                            n = n.substring(0, n.indexOf('?'));
                        }
                        if (n.contains("/")) {
                            n = n.substring(n.lastIndexOf('/'));
                        }
                        n = Helper.makeFileName(n);
                        int c = 2;
                        String n2 = n;
                        while (new File(exportDir, n2).exists()) {
                            if (n.contains(".")) {
                                n2 = n.substring(0, n.lastIndexOf('.')) + c + n.substring(n.lastIndexOf('.'));
                                c++;
                            } else {
                                n2 = n + c + ".swf";
                                c++;
                            }
                        }

                        final File outfile = new File(exportDir, n2);
                        try {
                            new RetryTask(new RunnableIOEx() {
                                @Override
                                public void run() throws IOException {
                                    Files.copy(new File(r.targetFile).toPath(), outfile.toPath(), REPLACE_EXISTING);
                                }
                            }, handler).run();
                        } catch (IOException ex) {
                            break;
                        }
                    }
                }
                break;
            case ACTION_REPLACE:
                if (sel.length > 0) {
                    Replacement r = reps.get(sel[0]);
                    JFileChooser fc = new JFileChooser();
                    fc.setCurrentDirectory(new File(Configuration.lastOpenDir.get()));
                    String n = r.urlPattern;
                    if (n.contains("?")) {
                        n = n.substring(0, n.indexOf('?'));
                    }
                    if (n.contains("/")) {
                        n = n.substring(n.lastIndexOf('/'));
                    }
                    String ext = ".swf";
                    final String extension = ext;
                    FileFilter swfFilter = new FileFilter() {
                        @Override
                        public boolean accept(File f) {
                            return (f.getName().toLowerCase().endsWith(extension)) || (f.isDirectory());
                        }

                        @Override
                        public String getDescription() {
                            return AppStrings.translate("filter" + extension);
                        }
                    };
                    fc.setFileFilter(swfFilter);
                    fc.setAcceptAllFileFilterUsed(true);
                    JFrame f = new JFrame();
                    View.setWindowIcon(f);
                    if (fc.showOpenDialog(f) == JFileChooser.APPROVE_OPTION) {
                        File file = Helper.fixDialogFile(fc.getSelectedFile());
                        try {
                            Files.copy(file.toPath(), new File(r.targetFile).toPath(), REPLACE_EXISTING);
                            tableModel.fireTableCellUpdated(sel[0], 1/*size*/);
                        } catch (IOException ex) {
                            View.showMessageDialog(f, translate("error.replace") + "\r\n" + ex.getLocalizedMessage(), AppStrings.translate("error"), JOptionPane.ERROR_MESSAGE);
                        }
                    }
                }
                break;
            case ACTION_COPYURL:
                String copyText = "";
                for (int sc : sel) {
                    Replacement r = reps.get(sc);
                    if (!copyText.isEmpty()) {
                        copyText += System.lineSeparator();
                    }
                    copyText += r.urlPattern;
                }

                if (!copyText.isEmpty()) {
                    Clipboard clipboard = Toolkit.getDefaultToolkit().getSystemClipboard();
                    StringSelection stringSelection = new StringSelection(copyText);
                    clipboard.setContents(stringSelection, null);
                }
                break;
            case ACTION_RENAME:
                if (sel.length > 0) {
                    Replacement r = reps.get(sel[0]);
                    String s = View.showInputDialog("URL", r.urlPattern);
                    if (s != null) {
                        r.urlPattern = s;
                        tableModel.setValueAt(s, sel[0], 2/*url*/);
                    }
                }
                break;
            case ACTION_CLEAR:
                for (Replacement r : reps) {
                    File f;
                    try {
                        f = (new File(Main.tempFile(r.targetFile)));
                        if (f.exists()) {
                            f.delete();
                        }
                    } catch (IOException ex) {
                        Logger.getLogger(ProxyFrame.class.getName()).log(Level.SEVERE, null, ex);
                    }
                }
                tableModel = new DefaultTableModel(0, 3);
                replacementsTable.setModel(tableModel);
                reps.clear();
                break;
            case ACTION_REMOVE:

                Arrays.sort(sel);
                for (int i = sel.length - 1; i >= 0; i--) {
                    tableModel.removeRow(sel[i]);
                    Replacement r = reps.remove(sel[i]);
                    File f = (new File(r.targetFile));
                    if (f.exists()) {
                        f.delete();
                    }
                }
                break;
            case ACTION_SWITCH_STATE:
                Main.switchProxy();
                break;
        }
    }

    /**
     * Switch proxy state
     */
    public void switchState() {
        started = !started;
        if (started) {
            int port = 0;
            try {
                port = Integer.parseInt(portField.getText());
            } catch (NumberFormatException nfe) {
            }
            if ((port <= 0) || (port > 65535)) {
                View.showMessageDialog(this, translate("error.port"), translate("error"), JOptionPane.ERROR_MESSAGE);
                started = false;
                return;
            }
            List<String> catchedContentTypes = new ArrayList<>();
            catchedContentTypes.add("application/x-shockwave-flash");
            catchedContentTypes.add("application/x-javascript");
            catchedContentTypes.add("application/javascript");
            catchedContentTypes.add("text/javascript");
            catchedContentTypes.add("application/json");
            catchedContentTypes.add("text/xml");
            catchedContentTypes.add("application/xml");
            catchedContentTypes.add("application/octet-stream");
<<<<<<< HEAD
            if(!Server.startServer(port, Configuration.getReplacements(), catchedContentTypes, this, this)){
                JOptionPane.showMessageDialog(this, translate("error.start.server").replace("%port%", ""+port),AppStrings.translate("error"),JOptionPane.ERROR_MESSAGE);
=======
            if (!Server.startServer(port, Configuration.getReplacements(), catchedContentTypes, this, this)) {
                JOptionPane.showMessageDialog(this, translate("error.start.server"), AppStrings.translate("error"), JOptionPane.ERROR_MESSAGE);
>>>>>>> 2a305529
                started = false;
                return;
            }
            switchButton.setText(translate("proxy.stop"));
            portField.setEditable(false);
        } else {
            Server.stopServer();
            switchButton.setText(translate("proxy.start"));
            portField.setEditable(true);
        }
    }

    /**
     * Mouse clicked event
     *
     * @param e event
     */
    @Override
    public void mouseClicked(MouseEvent e) {
        if (e.getSource() == replacementsTable) {
            if (e.getClickCount() == 2) {
                open();
            }
        }
    }

    /**
     * Mouse pressed event
     *
     * @param e event
     */
    @Override
    public void mousePressed(MouseEvent e) {
    }

    /**
     * Mouse released event
     *
     * @param e event
     */
    @Override
    public void mouseReleased(MouseEvent e) {
    }

    /**
     * Mouse entered event
     *
     * @param e event
     */
    @Override
    public void mouseEntered(MouseEvent e) {
    }

    /**
     * Mouse exited event
     *
     * @param e event
     */
    @Override
    public void mouseExited(MouseEvent e) {
    }

    /**
     * Method called when specified contentType is received
     *
     * @param contentType Content type
     * @param url URL of the method
     * @param data Data stream
     * @return replacement data
     */
    @Override
    public byte[] catched(String contentType, String url, InputStream data) {
        boolean swfOnly = false;
        if (contentType.contains(";")) {
            contentType = contentType.substring(0, contentType.indexOf(';'));
        }
        if ((!sniffSWFCheckBox.isSelected()) && (contentType.equals("application/x-shockwave-flash"))) {
            return null;
        }
        if ((!sniffJSCheckBox.isSelected()) && (contentType.equals("application/javascript") || contentType.equals("application/x-javascript") || contentType.equals("text/javascript") || contentType.equals("application/json"))) {
            return null;
        }
        if ((!sniffXMLCheckBox.isSelected()) && (contentType.equals("application/xml") || contentType.equals("text/xml"))) {
            return null;
        }
        if ((!sniffOSCheckBox.isSelected()) && (contentType.equals("application/octet-stream"))) {
            return null;
        }

        byte[] result = null;

        boolean cont = false;
        for (Replacement r : reps) {
            if (r.matches(url)) {
                cont = true;
                break;
            }
        }
        if (!cont) {
            try {
                byte[] hdr = new byte[3];
                data.read(hdr);
                String shdr = new String(hdr);
                if (swfOnly && ((!shdr.equals("FWS")) && (!shdr.equals("CWS")) && (!shdr.equals("ZWS")))) {
                    return null; //NOT SWF
                }

                String tempFilePath = Main.tempFile(url);
                data.reset();
                byte[] dataArray = Helper.readStream(data);
                try (FileOutputStream fos = new FileOutputStream(new File(tempFilePath))) {
                    fos.write(dataArray);
                }

                result = SWFDecompilerPlugin.fireProxyFileCatched(dataArray);

                Replacement r = new Replacement(url, tempFilePath);
                r.lastAccess = Calendar.getInstance();
                reps.add(r);
                tableModel.addRow(new Object[]{
                    r.lastAccess == null ? "" : format.format(r.lastAccess.getTime()),
                    new SizeItem(r.targetFile),
                    r.urlPattern
                });
            } catch (IOException e) {
            }
        }

        return result;
    }

    /**
     * Shows or hides this {@code Window} depending on the value of parameter
     * {@code b}.
     *
     * @param b if {@code true}, makes the {@code Window} visible, otherwise
     * hides the {@code Window}. If the {@code Window} and/or its owner are not
     * yet displayable, both are made displayable. The {@code Window} will be
     * validated prior to being made visible. If the {@code Window} is already
     * visible, this will bring the {@code Window} to the front.<p>
     * If {@code false}, hides this {@code Window}, its subcomponents, and all
     * of its owned children. The {@code Window} and its subcomponents can be
     * made visible again with a call to {@code #setVisible(true)}.
     * @see java.awt.Component#isDisplayable
     * @see java.awt.Component#setVisible
     * @see java.awt.Window#toFront
     * @see java.awt.Window#dispose
     */
    @Override
    public void setVisible(boolean b) {
        if (b == true) {
            Main.addTrayIcon();
        }
        super.setVisible(b);
    }

    @Override
    public void replaced(Replacement replacement, String url, String contentType) {
        int index = reps.indexOf(replacement);
        tableModel.setValueAt(replacement.lastAccess == null ? "" : format.format(replacement.lastAccess.getTime()), index, 0);
        tableModel.setValueAt(new SizeItem(replacement.targetFile), index, 1);
        tableModel.setValueAt(replacement.urlPattern, index, 2);
    }
}<|MERGE_RESOLUTION|>--- conflicted
+++ resolved
@@ -538,13 +538,8 @@
             catchedContentTypes.add("text/xml");
             catchedContentTypes.add("application/xml");
             catchedContentTypes.add("application/octet-stream");
-<<<<<<< HEAD
             if(!Server.startServer(port, Configuration.getReplacements(), catchedContentTypes, this, this)){
                 JOptionPane.showMessageDialog(this, translate("error.start.server").replace("%port%", ""+port),AppStrings.translate("error"),JOptionPane.ERROR_MESSAGE);
-=======
-            if (!Server.startServer(port, Configuration.getReplacements(), catchedContentTypes, this, this)) {
-                JOptionPane.showMessageDialog(this, translate("error.start.server"), AppStrings.translate("error"), JOptionPane.ERROR_MESSAGE);
->>>>>>> 2a305529
                 started = false;
                 return;
             }
