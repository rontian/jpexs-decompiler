<<<<<<< HEAD
/*
 *  Copyright (C) 2010-2015 JPEXS
 *
 *  This program is free software: you can redistribute it and/or modify
 *  it under the terms of the GNU General Public License as published by
 *  the Free Software Foundation, either version 3 of the License, or
 *  (at your option) any later version.
 *
 *  This program is distributed in the hope that it will be useful,
 *  but WITHOUT ANY WARRANTY; without even the implied warranty of
 *  MERCHANTABILITY or FITNESS FOR A PARTICULAR PURPOSE.  See the
 *  GNU General Public License for more details.
 *
 *  You should have received a copy of the GNU General Public License
 *  along with this program.  If not, see <http://www.gnu.org/licenses/>.
 */
package com.jpexs.decompiler.flash.gui;

import com.jpexs.decompiler.flash.ApplicationInfo;
import com.jpexs.decompiler.flash.SWF;
import com.jpexs.decompiler.flash.SWFBundle;
import com.jpexs.decompiler.flash.configuration.Configuration;
import com.jpexs.decompiler.flash.console.ContextMenuTools;
import com.jpexs.decompiler.flash.gui.debugger.DebuggerTools;
import com.jpexs.decompiler.flash.gui.helpers.CheckResources;
import com.jpexs.decompiler.flash.tags.ABCContainerTag;
import com.jpexs.helpers.ByteArrayRange;
import com.jpexs.helpers.Cache;
import com.jpexs.helpers.Helper;
import com.jpexs.helpers.utf8.Utf8Helper;
import com.sun.jna.Platform;
import java.awt.BorderLayout;
import java.awt.Component;
import java.awt.Container;
import java.awt.Dimension;
import java.awt.KeyboardFocusManager;
import java.awt.ScrollPane;
import java.awt.event.ActionEvent;
import java.awt.event.ActionListener;
import java.awt.event.KeyEvent;
import java.awt.event.WindowEvent;
import java.io.ByteArrayInputStream;
import java.io.ByteArrayOutputStream;
import java.io.IOException;
import java.io.PrintStream;
import java.util.List;
import java.util.Timer;
import java.util.TimerTask;
import java.util.logging.Level;
import java.util.logging.Logger;
import javax.swing.AbstractButton;
import javax.swing.JDialog;
import javax.swing.JEditorPane;
import javax.swing.JFrame;
import javax.swing.JOptionPane;

/**
 *
 * @author JPEXS
 */
public abstract class MainFrameMenu implements MenuBuilder {

    private final MainFrame mainFrame;

    private SWF swf;

    public boolean isInternalFlashViewerSelected() {
        return isMenuChecked("/settings/internalViewer"); //miInternalViewer.isSelected();
    }

    private boolean externalFlashPlayerUnavailable;

    public MainFrameMenu(MainFrame mainFrame, boolean externalFlashPlayerUnavailable) {
        registerHotKeys();
        this.mainFrame = mainFrame;
        this.externalFlashPlayerUnavailable = externalFlashPlayerUnavailable;
    }

    protected String translate(String key) {
        return mainFrame.translate(key);
    }

    protected boolean open(ActionEvent evt) {
        if (Main.isWorking()) {
            return false;
        }

        Main.openFileDialog();
        return true;
    }

    protected boolean save(ActionEvent evt) {
        if (Main.isWorking()) {
            return false;
        }

        if (swf != null) {
            boolean saved = false;
            if (swf.swfList != null && swf.swfList.isBundle()) {
                SWFBundle bundle = swf.swfList.bundle;
                if (!bundle.isReadOnly()) {
                    ByteArrayOutputStream baos = new ByteArrayOutputStream();
                    try {
                        swf.saveTo(baos);
                        saved = bundle.putSWF(swf.getFileTitle(), new ByteArrayInputStream(baos.toByteArray()));
                    } catch (IOException ex) {
                        Logger.getLogger(MainFrameMenu.class.getName()).log(Level.SEVERE, "Cannot save SWF", ex);
                    }
                }
            } else if (swf.binaryData != null) {
                ByteArrayOutputStream baos = new ByteArrayOutputStream();
                try {
                    swf.saveTo(baos);
                    swf.binaryData.binaryData = new ByteArrayRange(baos.toByteArray());
                    swf.binaryData.setModified(true);
                    saved = true;
                } catch (IOException ex) {
                    Logger.getLogger(MainFrameMenu.class.getName()).log(Level.SEVERE, "Cannot save SWF", ex);
                }
            } else if (swf.getFile() == null) {
                saved = saveAs(swf, SaveFileMode.SAVEAS);
            } else {
                try {
                    Main.saveFile(swf, swf.getFile());
                    saved = true;
                } catch (IOException ex) {
                    Logger.getLogger(MainFrameMenu.class.getName()).log(Level.SEVERE, null, ex);
                    View.showMessageDialog(null, translate("error.file.save"), translate("error"), JOptionPane.ERROR_MESSAGE);
                }
            }
            if (saved) {
                swf.clearModified();
                mainFrame.getPanel().refreshTree(swf);
            }

            return true;
        }

        return false;
    }

    protected boolean saveAs(ActionEvent evt) {
        if (Main.isWorking()) {
            return false;
        }

        if (swf != null) {
            if (saveAs(swf, SaveFileMode.SAVEAS)) {
                swf.clearModified();
            }

            return true;
        }

        return false;
    }

    private boolean saveAs(SWF swf, SaveFileMode mode) {
        if (Main.saveFileDialog(swf, mode)) {
            mainFrame.setTitle(ApplicationInfo.applicationVerName + (Configuration.displayFileName.get() ? " - " + swf.getFileTitle() : ""));
            updateComponents(swf);
            return true;
        }
        return false;
    }

    protected void saveAsExe(ActionEvent evt) {
        if (Main.isWorking()) {
            return;
        }

        if (swf != null) {
            saveAs(swf, SaveFileMode.EXE);
        }
    }

    protected void close(ActionEvent evt) {
        if (Main.isWorking()) {
            return;
        }

        if (swf == null) {
            return;
        }

        Main.closeFile(swf.swfList);
    }

    protected boolean closeAll(ActionEvent evt) {
        if (Main.isWorking()) {
            return false;
        }

        if (swf != null) {
            Main.closeAll();
            return true;
        }

        return false;
    }

    protected void importText(ActionEvent evt) {
        if (Main.isWorking()) {
            return;
        }

        mainFrame.getPanel().importText(swf);
    }

    protected void importScript(ActionEvent evt) {
        if (Main.isWorking()) {
            return;
        }

        mainFrame.getPanel().importScript(swf);
    }

    protected void importSymbolClass(ActionEvent evt) {
        if (Main.isWorking()) {
            return;
        }

        mainFrame.getPanel().importSymbolClass(swf);
    }

    protected void exportAll(ActionEvent evt) {
        if (Main.isWorking()) {
            return;
        }

        export(false);
    }

    protected void exportSelected(ActionEvent evt) {
        if (Main.isWorking()) {
            return;
        }

        export(true);
    }

    protected boolean export(boolean onlySelected) {
        if (swf != null) {
            mainFrame.getPanel().export(onlySelected);
            return true;
        }

        return false;
    }

    protected void exportFla(ActionEvent evt) {
        if (Main.isWorking()) {
            return;
        }

        mainFrame.getPanel().exportFla(swf);
    }

    protected void importSwfXml(ActionEvent evt) {
        if (Main.isWorking()) {
            return;
        }

        mainFrame.getPanel().importSwfXml();
    }

    protected void exportSwfXml(ActionEvent evt) {
        if (Main.isWorking()) {
            return;
        }

        mainFrame.getPanel().exportSwfXml();
    }

    protected boolean search(ActionEvent evt, Boolean searchInText) {
        if (swf != null) {
            mainFrame.getPanel().searchInActionScriptOrText(searchInText);
            return true;
        }

        return false;
    }

    protected boolean replace(ActionEvent evt) {
        if (swf != null) {
            mainFrame.getPanel().replaceText();
            return true;
        }

        return false;
    }

    protected void restoreControlFlow(ActionEvent evt) {
        if (Main.isWorking()) {
            return;
        }

        restoreControlFlow(false);
    }

    protected void restoreControlFlowAll(ActionEvent evt) {
        if (Main.isWorking()) {
            return;
        }

        restoreControlFlow(true);
    }

    protected void restoreControlFlow(boolean all) {
        mainFrame.getPanel().restoreControlFlow(all);
    }

    protected void showProxy(ActionEvent evt) {
        if (Main.isWorking()) {
            return;
        }

        Main.showProxy();
    }

    protected boolean clearLog() {
        ErrorLogFrame.getInstance().clearLog();
        return true;
    }

    protected void renameOneIdentifier(ActionEvent evt) {
        if (Main.isWorking()) {
            return;
        }

        mainFrame.getPanel().renameOneIdentifier(swf);
    }

    protected void renameIdentifiers(ActionEvent evt) {
        if (Main.isWorking()) {
            return;
        }

        mainFrame.getPanel().renameIdentifiers(swf);
    }

    protected void deobfuscate(ActionEvent evt) {
        if (Main.isWorking()) {
            return;
        }

        mainFrame.getPanel().deobfuscate();
    }

    protected void setSubLimiter(ActionEvent evt) {
        if (Main.isWorking()) {
            return;
        }

        AbstractButton button = (AbstractButton) evt.getSource();
        boolean selected = button.isSelected();
        Main.setSubLimiter(selected);
    }

    protected void switchDebugger() {
        DebuggerTools.switchDebugger(swf);
    }

    protected void debuggerShowLog(ActionEvent evt) {
        DebuggerTools.debuggerShowLog();
    }

    protected void debuggerReplaceTraceCalls(ActionEvent evt) {
        ReplaceTraceDialog rtd = new ReplaceTraceDialog(Configuration.lastDebuggerReplaceFunction.get());
        rtd.setVisible(true);
        if (rtd.getValue() != null) {
            String fname = rtd.getValue();
            DebuggerTools.replaceTraceCalls(swf, fname);
            mainFrame.getPanel().refreshDecompiled();
            Configuration.lastDebuggerReplaceFunction.set(rtd.getValue());
        }
    }

    protected void clearRecentFiles(ActionEvent evt) {
        Configuration.recentFiles.set(null);
    }

    protected void removeNonScripts() {
        mainFrame.getPanel().removeNonScripts(swf);
    }

    protected void refreshDecompiled() {
        mainFrame.getPanel().refreshDecompiled();
    }

    protected boolean previousTag() {
        return mainFrame.getPanel().previousTag();
    }

    protected boolean nextTag() {
        return mainFrame.getPanel().nextTag();
    }

    protected void checkResources() {
        ByteArrayOutputStream os = new ByteArrayOutputStream();
        PrintStream stream = new PrintStream(os);
        CheckResources.checkResources(stream);
        final String str = new String(os.toByteArray(), Utf8Helper.charset);
        JDialog dialog = new JDialog() {

            @Override
            public void setVisible(boolean bln) {
                setSize(new Dimension(800, 600));
                Container cnt = getContentPane();
                cnt.setLayout(new BorderLayout());
                ScrollPane scrollPane = new ScrollPane();
                JEditorPane editor = new JEditorPane();
                editor.setEditable(false);
                editor.setText(str);
                scrollPane.add(editor);
                this.add(scrollPane, BorderLayout.CENTER);
                this.setModal(true);
                View.centerScreen(this);
                super.setVisible(bln);
            }
        };
        dialog.setVisible(true);
    }

    protected void checkUpdates(ActionEvent evt) {
        if (Main.isWorking()) {
            return;
        }

        if (!Main.checkForUpdates()) {
            View.showMessageDialog(null, translate("update.check.nonewversion"), translate("update.check.title"), JOptionPane.INFORMATION_MESSAGE);
        }
    }

    protected void helpUs(ActionEvent evt) {
        if (Main.isWorking()) {
            return;
        }

        String helpUsURL = ApplicationInfo.PROJECT_PAGE + "/help_us.html?utm_source=app&utm_medium=menu&utm_campaign=app";
        if (!View.navigateUrl(helpUsURL)) {
            View.showMessageDialog(null, translate("message.helpus").replace("%url%", helpUsURL));
        }
    }

    protected void homePage(ActionEvent evt) {
        if (Main.isWorking()) {
            return;
        }

        String homePageURL = ApplicationInfo.PROJECT_PAGE + "?utm_source=app&utm_medium=menu&utm_campaign=app";
        if (!View.navigateUrl(homePageURL)) {
            View.showMessageDialog(null, translate("message.homepage").replace("%url%", homePageURL));
        }
    }

    protected void about(ActionEvent evt) {
        if (Main.isWorking()) {
            return;
        }

        Main.about();
    }

    protected boolean reload(ActionEvent evt) {
        if (swf != null) {
            if (View.showConfirmDialog(null, translate("message.confirm.reload"), translate("message.warning"), JOptionPane.YES_NO_OPTION, JOptionPane.WARNING_MESSAGE) == JOptionPane.YES_OPTION) {
                Main.reloadApp();
            }

            return true;
        }

        return false;
    }

    protected void advancedSettings(ActionEvent evt) {
        Main.advancedSettings();
    }

    protected void loadFromMemory(ActionEvent evt) {
        Main.loadFromMemory();
    }

    protected void loadFromCache(ActionEvent evt) {
        Main.loadFromCache();
    }

    protected void gotoDucumentClassOnStartup(ActionEvent evt) {
        AbstractButton button = (AbstractButton) evt.getSource();
        boolean selected = button.isSelected();

        Configuration.gotoMainClassOnStartup.set(selected);
    }

    protected void autoRenameIdentifiers(ActionEvent evt) {
        AbstractButton button = (AbstractButton) evt.getSource();
        boolean selected = button.isSelected();

        Configuration.autoRenameIdentifiers.set(selected);
    }

    protected void cacheOnDisk(ActionEvent evt) {
        AbstractButton button = (AbstractButton) evt.getSource();
        boolean selected = button.isSelected();

        Configuration.cacheOnDisk.set(selected);
        if (selected) {
            Cache.setStorageType(Cache.STORAGE_FILES);
        } else {
            Cache.setStorageType(Cache.STORAGE_MEMORY);
        }
    }

    protected void setLanguage(ActionEvent evt) {
        new SelectLanguageDialog().display();
    }

    protected void disableDecompilation(ActionEvent evt) {
        AbstractButton button = (AbstractButton) evt.getSource();
        boolean selected = button.isSelected();

        Configuration.decompile.set(!selected);
        mainFrame.getPanel().disableDecompilationChanged();
    }

    protected void associate(ActionEvent evt) {
        AbstractButton button = (AbstractButton) evt.getSource();
        boolean selected = button.isSelected();

        if (selected == ContextMenuTools.isAddedToContextMenu()) {
            return;
        }
        ContextMenuTools.addToContextMenu(selected, false);

        // Update checkbox menuitem accordingly (User can cancel rights elevation)
        new Timer().schedule(new TimerTask() {
            @Override
            public void run() {
                button.setSelected(ContextMenuTools.isAddedToContextMenu());
            }
        }, 1000); // It takes some time registry change to apply
    }

    protected void gotoDucumentClass(ActionEvent evt) {
        mainFrame.getPanel().gotoDocumentClass(mainFrame.getPanel().getCurrentSwf());
    }

    protected void parallelSpeedUp(ActionEvent evt) {
        AbstractButton button = (AbstractButton) evt.getSource();
        boolean selected = button.isSelected();

        String confStr = translate("message.confirm.parallel") + "\r\n";
        if (selected) {
            confStr += " " + translate("message.confirm.on");
        } else {
            confStr += " " + translate("message.confirm.off");
        }
        if (View.showConfirmDialog(null, confStr, translate("message.parallel"), JOptionPane.OK_CANCEL_OPTION) == JOptionPane.OK_OPTION) {
            Configuration.parallelSpeedUp.set(selected);
        } else {
            button.setSelected(Configuration.parallelSpeedUp.get());
        }
    }

    protected void internalViewerSwitch(ActionEvent evt) {
        AbstractButton button = (AbstractButton) evt.getSource();
        boolean selected = button.isSelected();

        Configuration.internalFlashViewer.set(selected);
        mainFrame.getPanel().reload(true);
    }

    protected void autoDeobfuscate(ActionEvent evt) {
        AbstractButton button = (AbstractButton) evt.getSource();
        boolean selected = button.isSelected();

        if (View.showConfirmDialog(mainFrame.getPanel(), translate("message.confirm.autodeobfuscate") + "\r\n" + (selected ? translate("message.confirm.on") : translate("message.confirm.off")), translate("message.confirm"), JOptionPane.OK_CANCEL_OPTION) == JOptionPane.OK_OPTION) {
            Configuration.autoDeobfuscate.set(selected);
            mainFrame.getPanel().autoDeobfuscateChanged();
        } else {
            button.setSelected(Configuration.autoDeobfuscate.get());
        }
    }

    protected void deobfuscationMode(ActionEvent evt, int mode) {
        Configuration.deobfuscationMode.set(mode);
        mainFrame.getPanel().autoDeobfuscateChanged();
    }

    protected void exit(ActionEvent evt) {
        JFrame frame = (JFrame) mainFrame;
        frame.dispatchEvent(new WindowEvent(frame, WindowEvent.WINDOW_CLOSING));
    }

    public void updateComponents(SWF swf) {
        this.swf = swf;
        boolean swfLoaded = swf != null;
        List<ABCContainerTag> abcList = swf != null ? swf.getAbcList() : null;
        boolean hasAbc = swfLoaded && abcList != null && !abcList.isEmpty();
        boolean hasDebugger = hasAbc && DebuggerTools.hasDebugger(swf);

        setMenuEnabled("/file/save", swfLoaded);
        setMenuEnabled("/file/saveAs", swfLoaded);
        setMenuEnabled("/file/saveAsExe", swfLoaded);
        setMenuEnabled("/file/close", swfLoaded);
        setMenuEnabled("/file/closeAll", swfLoaded);

        setMenuEnabled("/file/export", swfLoaded);
        setMenuEnabled("/file/export/exportAll", swfLoaded);
        setMenuEnabled("/file/export/exportFla", swfLoaded);
        setMenuEnabled("/file/export/exportSel", swfLoaded);
        setMenuEnabled("/file/export/exportXml", swfLoaded);

        setMenuEnabled("/file/import", swfLoaded);
        setMenuEnabled("/file/import/importText", swfLoaded);
        setMenuEnabled("/file/import/importScript", swfLoaded);
        setMenuEnabled("/file/import/importSymbolClass", swfLoaded);
        setMenuEnabled("/file/import/importXml", swfLoaded);

        setMenuEnabled("/file/reload", swfLoaded);

        setMenuEnabled("/tools/deobfuscation", swfLoaded);
        setMenuEnabled("/tools/deobfuscation/renameOneIdentifier", swfLoaded);
        setMenuEnabled("/tools/deobfuscation/renameInvalidIdentifiers", swfLoaded);
        setMenuEnabled("/tools/deobfuscation/deobfuscation", hasAbc);

        setMenuEnabled("/tools/search", swfLoaded);
        setMenuEnabled("/tools/replace", swfLoaded);
        setMenuEnabled("/tools/timeline", swfLoaded);

        setMenuEnabled("/tools/gotodocumentclass", hasAbc);
        setMenuEnabled("/tools/debugger/debuggerSwitch", hasAbc);
        setMenuChecked("/tools/debugger/debuggerSwitch", hasDebugger);
        setMenuEnabled("/tools/debugger/debuggerReplaceTrace", hasAbc && hasDebugger);

    }

    private void registerHotKeys() {

        KeyboardFocusManager manager = KeyboardFocusManager.getCurrentKeyboardFocusManager();
        manager.addKeyEventDispatcher((KeyEvent e) -> {
            if (((JFrame) mainFrame).isActive() && e.getID() == KeyEvent.KEY_PRESSED) {
                int code = e.getKeyCode();
                if (e.isControlDown() && e.isShiftDown()) {
                    switch (code) {
                        case KeyEvent.VK_O:
                            return open(null);
                        case KeyEvent.VK_S:
                            return save(null);
                        case KeyEvent.VK_A:
                            return saveAs(null);
                        case KeyEvent.VK_F:
                            return search(null, false);
                        case KeyEvent.VK_T:
                            return search(null, true);
                        case KeyEvent.VK_R:
                            return reload(null);
                        case KeyEvent.VK_X:
                            return closeAll(null);
                        case KeyEvent.VK_D:
                            return clearLog();
                        case KeyEvent.VK_E:
                            return export(false);
                    }
                } else if (e.isControlDown() && !e.isShiftDown()) {
                    switch (code) {
                        case KeyEvent.VK_UP:
                            return previousTag();
                        case KeyEvent.VK_DOWN:
                            return nextTag();
                    }
                }
            }

            return false;
        });
    }

    public void createMenuBar() {
        initMenu();
        if (supportsAppMenu()) {
            addMenuItem("_", null, null, null, 0, null, false);
            addMenuItem("_/open", translate("menu.file.open"), "open32", this::open, PRIORITY_TOP, this::loadRecent, false);
            addMenuItem("_/save", translate("menu.file.save"), "save32", this::save, PRIORITY_TOP, null, true);
            addMenuItem("_/saveAs", translate("menu.file.saveas"), "saveas32", this::saveAs, PRIORITY_TOP, null, true);
            addSeparator("_");
            addMenuItem("_/exportFla", translate("menu.file.export.fla"), "exportfla32", this::exportFla, PRIORITY_TOP, null, true);
            addMenuItem("_/exportAll", translate("menu.file.export.all"), "export32", this::exportAll, PRIORITY_TOP, null, true);
            addMenuItem("_/exportSel", translate("menu.file.export.selection"), "exportsel32", this::exportSelected, PRIORITY_TOP, null, true);
            addSeparator("_");
            addMenuItem("_/checkUpdates", translate("menu.help.checkupdates"), "update32", this::checkUpdates, PRIORITY_TOP, null, true);
            addMenuItem("_/about", translate("menu.help.about"), "about32", this::about, PRIORITY_TOP, null, true);
            addMenuItem("_/close", translate("menu.file.close"), "close32", this::close, PRIORITY_TOP, null, true);
            addMenuItem("_/closeAll", translate("menu.file.closeAll"), "close32", this::closeAll, PRIORITY_TOP, null, true);
            addMenuItem("_/$exit", translate("menu.file.exit"), "exit32", this::exit, PRIORITY_TOP, null, true);
            finishMenu("_");
        }

        addMenuItem("/file", translate("menu.file"), null, null, 0, null, false);
        addMenuItem("/file/open", translate("menu.file.open"), "open32", this::open, PRIORITY_TOP, this::loadRecent, !supportsMenuAction());

        if (!supportsMenuAction()) {
            addMenuItem("/file/recent", translate("menu.recentFiles"), null, null, 0, this::loadRecent, false);
            finishMenu("/file/recent");
        } else {
            finishMenu("/file/open");
        }
        addMenuItem("/file/save", translate("menu.file.save"), "save32", this::save, PRIORITY_TOP, null, true);
        addMenuItem("/file/saveAs", translate("menu.file.saveas"), "saveas16", this::saveAs, PRIORITY_MEDIUM, null, true);
        addMenuItem("/file/saveAsExe", translate("menu.file.saveasexe"), "saveasexe16", this::saveAsExe, PRIORITY_MEDIUM, null, true);
        addMenuItem("/file/reload", translate("menu.file.reload"), "reload16", this::reload, PRIORITY_MEDIUM, null, true);

        addSeparator("/file");

        addMenuItem("/file/export", translate("menu.export"), null, null, 0, null, false);
        addMenuItem("/file/export/exportFla", translate("menu.file.export.fla"), "exportfla32", this::exportFla, PRIORITY_TOP, null, true);
        addMenuItem("/file/export/exportXml", translate("menu.file.export.xml"), "exportxml32", this::exportSelected, PRIORITY_MEDIUM, null, true);

        addMenuItem("/file/export/exportAll", translate("menu.file.export.all"), "export16", this::exportAll, PRIORITY_MEDIUM, null, true);
        addMenuItem("/file/export/exportSel", translate("menu.file.export.selection"), "exportsel16", this::exportSelected, PRIORITY_MEDIUM, null, true);
        finishMenu("/file/export");

        addMenuItem("/file/import", translate("menu.import"), null, null, 0, null, false);
        addMenuItem("/file/import/importXml", translate("menu.file.import.xml"), "importxml32", this::importSwfXml, PRIORITY_TOP, null, true);
        addMenuItem("/file/import/importText", translate("menu.file.import.text"), "importtext32", this::importText, PRIORITY_MEDIUM, null, true);
        addMenuItem("/file/import/importScript", translate("menu.file.import.script"), "importtext32", this::importScript, PRIORITY_MEDIUM, null, true);
        addMenuItem("/file/import/importSymbolClass", translate("menu.file.import.symbolClass"), "importsymbolclass32", this::importSymbolClass, PRIORITY_MEDIUM, null, true);
        finishMenu("/file/import");

        addSeparator("/file");

        addMenuItem("/file/view", translate("menu.view"), null, null, 0, null, false);
        addToggleMenuItem("/file/view/viewResources", translate("menu.file.view.resources"), "view", "viewresources16", this::viewModeResourcesButtonActionPerformed, PRIORITY_MEDIUM);
        addToggleMenuItem("/file/view/viewHex", translate("menu.file.view.hex"), "view", "viewhex16", this::viewModeHexDumpButtonActionPerformed, PRIORITY_MEDIUM);
        finishMenu("/file/view");

        addSeparator("/file");
        addMenuItem("/file/close", translate("menu.file.close"), "close32", this::close, PRIORITY_MEDIUM, null, true);
        addMenuItem("/file/closeAll", translate("menu.file.closeAll"), "closeall32", this::closeAll, PRIORITY_MEDIUM, null, true);

        if (!supportsAppMenu()) {
            addSeparator("/file");
            addMenuItem("/file/exit", translate("menu.file.exit"), "exit32", this::exit, PRIORITY_TOP, null, true);
        }
        finishMenu("/file");

        if (Configuration.dumpView.get()) {
            setGroupSelection("view", "/file/view/viewHex");
        } else {
            setGroupSelection("view", "/file/view/viewResources");
        }

        addMenuItem("/tools", translate("menu.tools"), null, null, 0, null, false);
        addMenuItem("/tools/search", translate("menu.tools.search"), "search16", (ActionEvent e) -> {
            search(e, null);
        }, PRIORITY_TOP, null, true);

        addMenuItem("/tools/replace", translate("menu.tools.replace"), "replace32", this::replace, PRIORITY_TOP, null, true);
        addToggleMenuItem("/tools/timeline", translate("menu.tools.timeline"), null, "timeline32", this::timelineButtonActionPerformed, PRIORITY_TOP);

        addMenuItem("/tools/proxy", translate("menu.tools.proxy"), "proxy16", this::showProxy, PRIORITY_MEDIUM, null, true);
        addMenuItem("/tools/searchmemory", translate("menu.tools.searchmemory"), "loadmemory16", this::loadFromMemory, PRIORITY_MEDIUM, null, true);
        addMenuItem("/tools/searchcache", translate("menu.tools.searchcache"), "loadcache16", this::loadFromCache, PRIORITY_MEDIUM, null, true);

        addMenuItem("/tools/deobfuscation", translate("menu.tools.deobfuscation"), "deobfuscate16", null, 0, null, false);
        addMenuItem("/tools/deobfuscation/renameOneIdentifier", translate("menu.tools.deobfuscation.globalrename"), "rename16", this::renameOneIdentifier, PRIORITY_MEDIUM, null, true);
        addMenuItem("/tools/deobfuscation/renameInvalidIdentifiers", translate("menu.tools.deobfuscation.renameinvalid"), "renameall16", this::renameIdentifiers, PRIORITY_MEDIUM, null, true);
        addMenuItem("/tools/deobfuscation/deobfuscation", translate("menu.tools.deobfuscation.pcode"), "deobfuscate32", this::deobfuscate, PRIORITY_TOP, null, true);
        finishMenu("/tools/deobfuscation");

        addMenuItem("/tools/debugger", translate("menu.debugger"), null, null, 0, null, false);
        addToggleMenuItem("/tools/debugger/debuggerSwitch", translate("menu.debugger.switch"), null, "debugger32", this::debuggerSwitchButtonActionPerformed, PRIORITY_TOP);
        addMenuItem("/tools/debugger/debuggerReplaceTrace", translate("menu.debugger.replacetrace"), "debuggerreplace16", this::debuggerReplaceTraceCalls, PRIORITY_MEDIUM, null, true);
        addMenuItem("/tools/debugger/debuggerShowLog", translate("menu.debugger.showlog"), "debuggerlog16", this::debuggerShowLog, PRIORITY_MEDIUM, null, true);
        finishMenu("/tools/debugger");

        addMenuItem("/tools/gotodocumentclass", translate("menu.tools.gotodocumentclass"), "gotomainclass32", this::gotoDucumentClass, PRIORITY_TOP, null, true);
        finishMenu("/tools");

        //Settings
        addMenuItem("/settings", translate("menu.settings"), null, null, 0, null, false);

        addToggleMenuItem("/settings/autodeobfuscation", translate("menu.settings.autodeobfuscation"), null, null, this::autoDeobfuscate, 0);

        addToggleMenuItem("/settings/internalViewer", translate("menu.settings.internalflashviewer"), null, null, this::internalViewerSwitch, 0);

        addToggleMenuItem("/settings/parallelspeedup", translate("menu.settings.parallelspeedup"), null, null, this::parallelSpeedUp, 0);

        addToggleMenuItem("/settings/disableDecompilation", translate("menu.settings.disabledecompilation"), null, null, this::disableDecompilation, 0);

        addToggleMenuItem("/settings/cacheOnDisk", translate("menu.settings.cacheOnDisk"), null, null, this::cacheOnDisk, 0);

        addToggleMenuItem("/settings/gotoMainClassOnStartup", translate("menu.settings.gotoMainClassOnStartup"), null, null, this::gotoDucumentClassOnStartup, 0);

        addToggleMenuItem("/settings/autoRenameIdentifiers", translate("menu.settings.autoRenameIdentifiers"), null, null, this::autoRenameIdentifiers, 0);

        if (Platform.isWindows()) {
            addToggleMenuItem("/settings/associate", translate("menu.settings.addtocontextmenu"), null, null, this::associate, 0);
        }
        addMenuItem("/settings/language", translate("menu.language"), null, null, 0, null, false);
        addMenuItem("/settings/language/setlanguage", translate("menu.settings.language"), "setlanguage32", this::setLanguage, PRIORITY_TOP, null, true);
        finishMenu("/settings/language");

        addMenuItem("/settings/deobfuscation", translate("menu.deobfuscation"), null, null, 0, null, false);
        addToggleMenuItem("/settings/deobfuscation/old", translate("menu.file.deobfuscation.old"), "deobfuscation", "deobfuscateold16", (ActionEvent e) -> {
            deobfuscationMode(e, 0);
        }, 0);
        addToggleMenuItem("/settings/deobfuscation/new", translate("menu.file.deobfuscation.new"), "deobfuscation", "deobfuscatenew16", (ActionEvent e) -> {
            deobfuscationMode(e, 1);
        }, 0);

        finishMenu("/settings/deobfuscation");

        addMenuItem("/settings/advancedSettings", translate("menu.advancedsettings.advancedsettings"), null, null, 0, null, false);
        addMenuItem("/settings/advancedSettings/advancedSettings", translate("menu.advancedsettings.advancedsettings"), "settings32", this::advancedSettings, PRIORITY_TOP, null, true);
        addMenuItem("/settings/advancedSettings/clearRecentFiles", translate("menu.tools.otherTools.clearRecentFiles"), "clearrecent16", this::clearRecentFiles, PRIORITY_MEDIUM, null, true);

        finishMenu("/settings/advancedSettings");

        finishMenu("/settings");

        setMenuChecked("/settings/autodeobfuscation", Configuration.autoDeobfuscate.get());
        setMenuChecked("/settings/internalViewer", Configuration.internalFlashViewer.get() || externalFlashPlayerUnavailable);
        setMenuChecked("/settings/parallelspeedup", Configuration.parallelSpeedUp.get());
        setMenuChecked("/settings/disableDecompilation", !Configuration.decompile.get());
        setMenuChecked("/settings/cacheOnDisk", !Configuration.cacheOnDisk.get());
        setMenuChecked("/settings/gotoMainClassOnStartup", Configuration.gotoMainClassOnStartup.get());
        setMenuChecked("/settings/autoRenameIdentifiers", Configuration.autoRenameIdentifiers.get());

        if (externalFlashPlayerUnavailable) {
            setMenuEnabled("/settings/internalViewer", false);
        }
        int deobfuscationMode = Configuration.deobfuscationMode.get();
        switch (deobfuscationMode) {
            case 0:
                setGroupSelection("deobfuscation", "/settings/deobfuscation/old");
                break;
            case 1:
                setGroupSelection("deobfuscation", "/settings/deobfuscation/new");
                break;
        }
        if (Platform.isWindows()) {
            setMenuChecked("/settings/associate", ContextMenuTools.isAddedToContextMenu());

        }
        //Help
        addMenuItem("/help", translate("menu.help"), null, null, 0, null, false);
        addMenuItem("/help/about", translate("menu.help.about"), "about32", this::about, PRIORITY_TOP, null, true);
        addMenuItem("/help/helpUs", translate("menu.help.helpus"), "donate32", this::helpUs, PRIORITY_TOP, null, true);
        addMenuItem("/help/checkUpdates", translate("menu.help.checkupdates"), "update16", this::checkUpdates, PRIORITY_MEDIUM, null, true);
        addMenuItem("/help/homepage", translate("menu.help.homepage"), "homepage16", this::homePage, PRIORITY_MEDIUM, null, true);
        finishMenu("/help");

        if (Configuration.showDebugMenu.get() || Configuration.debugMode.get()) {

            addMenuItem("/debug", "Debug", null, null, 0, null, false);
            addMenuItem("/debug/removeNonScripts", "Remove non scripts", "update16", e -> removeNonScripts(), PRIORITY_MEDIUM, null, true);
            addMenuItem("/debug/refreshDecompiled", "Refresh decompiled script", "update16", e -> refreshDecompiled(), PRIORITY_MEDIUM, null, true);
            addMenuItem("/debug/checkResources", "Check resources", "update16", e -> checkResources(), PRIORITY_MEDIUM, null, true);
            addMenuItem("/debug/callGc", "Call System.gc()", "update16", e -> System.gc(), PRIORITY_MEDIUM, null, true);
            addMenuItem("/debug/emptyCache", "Empty cache", "update16", e -> {
                SWF nswf = mainFrame.getPanel().getCurrentSwf();
                if (nswf != null) {
                    nswf.clearAllCache();
                }
            }, PRIORITY_MEDIUM, null, true);
            addMenuItem("/debug/memoryInformation", "Memory information", "update16", e -> {
                String architecture = System.getProperty("sun.arch.data.model");
                Runtime runtime = Runtime.getRuntime();
                String info = "Architecture: " + architecture + Helper.newLine
                        + "Max: " + (runtime.maxMemory() / 1024 / 1024) + "MB" + Helper.newLine
                        + "Used: " + (runtime.totalMemory() / 1024 / 1024) + "MB" + Helper.newLine
                        + "Free: " + (runtime.freeMemory() / 1024 / 1024) + "MB";
                View.showMessageDialog(null, info);
                SWF nswf = mainFrame.getPanel().getCurrentSwf();
                if (nswf != null) {
                    nswf.clearAllCache();
                }
            }, PRIORITY_MEDIUM, null, true);
            addMenuItem("/debug/fixAs3Code", "Fix AS3 code", "update16", e -> {
                SWF nswf = mainFrame.getPanel().getCurrentSwf();
                if (nswf != null) {
                    nswf.fixAS3Code();
                }
            }, PRIORITY_MEDIUM, null, true);
            finishMenu("/debug");
        }

        finishMenu("");
    }

    private void viewModeResourcesButtonActionPerformed(ActionEvent evt) {
        Configuration.dumpView.set(false);
        mainFrame.getPanel().showView(MainPanel.VIEW_RESOURCES);
        setGroupSelection("view", "/file/view/viewResources");
        setMenuChecked("/tools/timeline", false);

    }

    private void viewModeHexDumpButtonActionPerformed(ActionEvent evt) {
        Configuration.dumpView.set(true);
        mainFrame.getPanel().showView(MainPanel.VIEW_DUMP);
        setGroupSelection("view", "/file/view/viewHex");
        setMenuChecked("/tools/timeline", false);
    }

    private void debuggerSwitchButtonActionPerformed(ActionEvent evt) {
        boolean debuggerOn = isMenuChecked("/tools/debugger/debuggerSwitch");
        if (!debuggerOn || View.showConfirmDialog((Component) mainFrame, translate("message.debugger"), translate("dialog.message.title"), JOptionPane.OK_CANCEL_OPTION, JOptionPane.INFORMATION_MESSAGE, Configuration.displayDebuggerInfo, JOptionPane.OK_OPTION) == JOptionPane.OK_OPTION) {
            switchDebugger();
            mainFrame.getPanel().refreshDecompiled();
        } else {
            if (debuggerOn) {
                setMenuChecked("/tools/debugger/debuggerSwitch", false);
            }
        }
        setMenuEnabled("/tools/debugger/debuggerReplaceTrace", isMenuChecked("/tools/debugger/debuggerSwitch"));
    }

    private void timelineButtonActionPerformed(ActionEvent evt) {
        if (isMenuChecked("/tools/timeline")) {
            if (!mainFrame.getPanel().showView(MainPanel.VIEW_TIMELINE)) {
                setMenuChecked("/tools/timeline", false);
            } else {
                setGroupSelection("view", null);
            }
        } else {
            if (Configuration.dumpView.get()) {
                setGroupSelection("view", "/file/view/viewHex");
                mainFrame.getPanel().showView(MainPanel.VIEW_DUMP);
            } else {
                setGroupSelection("view", "/file/view/viewResources");
                mainFrame.getPanel().showView(MainPanel.VIEW_RESOURCES);
            }
        }
    }

    protected void loadRecent(ActionEvent evt) {
        List<String> recentFiles = Configuration.getRecentFiles();
        clearMenu("/file/" + (supportsMenuAction() ? "open" : "recent"));
        clearMenu("_/open");

        for (int i = recentFiles.size() - 1; i >= 0; i--) {
            final String f = recentFiles.get(i);
            ActionListener a = (ActionEvent e) -> {
                if (Main.openFile(f, null) == OpenFileResult.NOT_FOUND) {
                    if (View.showConfirmDialog(null, translate("message.confirm.recentFileNotFound"), translate("message.confirm"), JOptionPane.YES_NO_OPTION) == JOptionPane.YES_NO_OPTION) {
                        Configuration.removeRecentFile(f);
                    }
                }
            };
            addMenuItem("/file/" + (supportsMenuAction() ? "open" : "recent") + "/" + i, f, null, a, 0, null, true);
            addMenuItem("_/open/" + i, f, null, a, 0, null, true);
        }

        finishMenu("/file/" + (supportsMenuAction() ? "open" : "recent"));
        finishMenu("_/open");

    }

}
=======
/*
 *  Copyright (C) 2010-2015 JPEXS
 *
 *  This program is free software: you can redistribute it and/or modify
 *  it under the terms of the GNU General Public License as published by
 *  the Free Software Foundation, either version 3 of the License, or
 *  (at your option) any later version.
 *
 *  This program is distributed in the hope that it will be useful,
 *  but WITHOUT ANY WARRANTY; without even the implied warranty of
 *  MERCHANTABILITY or FITNESS FOR A PARTICULAR PURPOSE.  See the
 *  GNU General Public License for more details.
 *
 *  You should have received a copy of the GNU General Public License
 *  along with this program.  If not, see <http://www.gnu.org/licenses/>.
 */
package com.jpexs.decompiler.flash.gui;

import com.jpexs.decompiler.flash.ApplicationInfo;
import com.jpexs.decompiler.flash.SWF;
import com.jpexs.decompiler.flash.SWFBundle;
import com.jpexs.decompiler.flash.configuration.Configuration;
import com.jpexs.decompiler.flash.console.ContextMenuTools;
import com.jpexs.decompiler.flash.gui.debugger.DebuggerTools;
import com.jpexs.decompiler.flash.gui.helpers.CheckResources;
import com.jpexs.decompiler.flash.tags.ABCContainerTag;
import com.jpexs.helpers.ByteArrayRange;
import com.jpexs.helpers.Cache;
import com.jpexs.helpers.Helper;
import com.jpexs.helpers.utf8.Utf8Helper;
import com.sun.jna.Platform;
import java.awt.BorderLayout;
import java.awt.Component;
import java.awt.Container;
import java.awt.Dimension;
import java.awt.KeyboardFocusManager;
import java.awt.ScrollPane;
import java.awt.event.ActionEvent;
import java.awt.event.ActionListener;
import java.awt.event.KeyEvent;
import java.awt.event.WindowEvent;
import java.io.ByteArrayInputStream;
import java.io.ByteArrayOutputStream;
import java.io.IOException;
import java.io.PrintStream;
import java.util.List;
import java.util.Timer;
import java.util.TimerTask;
import java.util.logging.Level;
import java.util.logging.Logger;
import javax.swing.AbstractButton;
import javax.swing.JDialog;
import javax.swing.JEditorPane;
import javax.swing.JFrame;
import javax.swing.JOptionPane;

/**
 *
 * @author JPEXS
 */
public abstract class MainFrameMenu implements MenuBuilder {

    private final MainFrame mainFrame;

    private SWF swf;

    public boolean isInternalFlashViewerSelected() {
        return isMenuChecked("/settings/internalViewer"); //miInternalViewer.isSelected();
    }

    private final boolean externalFlashPlayerUnavailable;

    public MainFrameMenu(MainFrame mainFrame, boolean externalFlashPlayerUnavailable) {
        registerHotKeys();
        this.mainFrame = mainFrame;
        this.externalFlashPlayerUnavailable = externalFlashPlayerUnavailable;
    }

    protected String translate(String key) {
        return mainFrame.translate(key);
    }

    protected boolean openActionPerformed(ActionEvent evt) {
        if (Main.isWorking()) {
            return false;
        }

        Main.openFileDialog();
        return true;
    }

    protected boolean saveActionPerformed(ActionEvent evt) {
        if (Main.isWorking()) {
            return false;
        }

        if (swf != null) {
            boolean saved = false;
            if (swf.swfList != null && swf.swfList.isBundle()) {
                SWFBundle bundle = swf.swfList.bundle;
                if (!bundle.isReadOnly()) {
                    ByteArrayOutputStream baos = new ByteArrayOutputStream();
                    try {
                        swf.saveTo(baos);
                        saved = bundle.putSWF(swf.getFileTitle(), new ByteArrayInputStream(baos.toByteArray()));
                    } catch (IOException ex) {
                        Logger.getLogger(MainFrameMenu.class.getName()).log(Level.SEVERE, "Cannot save SWF", ex);
                    }
                }
            } else if (swf.binaryData != null) {
                ByteArrayOutputStream baos = new ByteArrayOutputStream();
                try {
                    swf.saveTo(baos);
                    swf.binaryData.binaryData = new ByteArrayRange(baos.toByteArray());
                    swf.binaryData.setModified(true);
                    saved = true;
                } catch (IOException ex) {
                    Logger.getLogger(MainFrameMenu.class.getName()).log(Level.SEVERE, "Cannot save SWF", ex);
                }
            } else if (swf.getFile() == null) {
                saved = saveAs(swf, SaveFileMode.SAVEAS);
            } else {
                try {
                    Main.saveFile(swf, swf.getFile());
                    saved = true;
                } catch (IOException ex) {
                    Logger.getLogger(MainFrameMenu.class.getName()).log(Level.SEVERE, null, ex);
                    View.showMessageDialog(null, translate("error.file.save"), translate("error"), JOptionPane.ERROR_MESSAGE);
                }
            }
            if (saved) {
                swf.clearModified();
                mainFrame.getPanel().refreshTree(swf);
            }

            return true;
        }

        return false;
    }

    protected boolean saveAsActionPerformed(ActionEvent evt) {
        if (Main.isWorking()) {
            return false;
        }

        if (swf != null) {
            if (saveAs(swf, SaveFileMode.SAVEAS)) {
                swf.clearModified();
            }

            return true;
        }

        return false;
    }

    private boolean saveAs(SWF swf, SaveFileMode mode) {
        if (Main.saveFileDialog(swf, mode)) {
            mainFrame.setTitle(ApplicationInfo.applicationVerName + (Configuration.displayFileName.get() ? " - " + swf.getFileTitle() : ""));
            updateComponents(swf);
            return true;
        }
        return false;
    }

    protected void saveAsExeActionPerformed(ActionEvent evt) {
        if (Main.isWorking()) {
            return;
        }

        if (swf != null) {
            saveAs(swf, SaveFileMode.EXE);
        }
    }

    protected void closeActionPerformed(ActionEvent evt) {
        if (Main.isWorking()) {
            return;
        }

        if (swf == null) {
            return;
        }

        Main.closeFile(swf.swfList);
    }

    protected boolean closeAllActionPerformed(ActionEvent evt) {
        if (Main.isWorking()) {
            return false;
        }

        if (swf != null) {
            Main.closeAll();
            return true;
        }

        return false;
    }

    protected void importTextActionPerformed(ActionEvent evt) {
        if (Main.isWorking()) {
            return;
        }

        mainFrame.getPanel().importText(swf);
    }

    protected void importScriptActionPerformed(ActionEvent evt) {
        if (Main.isWorking()) {
            return;
        }

        mainFrame.getPanel().importScript(swf);
    }

    protected void importSymbolClassActionPerformed(ActionEvent evt) {
        if (Main.isWorking()) {
            return;
        }

        mainFrame.getPanel().importSymbolClass(swf);
    }

    protected void exportAllActionPerformed(ActionEvent evt) {
        if (Main.isWorking()) {
            return;
        }

        export(false);
    }

    protected void exportSelectedActionPerformed(ActionEvent evt) {
        if (Main.isWorking()) {
            return;
        }

        export(true);
    }

    protected boolean export(boolean onlySelected) {
        if (swf != null) {
            mainFrame.getPanel().export(onlySelected);
            return true;
        }

        return false;
    }

    protected void exportFlaActionPerformed(ActionEvent evt) {
        if (Main.isWorking()) {
            return;
        }

        mainFrame.getPanel().exportFla(swf);
    }

    protected void importXmlActionPerformed(ActionEvent evt) {
        if (Main.isWorking()) {
            return;
        }

        mainFrame.getPanel().importSwfXml();
    }

    protected void exportXmlActionPerformed(ActionEvent evt) {
        if (Main.isWorking()) {
            return;
        }

        mainFrame.getPanel().exportSwfXml();
    }

    protected boolean searchActionPerformed(ActionEvent evt) {
        return search(evt, null);
    }

    protected boolean search(ActionEvent evt, Boolean searchInText) {
        if (swf != null) {
            mainFrame.getPanel().searchInActionScriptOrText(searchInText);
            return true;
        }

        return false;
    }

    protected boolean replaceActionPerformed(ActionEvent evt) {
        if (swf != null) {
            mainFrame.getPanel().replaceText();
            return true;
        }

        return false;
    }

    protected void restoreControlFlow(ActionEvent evt) {
        if (Main.isWorking()) {
            return;
        }

        restoreControlFlow(false);
    }

    protected void restoreControlFlowAll(ActionEvent evt) {
        if (Main.isWorking()) {
            return;
        }

        restoreControlFlow(true);
    }

    protected void restoreControlFlow(boolean all) {
        mainFrame.getPanel().restoreControlFlow(all);
    }

    protected void showProxyActionPerformed(ActionEvent evt) {
        if (Main.isWorking()) {
            return;
        }

        Main.showProxy();
    }

    protected boolean clearLog() {
        ErrorLogFrame.getInstance().clearLog();
        return true;
    }

    protected void renameOneIdentifier(ActionEvent evt) {
        if (Main.isWorking()) {
            return;
        }

        mainFrame.getPanel().renameOneIdentifier(swf);
    }

    protected void renameInvalidIdentifiers(ActionEvent evt) {
        if (Main.isWorking()) {
            return;
        }

        mainFrame.getPanel().renameIdentifiers(swf);
    }

    protected void deobfuscationActionPerformed(ActionEvent evt) {
        if (Main.isWorking()) {
            return;
        }

        mainFrame.getPanel().deobfuscate();
    }

    protected void setSubLimiter(ActionEvent evt) {
        if (Main.isWorking()) {
            return;
        }

        AbstractButton button = (AbstractButton) evt.getSource();
        boolean selected = button.isSelected();
        Main.setSubLimiter(selected);
    }

    protected void switchDebugger() {
        DebuggerTools.switchDebugger(swf);
    }

    protected void debuggerShowLogActionPerformed(ActionEvent evt) {
        DebuggerTools.debuggerShowLog();
    }

    protected void debuggerReplaceTraceCallsActionPerformed(ActionEvent evt) {
        ReplaceTraceDialog rtd = new ReplaceTraceDialog(Configuration.lastDebuggerReplaceFunction.get());
        rtd.setVisible(true);
        if (rtd.getValue() != null) {
            String fname = rtd.getValue();
            DebuggerTools.replaceTraceCalls(swf, fname);
            mainFrame.getPanel().refreshDecompiled();
            Configuration.lastDebuggerReplaceFunction.set(rtd.getValue());
        }
    }

    protected void clearRecentFilesActionPerformed(ActionEvent evt) {
        Configuration.recentFiles.set(null);
    }

    protected void removeNonScripts() {
        mainFrame.getPanel().removeNonScripts(swf);
    }

    protected void refreshDecompiled() {
        mainFrame.getPanel().refreshDecompiled();
    }

    protected boolean previousTag() {
        return mainFrame.getPanel().previousTag();
    }

    protected boolean nextTag() {
        return mainFrame.getPanel().nextTag();
    }

    protected void checkResources() {
        ByteArrayOutputStream os = new ByteArrayOutputStream();
        PrintStream stream = new PrintStream(os);
        CheckResources.checkResources(stream);
        final String str = new String(os.toByteArray(), Utf8Helper.charset);
        JDialog dialog = new JDialog() {

            @Override
            public void setVisible(boolean bln) {
                setSize(new Dimension(800, 600));
                Container cnt = getContentPane();
                cnt.setLayout(new BorderLayout());
                ScrollPane scrollPane = new ScrollPane();
                JEditorPane editor = new JEditorPane();
                editor.setEditable(false);
                editor.setText(str);
                scrollPane.add(editor);
                this.add(scrollPane, BorderLayout.CENTER);
                this.setModal(true);
                View.centerScreen(this);
                super.setVisible(bln);
            }
        };
        dialog.setVisible(true);
    }

    protected void checkUpdatesActionPerformed(ActionEvent evt) {
        if (Main.isWorking()) {
            return;
        }

        if (!Main.checkForUpdates()) {
            View.showMessageDialog(null, translate("update.check.nonewversion"), translate("update.check.title"), JOptionPane.INFORMATION_MESSAGE);
        }
    }

    protected void helpUsActionPerformed(ActionEvent evt) {
        if (Main.isWorking()) {
            return;
        }

        String helpUsURL = ApplicationInfo.PROJECT_PAGE + "/help_us.html?utm_source=app&utm_medium=menu&utm_campaign=app";
        if (!View.navigateUrl(helpUsURL)) {
            View.showMessageDialog(null, translate("message.helpus").replace("%url%", helpUsURL));
        }
    }

    protected void homePageActionPerformed(ActionEvent evt) {
        if (Main.isWorking()) {
            return;
        }

        String homePageURL = ApplicationInfo.PROJECT_PAGE + "?utm_source=app&utm_medium=menu&utm_campaign=app";
        if (!View.navigateUrl(homePageURL)) {
            View.showMessageDialog(null, translate("message.homepage").replace("%url%", homePageURL));
        }
    }

    protected void aboutActionPerformed(ActionEvent evt) {
        if (Main.isWorking()) {
            return;
        }

        Main.about();
    }

    protected boolean reloadActionPerformed(ActionEvent evt) {
        if (swf != null) {
            if (View.showConfirmDialog(null, translate("message.confirm.reload"), translate("message.warning"), JOptionPane.YES_NO_OPTION, JOptionPane.WARNING_MESSAGE) == JOptionPane.YES_OPTION) {
                Main.reloadApp();
            }

            return true;
        }

        return false;
    }

    protected void advancedSettingsActionPerformed(ActionEvent evt) {
        Main.advancedSettings();
    }

    protected void searchMemoryActionPerformed(ActionEvent evt) {
        Main.loadFromMemory();
    }

    protected void searchCacheActionPerformed(ActionEvent evt) {
        Main.loadFromCache();
    }

    protected void gotoDucumentClassOnStartupActionPerformed(ActionEvent evt) {
        AbstractButton button = (AbstractButton) evt.getSource();
        boolean selected = button.isSelected();

        Configuration.gotoMainClassOnStartup.set(selected);
    }

    protected void autoRenameIdentifiersActionPerformed(ActionEvent evt) {
        AbstractButton button = (AbstractButton) evt.getSource();
        boolean selected = button.isSelected();

        Configuration.autoRenameIdentifiers.set(selected);
    }

    protected void cacheOnDiskActionPerformed(ActionEvent evt) {
        AbstractButton button = (AbstractButton) evt.getSource();
        boolean selected = button.isSelected();

        Configuration.cacheOnDisk.set(selected);
        if (selected) {
            Cache.setStorageType(Cache.STORAGE_FILES);
        } else {
            Cache.setStorageType(Cache.STORAGE_MEMORY);
        }
    }

    protected void setLanguageActionPerformed(ActionEvent evt) {
        new SelectLanguageDialog().display();
    }

    protected void disableDecompilationActionPerformed(ActionEvent evt) {
        AbstractButton button = (AbstractButton) evt.getSource();
        boolean selected = button.isSelected();

        Configuration.decompile.set(!selected);
        mainFrame.getPanel().disableDecompilationChanged();
    }

    protected void associateActionPerformed(ActionEvent evt) {
        AbstractButton button = (AbstractButton) evt.getSource();
        boolean selected = button.isSelected();

        if (selected == ContextMenuTools.isAddedToContextMenu()) {
            return;
        }
        ContextMenuTools.addToContextMenu(selected, false);

        // Update checkbox menuitem accordingly (User can cancel rights elevation)
        new Timer().schedule(new TimerTask() {
            @Override
            public void run() {
                button.setSelected(ContextMenuTools.isAddedToContextMenu());
            }
        }, 1000); // It takes some time registry change to apply
    }

    protected void gotoDucumentClassActionPerformed(ActionEvent evt) {
        mainFrame.getPanel().gotoDocumentClass(mainFrame.getPanel().getCurrentSwf());
    }

    protected void parallelSpeedUpActionPerformed(ActionEvent evt) {
        AbstractButton button = (AbstractButton) evt.getSource();
        boolean selected = button.isSelected();

        String confStr = translate("message.confirm.parallel") + "\r\n";
        if (selected) {
            confStr += " " + translate("message.confirm.on");
        } else {
            confStr += " " + translate("message.confirm.off");
        }
        if (View.showConfirmDialog(null, confStr, translate("message.parallel"), JOptionPane.OK_CANCEL_OPTION) == JOptionPane.OK_OPTION) {
            Configuration.parallelSpeedUp.set(selected);
        } else {
            button.setSelected(Configuration.parallelSpeedUp.get());
        }
    }

    protected void internalViewerSwitchActionPerformed(ActionEvent evt) {
        AbstractButton button = (AbstractButton) evt.getSource();
        boolean selected = button.isSelected();

        Configuration.internalFlashViewer.set(selected);
        mainFrame.getPanel().reload(true);
    }

    protected void autoDeobfuscationActionPerformed(ActionEvent evt) {
        AbstractButton button = (AbstractButton) evt.getSource();
        boolean selected = button.isSelected();

        if (View.showConfirmDialog(mainFrame.getPanel(), translate("message.confirm.autodeobfuscate") + "\r\n" + (selected ? translate("message.confirm.on") : translate("message.confirm.off")), translate("message.confirm"), JOptionPane.OK_CANCEL_OPTION) == JOptionPane.OK_OPTION) {
            Configuration.autoDeobfuscate.set(selected);
            mainFrame.getPanel().autoDeobfuscateChanged();
        } else {
            button.setSelected(Configuration.autoDeobfuscate.get());
        }
    }

    protected void deobfuscationMode(ActionEvent evt, int mode) {
        Configuration.deobfuscationMode.set(mode);
        mainFrame.getPanel().autoDeobfuscateChanged();
    }

    protected void exitActionPerformed(ActionEvent evt) {
        JFrame frame = (JFrame) mainFrame;
        frame.dispatchEvent(new WindowEvent(frame, WindowEvent.WINDOW_CLOSING));
    }

    public void updateComponents() {
        updateComponents(swf);
    }

    public void updateComponents(SWF swf) {
        this.swf = swf;
        boolean swfLoaded = swf != null;
        boolean isWorking = Main.isWorking();
        List<ABCContainerTag> abcList = swf != null ? swf.getAbcList() : null;
        boolean hasAbc = swfLoaded && abcList != null && !abcList.isEmpty();
        boolean hasDebugger = hasAbc && DebuggerTools.hasDebugger(swf);

        setMenuEnabled("/file/open", !isWorking);
        setMenuEnabled("/file/save", swfLoaded && !isWorking);
        setMenuEnabled("/file/saveAs", swfLoaded && !isWorking);
        setMenuEnabled("/file/saveAsExe", swfLoaded && !isWorking);
        setMenuEnabled("/file/close", swfLoaded && !isWorking);
        setMenuEnabled("/file/closeAll", swfLoaded && !isWorking);

        setMenuEnabled("/file/export", swfLoaded);
        setMenuEnabled("/file/export/exportAll", swfLoaded && !isWorking);
        setMenuEnabled("/file/export/exportFla", swfLoaded && !isWorking);
        setMenuEnabled("/file/export/exportSelected", swfLoaded && !isWorking);
        setMenuEnabled("/file/export/exportXml", swfLoaded && !isWorking);

        setMenuEnabled("/file/import", swfLoaded);
        setMenuEnabled("/file/import/importText", swfLoaded && !isWorking);
        setMenuEnabled("/file/import/importScript", swfLoaded && !isWorking);
        setMenuEnabled("/file/import/importSymbolClass", swfLoaded && !isWorking);
        setMenuEnabled("/file/import/importXml", swfLoaded && !isWorking);

        setMenuEnabled("/file/reload", swfLoaded);

        setMenuEnabled("/tools/deobfuscation", swfLoaded);
        setMenuEnabled("/tools/deobfuscation/renameOneIdentifier", swfLoaded && !isWorking);
        setMenuEnabled("/tools/deobfuscation/renameInvalidIdentifiers", swfLoaded && !isWorking);
        setMenuEnabled("/tools/deobfuscation/deobfuscation", hasAbc);

        setMenuEnabled("/tools/search", swfLoaded);
        setMenuEnabled("/tools/replace", swfLoaded);
        setMenuEnabled("/tools/timeline", swfLoaded);
        setMenuEnabled("/tools/showProxy", !isWorking);

        setMenuEnabled("/tools/gotoDocumentClass", hasAbc);
        setMenuEnabled("/tools/debugger/debuggerSwitch", hasAbc);
        setMenuChecked("/tools/debugger/debuggerSwitch", hasDebugger);
        setMenuEnabled("/tools/debugger/debuggerReplaceTrace", hasAbc && hasDebugger);

        setMenuEnabled("/help/checkUpdates", !isWorking);
        setMenuEnabled("/help/helpUs", !isWorking);
        setMenuEnabled("/help/homePage", !isWorking);
        setMenuEnabled("/help/about", !isWorking);
    }

    private void registerHotKeys() {

        KeyboardFocusManager manager = KeyboardFocusManager.getCurrentKeyboardFocusManager();
        manager.addKeyEventDispatcher((KeyEvent e) -> {
            if (((JFrame) mainFrame).isActive() && e.getID() == KeyEvent.KEY_PRESSED) {
                int code = e.getKeyCode();
                if (e.isControlDown() && e.isShiftDown()) {
                    switch (code) {
                        case KeyEvent.VK_O:
                            return openActionPerformed(null);
                        case KeyEvent.VK_S:
                            return saveActionPerformed(null);
                        case KeyEvent.VK_A:
                            return saveAsActionPerformed(null);
                        case KeyEvent.VK_F:
                            return search(null, false);
                        case KeyEvent.VK_T:
                            return search(null, true);
                        case KeyEvent.VK_R:
                            return reloadActionPerformed(null);
                        case KeyEvent.VK_X:
                            return closeAllActionPerformed(null);
                        case KeyEvent.VK_D:
                            return clearLog();
                        case KeyEvent.VK_E:
                            return export(false);
                    }
                } else if (e.isControlDown() && !e.isShiftDown()) {
                    switch (code) {
                        case KeyEvent.VK_UP:
                            return previousTag();
                        case KeyEvent.VK_DOWN:
                            return nextTag();
                    }
                }
            }

            return false;
        });
    }

    public void createMenuBar() {
        initMenu();
        if (supportsAppMenu()) {
            addMenuItem("_", null, null, null, 0, null, false);
            addMenuItem("_/open", translate("menu.file.open"), "open32", this::openActionPerformed, PRIORITY_TOP, this::loadRecent, false);
            addMenuItem("_/save", translate("menu.file.save"), "save32", this::saveActionPerformed, PRIORITY_TOP, null, true);
            addMenuItem("_/saveAs", translate("menu.file.saveas"), "saveas32", this::saveAsActionPerformed, PRIORITY_TOP, null, true);
            addSeparator("_");
            addMenuItem("_/exportFla", translate("menu.file.export.fla"), "exportfla32", this::exportFlaActionPerformed, PRIORITY_TOP, null, true);
            addMenuItem("_/exportAll", translate("menu.file.export.all"), "export32", this::exportAllActionPerformed, PRIORITY_TOP, null, true);
            addMenuItem("_/exportSelected", translate("menu.file.export.selection"), "exportsel32", this::exportSelectedActionPerformed, PRIORITY_TOP, null, true);
            addSeparator("_");
            addMenuItem("_/checkUpdates", translate("menu.help.checkupdates"), "update32", this::checkUpdatesActionPerformed, PRIORITY_TOP, null, true);
            addMenuItem("_/about", translate("menu.help.about"), "about32", this::aboutActionPerformed, PRIORITY_TOP, null, true);
            addMenuItem("_/close", translate("menu.file.close"), "close32", this::closeActionPerformed, PRIORITY_TOP, null, true);
            addMenuItem("_/closeAll", translate("menu.file.closeAll"), "close32", this::closeAllActionPerformed, PRIORITY_TOP, null, true);
            addMenuItem("_/$exit", translate("menu.file.exit"), "exit32", this::exitActionPerformed, PRIORITY_TOP, null, true);
            finishMenu("_");
        }

        addMenuItem("/file", translate("menu.file"), null, null, 0, null, false);
        addMenuItem("/file/open", translate("menu.file.open"), "open32", this::openActionPerformed, PRIORITY_TOP, this::loadRecent, !supportsMenuAction());

        if (!supportsMenuAction()) {
            addMenuItem("/file/recent", translate("menu.recentFiles"), null, null, 0, this::loadRecent, false);
            finishMenu("/file/recent");
        } else {
            finishMenu("/file/open");
        }
        addMenuItem("/file/save", translate("menu.file.save"), "save32", this::saveActionPerformed, PRIORITY_TOP, null, true);
        addMenuItem("/file/saveAs", translate("menu.file.saveas"), "saveas16", this::saveAsActionPerformed, PRIORITY_MEDIUM, null, true);
        addMenuItem("/file/saveAsExe", translate("menu.file.saveasexe"), "saveasexe16", this::saveAsExeActionPerformed, PRIORITY_MEDIUM, null, true);
        addMenuItem("/file/reload", translate("menu.file.reload"), "reload16", this::reloadActionPerformed, PRIORITY_MEDIUM, null, true);

        addSeparator("/file");

        addMenuItem("/file/export", translate("menu.export"), null, null, 0, null, false);
        addMenuItem("/file/export/exportFla", translate("menu.file.export.fla"), "exportfla32", this::exportFlaActionPerformed, PRIORITY_TOP, null, true);
        addMenuItem("/file/export/exportXml", translate("menu.file.export.xml"), "exportxml32", this::exportXmlActionPerformed, PRIORITY_MEDIUM, null, true);

        addMenuItem("/file/export/exportAll", translate("menu.file.export.all"), "export16", this::exportAllActionPerformed, PRIORITY_MEDIUM, null, true);
        addMenuItem("/file/export/exportSelected", translate("menu.file.export.selection"), "exportsel16", this::exportSelectedActionPerformed, PRIORITY_MEDIUM, null, true);
        finishMenu("/file/export");

        addMenuItem("/file/import", translate("menu.import"), null, null, 0, null, false);
        addMenuItem("/file/import/importXml", translate("menu.file.import.xml"), "importxml32", this::importXmlActionPerformed, PRIORITY_TOP, null, true);
        addMenuItem("/file/import/importText", translate("menu.file.import.text"), "importtext32", this::importTextActionPerformed, PRIORITY_MEDIUM, null, true);
        addMenuItem("/file/import/importScript", translate("menu.file.import.script"), "importtext32", this::importScriptActionPerformed, PRIORITY_MEDIUM, null, true);
        addMenuItem("/file/import/importSymbolClass", translate("menu.file.import.symbolClass"), "importsymbolclass32", this::importSymbolClassActionPerformed, PRIORITY_MEDIUM, null, true);
        finishMenu("/file/import");

        addSeparator("/file");

        addMenuItem("/file/view", translate("menu.view"), null, null, 0, null, false);
        addToggleMenuItem("/file/view/viewResources", translate("menu.file.view.resources"), "view", "viewresources16", this::viewResourcesActionPerformed, PRIORITY_MEDIUM);
        addToggleMenuItem("/file/view/viewHex", translate("menu.file.view.hex"), "view", "viewhex16", this::viewHexActionPerformed, PRIORITY_MEDIUM);
        finishMenu("/file/view");

        addSeparator("/file");
        addMenuItem("/file/close", translate("menu.file.close"), "close32", this::closeActionPerformed, PRIORITY_MEDIUM, null, true);
        addMenuItem("/file/closeAll", translate("menu.file.closeAll"), "close32", this::closeAllActionPerformed, PRIORITY_MEDIUM, null, true);

        if (!supportsAppMenu()) {
            addMenuItem("/file/exit", translate("menu.file.exit"), "exit32", this::exitActionPerformed, PRIORITY_TOP, null, true);
        }
        finishMenu("/file");

        if (Configuration.dumpView.get()) {
            setGroupSelection("view", "/file/view/viewHex");
        } else {
            setGroupSelection("view", "/file/view/viewResources");
        }

        addMenuItem("/tools", translate("menu.tools"), null, null, 0, null, false);
        addMenuItem("/tools/search", translate("menu.tools.search"), "search16", this::searchActionPerformed, PRIORITY_TOP, null, true);

        addMenuItem("/tools/replace", translate("menu.tools.replace"), "replace32", this::replaceActionPerformed, PRIORITY_TOP, null, true);
        addToggleMenuItem("/tools/timeline", translate("menu.tools.timeline"), null, "timeline32", this::timelineActionPerformed, PRIORITY_TOP);

        addMenuItem("/tools/showProxy", translate("menu.tools.proxy"), "proxy16", this::showProxyActionPerformed, PRIORITY_MEDIUM, null, true);
        addMenuItem("/tools/searchMemory", translate("menu.tools.searchMemory"), "loadmemory16", this::searchMemoryActionPerformed, PRIORITY_MEDIUM, null, true);
        addMenuItem("/tools/searchCache", translate("menu.tools.searchCache"), "loadcache16", this::searchCacheActionPerformed, PRIORITY_MEDIUM, null, true);

        addMenuItem("/tools/deobfuscation", translate("menu.tools.deobfuscation"), "deobfuscate16", null, 0, null, false);
        addMenuItem("/tools/deobfuscation/renameOneIdentifier", translate("menu.tools.deobfuscation.globalrename"), "rename16", this::renameOneIdentifier, PRIORITY_MEDIUM, null, true);
        addMenuItem("/tools/deobfuscation/renameInvalidIdentifiers", translate("menu.tools.deobfuscation.renameinvalid"), "renameall16", this::renameInvalidIdentifiers, PRIORITY_MEDIUM, null, true);
        addMenuItem("/tools/deobfuscation/deobfuscation", translate("menu.tools.deobfuscation.pcode"), "deobfuscate32", this::deobfuscationActionPerformed, PRIORITY_TOP, null, true);
        finishMenu("/tools/deobfuscation");

        addMenuItem("/tools/debugger", translate("menu.debugger"), null, null, 0, null, false);
        addToggleMenuItem("/tools/debugger/debuggerSwitch", translate("menu.debugger.switch"), null, "debugger32", this::debuggerSwitchActionPerformed, PRIORITY_TOP);
        addMenuItem("/tools/debugger/debuggerReplaceTrace", translate("menu.debugger.replacetrace"), "debuggerreplace16", this::debuggerReplaceTraceCallsActionPerformed, PRIORITY_MEDIUM, null, true);
        addMenuItem("/tools/debugger/debuggerShowLog", translate("menu.debugger.showlog"), "debuggerlog16", this::debuggerShowLogActionPerformed, PRIORITY_MEDIUM, null, true);
        finishMenu("/tools/debugger");

        addMenuItem("/tools/gotoDocumentClass", translate("menu.tools.gotoDocumentClass"), "gotomainclass32", this::gotoDucumentClassActionPerformed, PRIORITY_TOP, null, true);
        finishMenu("/tools");

        //Settings
        addMenuItem("/settings", translate("menu.settings"), null, null, 0, null, false);

        addToggleMenuItem("/settings/autoDeobfuscation", translate("menu.settings.autodeobfuscation"), null, null, this::autoDeobfuscationActionPerformed, 0);

        addToggleMenuItem("/settings/internalViewer", translate("menu.settings.internalflashviewer"), null, null, this::internalViewerSwitchActionPerformed, 0);

        addToggleMenuItem("/settings/parallelSpeedUp", translate("menu.settings.parallelspeedup"), null, null, this::parallelSpeedUpActionPerformed, 0);

        addToggleMenuItem("/settings/disableDecompilation", translate("menu.settings.disabledecompilation"), null, null, this::disableDecompilationActionPerformed, 0);

        addToggleMenuItem("/settings/cacheOnDisk", translate("menu.settings.cacheOnDisk"), null, null, this::cacheOnDiskActionPerformed, 0);

        addToggleMenuItem("/settings/gotoMainClassOnStartup", translate("menu.settings.gotoMainClassOnStartup"), null, null, this::gotoDucumentClassOnStartupActionPerformed, 0);

        addToggleMenuItem("/settings/autoRenameIdentifiers", translate("menu.settings.autoRenameIdentifiers"), null, null, this::autoRenameIdentifiersActionPerformed, 0);

        if (Platform.isWindows()) {
            addToggleMenuItem("/settings/associate", translate("menu.settings.addtocontextmenu"), null, null, this::associateActionPerformed, 0);
        }
        addMenuItem("/settings/language", translate("menu.language"), null, null, 0, null, false);
        addMenuItem("/settings/language/setLanguage", translate("menu.settings.language"), "setlanguage32", this::setLanguageActionPerformed, PRIORITY_TOP, null, true);
        finishMenu("/settings/language");

        addMenuItem("/settings/deobfuscation", translate("menu.deobfuscation"), null, null, 0, null, false);
        addToggleMenuItem("/settings/deobfuscation/old", translate("menu.file.deobfuscation.old"), "deobfuscation", "deobfuscateold16", (ActionEvent e) -> {
            deobfuscationMode(e, 0);
        }, 0);
        addToggleMenuItem("/settings/deobfuscation/new", translate("menu.file.deobfuscation.new"), "deobfuscation", "deobfuscatenew16", (ActionEvent e) -> {
            deobfuscationMode(e, 1);
        }, 0);

        finishMenu("/settings/deobfuscation");

        addMenuItem("/settings/advancedSettings", translate("menu.advancedsettings.advancedsettings"), null, null, 0, null, false);
        addMenuItem("/settings/advancedSettings/advancedSettings", translate("menu.advancedsettings.advancedsettings"), "settings32", this::advancedSettingsActionPerformed, PRIORITY_TOP, null, true);
        addMenuItem("/settings/advancedSettings/clearRecentFiles", translate("menu.tools.otherTools.clearRecentFiles"), "clearrecent16", this::clearRecentFilesActionPerformed, PRIORITY_MEDIUM, null, true);

        finishMenu("/settings/advancedSettings");

        finishMenu("/settings");

        setMenuChecked("/settings/autoDeobfuscation", Configuration.autoDeobfuscate.get());
        setMenuChecked("/settings/internalViewer", Configuration.internalFlashViewer.get() || externalFlashPlayerUnavailable);
        setMenuChecked("/settings/parallelSpeedUp", Configuration.parallelSpeedUp.get());
        setMenuChecked("/settings/disableDecompilation", !Configuration.decompile.get());
        setMenuChecked("/settings/cacheOnDisk", !Configuration.cacheOnDisk.get());
        setMenuChecked("/settings/gotoMainClassOnStartup", Configuration.gotoMainClassOnStartup.get());
        setMenuChecked("/settings/autoRenameIdentifiers", Configuration.autoRenameIdentifiers.get());

        if (externalFlashPlayerUnavailable) {
            setMenuEnabled("/settings/internalViewer", false);
        }
        int deobfuscationMode = Configuration.deobfuscationMode.get();
        switch (deobfuscationMode) {
            case 0:
                setGroupSelection("deobfuscation", "/settings/deobfuscation/old");
                break;
            case 1:
                setGroupSelection("deobfuscation", "/settings/deobfuscation/new");
                break;
        }
        if (Platform.isWindows()) {
            setMenuChecked("/settings/associate", ContextMenuTools.isAddedToContextMenu());

        }
        //Help
        addMenuItem("/help", translate("menu.help"), null, null, 0, null, false);
        addMenuItem("/help/about", translate("menu.help.about"), "about32", this::aboutActionPerformed, PRIORITY_TOP, null, true);
        addMenuItem("/help/helpUs", translate("menu.help.helpus"), "donate32", this::helpUsActionPerformed, PRIORITY_TOP, null, true);
        addMenuItem("/help/checkUpdates", translate("menu.help.checkupdates"), "update16", this::checkUpdatesActionPerformed, PRIORITY_MEDIUM, null, true);
        addMenuItem("/help/homePage", translate("menu.help.homepage"), "homepage16", this::homePageActionPerformed, PRIORITY_MEDIUM, null, true);
        finishMenu("/help");

        if (Configuration.showDebugMenu.get() || Configuration.debugMode.get()) {

            addMenuItem("/debug", "Debug", null, null, 0, null, false);
            addMenuItem("/debug/removeNonScripts", "Remove non scripts", "update16", e -> removeNonScripts(), PRIORITY_MEDIUM, null, true);
            addMenuItem("/debug/refreshDecompiled", "Refresh decompiled script", "update16", e -> refreshDecompiled(), PRIORITY_MEDIUM, null, true);
            addMenuItem("/debug/checkResources", "Check resources", "update16", e -> checkResources(), PRIORITY_MEDIUM, null, true);
            addMenuItem("/debug/callGc", "Call System.gc()", "update16", e -> System.gc(), PRIORITY_MEDIUM, null, true);
            addMenuItem("/debug/emptyCache", "Empty cache", "update16", e -> {
                SWF nswf = mainFrame.getPanel().getCurrentSwf();
                if (nswf != null) {
                    nswf.clearAllCache();
                }
            }, PRIORITY_MEDIUM, null, true);
            addMenuItem("/debug/memoryInformation", "Memory information", "update16", e -> {
                String architecture = System.getProperty("sun.arch.data.model");
                Runtime runtime = Runtime.getRuntime();
                String info = "Architecture: " + architecture + Helper.newLine
                        + "Max: " + (runtime.maxMemory() / 1024 / 1024) + "MB" + Helper.newLine
                        + "Used: " + (runtime.totalMemory() / 1024 / 1024) + "MB" + Helper.newLine
                        + "Free: " + (runtime.freeMemory() / 1024 / 1024) + "MB";
                View.showMessageDialog(null, info);
                SWF nswf = mainFrame.getPanel().getCurrentSwf();
                if (nswf != null) {
                    nswf.clearAllCache();
                }
            }, PRIORITY_MEDIUM, null, true);
            addMenuItem("/debug/fixAs3Code", "Fix AS3 code", "update16", e -> {
                SWF nswf = mainFrame.getPanel().getCurrentSwf();
                if (nswf != null) {
                    nswf.fixAS3Code();
                }
            }, PRIORITY_MEDIUM, null, true);
            finishMenu("/debug");
        }

        finishMenu("");
    }

    private void viewResourcesActionPerformed(ActionEvent evt) {
        Configuration.dumpView.set(false);
        mainFrame.getPanel().showView(MainPanel.VIEW_RESOURCES);
        setGroupSelection("view", "/file/view/viewResources");
        setMenuChecked("/tools/timeline", false);

    }

    private void viewHexActionPerformed(ActionEvent evt) {
        Configuration.dumpView.set(true);
        mainFrame.getPanel().showView(MainPanel.VIEW_DUMP);
        setGroupSelection("view", "/file/view/viewHex");
        setMenuChecked("/tools/timeline", false);
    }

    private void debuggerSwitchActionPerformed(ActionEvent evt) {
        boolean debuggerOn = isMenuChecked("/tools/debugger/debuggerSwitch");
        if (!debuggerOn || View.showConfirmDialog((Component) mainFrame, translate("message.debugger"), translate("dialog.message.title"), JOptionPane.OK_CANCEL_OPTION, JOptionPane.INFORMATION_MESSAGE, Configuration.displayDebuggerInfo, JOptionPane.OK_OPTION) == JOptionPane.OK_OPTION) {
            switchDebugger();
            mainFrame.getPanel().refreshDecompiled();
        } else {
            if (debuggerOn) {
                setMenuChecked("/tools/debugger/debuggerSwitch", false);
            }
        }
        setMenuEnabled("/tools/debugger/debuggerReplaceTrace", isMenuChecked("/tools/debugger/debuggerSwitch"));
    }

    private void timelineActionPerformed(ActionEvent evt) {
        if (isMenuChecked("/tools/timeline")) {
            if (!mainFrame.getPanel().showView(MainPanel.VIEW_TIMELINE)) {
                setMenuChecked("/tools/timeline", false);
            } else {
                setGroupSelection("view", null);
            }
        } else {
            if (Configuration.dumpView.get()) {
                setGroupSelection("view", "/file/view/viewHex");
                mainFrame.getPanel().showView(MainPanel.VIEW_DUMP);
            } else {
                setGroupSelection("view", "/file/view/viewResources");
                mainFrame.getPanel().showView(MainPanel.VIEW_RESOURCES);
            }
        }
    }

    protected void loadRecent(ActionEvent evt) {
        List<String> recentFiles = Configuration.getRecentFiles();
        clearMenu("/file/" + (supportsMenuAction() ? "open" : "recent"));
        clearMenu("_/open");

        for (int i = recentFiles.size() - 1; i >= 0; i--) {
            final String f = recentFiles.get(i);
            ActionListener a = (ActionEvent e) -> {
                if (Main.openFile(f, null) == OpenFileResult.NOT_FOUND) {
                    if (View.showConfirmDialog(null, translate("message.confirm.recentFileNotFound"), translate("message.confirm"), JOptionPane.YES_NO_OPTION) == JOptionPane.YES_NO_OPTION) {
                        Configuration.removeRecentFile(f);
                    }
                }
            };
            addMenuItem("/file/" + (supportsMenuAction() ? "open" : "recent") + "/" + i, f, null, a, 0, null, true);
            addMenuItem("_/open/" + i, f, null, a, 0, null, true);
        }

        finishMenu("/file/" + (supportsMenuAction() ? "open" : "recent"));
        finishMenu("_/open");

    }
}
>>>>>>> cba3d032
<|MERGE_RESOLUTION|>--- conflicted
+++ resolved
@@ -1,4 +1,3 @@
-<<<<<<< HEAD
 /*
  *  Copyright (C) 2010-2015 JPEXS
  *
@@ -69,7 +68,7 @@
         return isMenuChecked("/settings/internalViewer"); //miInternalViewer.isSelected();
     }
 
-    private boolean externalFlashPlayerUnavailable;
+    private final boolean externalFlashPlayerUnavailable;
 
     public MainFrameMenu(MainFrame mainFrame, boolean externalFlashPlayerUnavailable) {
         registerHotKeys();
@@ -81,7 +80,7 @@
         return mainFrame.translate(key);
     }
 
-    protected boolean open(ActionEvent evt) {
+    protected boolean openActionPerformed(ActionEvent evt) {
         if (Main.isWorking()) {
             return false;
         }
@@ -90,7 +89,7 @@
         return true;
     }
 
-    protected boolean save(ActionEvent evt) {
+    protected boolean saveActionPerformed(ActionEvent evt) {
         if (Main.isWorking()) {
             return false;
         }
@@ -140,969 +139,6 @@
         return false;
     }
 
-    protected boolean saveAs(ActionEvent evt) {
-        if (Main.isWorking()) {
-            return false;
-        }
-
-        if (swf != null) {
-            if (saveAs(swf, SaveFileMode.SAVEAS)) {
-                swf.clearModified();
-            }
-
-            return true;
-        }
-
-        return false;
-    }
-
-    private boolean saveAs(SWF swf, SaveFileMode mode) {
-        if (Main.saveFileDialog(swf, mode)) {
-            mainFrame.setTitle(ApplicationInfo.applicationVerName + (Configuration.displayFileName.get() ? " - " + swf.getFileTitle() : ""));
-            updateComponents(swf);
-            return true;
-        }
-        return false;
-    }
-
-    protected void saveAsExe(ActionEvent evt) {
-        if (Main.isWorking()) {
-            return;
-        }
-
-        if (swf != null) {
-            saveAs(swf, SaveFileMode.EXE);
-        }
-    }
-
-    protected void close(ActionEvent evt) {
-        if (Main.isWorking()) {
-            return;
-        }
-
-        if (swf == null) {
-            return;
-        }
-
-        Main.closeFile(swf.swfList);
-    }
-
-    protected boolean closeAll(ActionEvent evt) {
-        if (Main.isWorking()) {
-            return false;
-        }
-
-        if (swf != null) {
-            Main.closeAll();
-            return true;
-        }
-
-        return false;
-    }
-
-    protected void importText(ActionEvent evt) {
-        if (Main.isWorking()) {
-            return;
-        }
-
-        mainFrame.getPanel().importText(swf);
-    }
-
-    protected void importScript(ActionEvent evt) {
-        if (Main.isWorking()) {
-            return;
-        }
-
-        mainFrame.getPanel().importScript(swf);
-    }
-
-    protected void importSymbolClass(ActionEvent evt) {
-        if (Main.isWorking()) {
-            return;
-        }
-
-        mainFrame.getPanel().importSymbolClass(swf);
-    }
-
-    protected void exportAll(ActionEvent evt) {
-        if (Main.isWorking()) {
-            return;
-        }
-
-        export(false);
-    }
-
-    protected void exportSelected(ActionEvent evt) {
-        if (Main.isWorking()) {
-            return;
-        }
-
-        export(true);
-    }
-
-    protected boolean export(boolean onlySelected) {
-        if (swf != null) {
-            mainFrame.getPanel().export(onlySelected);
-            return true;
-        }
-
-        return false;
-    }
-
-    protected void exportFla(ActionEvent evt) {
-        if (Main.isWorking()) {
-            return;
-        }
-
-        mainFrame.getPanel().exportFla(swf);
-    }
-
-    protected void importSwfXml(ActionEvent evt) {
-        if (Main.isWorking()) {
-            return;
-        }
-
-        mainFrame.getPanel().importSwfXml();
-    }
-
-    protected void exportSwfXml(ActionEvent evt) {
-        if (Main.isWorking()) {
-            return;
-        }
-
-        mainFrame.getPanel().exportSwfXml();
-    }
-
-    protected boolean search(ActionEvent evt, Boolean searchInText) {
-        if (swf != null) {
-            mainFrame.getPanel().searchInActionScriptOrText(searchInText);
-            return true;
-        }
-
-        return false;
-    }
-
-    protected boolean replace(ActionEvent evt) {
-        if (swf != null) {
-            mainFrame.getPanel().replaceText();
-            return true;
-        }
-
-        return false;
-    }
-
-    protected void restoreControlFlow(ActionEvent evt) {
-        if (Main.isWorking()) {
-            return;
-        }
-
-        restoreControlFlow(false);
-    }
-
-    protected void restoreControlFlowAll(ActionEvent evt) {
-        if (Main.isWorking()) {
-            return;
-        }
-
-        restoreControlFlow(true);
-    }
-
-    protected void restoreControlFlow(boolean all) {
-        mainFrame.getPanel().restoreControlFlow(all);
-    }
-
-    protected void showProxy(ActionEvent evt) {
-        if (Main.isWorking()) {
-            return;
-        }
-
-        Main.showProxy();
-    }
-
-    protected boolean clearLog() {
-        ErrorLogFrame.getInstance().clearLog();
-        return true;
-    }
-
-    protected void renameOneIdentifier(ActionEvent evt) {
-        if (Main.isWorking()) {
-            return;
-        }
-
-        mainFrame.getPanel().renameOneIdentifier(swf);
-    }
-
-    protected void renameIdentifiers(ActionEvent evt) {
-        if (Main.isWorking()) {
-            return;
-        }
-
-        mainFrame.getPanel().renameIdentifiers(swf);
-    }
-
-    protected void deobfuscate(ActionEvent evt) {
-        if (Main.isWorking()) {
-            return;
-        }
-
-        mainFrame.getPanel().deobfuscate();
-    }
-
-    protected void setSubLimiter(ActionEvent evt) {
-        if (Main.isWorking()) {
-            return;
-        }
-
-        AbstractButton button = (AbstractButton) evt.getSource();
-        boolean selected = button.isSelected();
-        Main.setSubLimiter(selected);
-    }
-
-    protected void switchDebugger() {
-        DebuggerTools.switchDebugger(swf);
-    }
-
-    protected void debuggerShowLog(ActionEvent evt) {
-        DebuggerTools.debuggerShowLog();
-    }
-
-    protected void debuggerReplaceTraceCalls(ActionEvent evt) {
-        ReplaceTraceDialog rtd = new ReplaceTraceDialog(Configuration.lastDebuggerReplaceFunction.get());
-        rtd.setVisible(true);
-        if (rtd.getValue() != null) {
-            String fname = rtd.getValue();
-            DebuggerTools.replaceTraceCalls(swf, fname);
-            mainFrame.getPanel().refreshDecompiled();
-            Configuration.lastDebuggerReplaceFunction.set(rtd.getValue());
-        }
-    }
-
-    protected void clearRecentFiles(ActionEvent evt) {
-        Configuration.recentFiles.set(null);
-    }
-
-    protected void removeNonScripts() {
-        mainFrame.getPanel().removeNonScripts(swf);
-    }
-
-    protected void refreshDecompiled() {
-        mainFrame.getPanel().refreshDecompiled();
-    }
-
-    protected boolean previousTag() {
-        return mainFrame.getPanel().previousTag();
-    }
-
-    protected boolean nextTag() {
-        return mainFrame.getPanel().nextTag();
-    }
-
-    protected void checkResources() {
-        ByteArrayOutputStream os = new ByteArrayOutputStream();
-        PrintStream stream = new PrintStream(os);
-        CheckResources.checkResources(stream);
-        final String str = new String(os.toByteArray(), Utf8Helper.charset);
-        JDialog dialog = new JDialog() {
-
-            @Override
-            public void setVisible(boolean bln) {
-                setSize(new Dimension(800, 600));
-                Container cnt = getContentPane();
-                cnt.setLayout(new BorderLayout());
-                ScrollPane scrollPane = new ScrollPane();
-                JEditorPane editor = new JEditorPane();
-                editor.setEditable(false);
-                editor.setText(str);
-                scrollPane.add(editor);
-                this.add(scrollPane, BorderLayout.CENTER);
-                this.setModal(true);
-                View.centerScreen(this);
-                super.setVisible(bln);
-            }
-        };
-        dialog.setVisible(true);
-    }
-
-    protected void checkUpdates(ActionEvent evt) {
-        if (Main.isWorking()) {
-            return;
-        }
-
-        if (!Main.checkForUpdates()) {
-            View.showMessageDialog(null, translate("update.check.nonewversion"), translate("update.check.title"), JOptionPane.INFORMATION_MESSAGE);
-        }
-    }
-
-    protected void helpUs(ActionEvent evt) {
-        if (Main.isWorking()) {
-            return;
-        }
-
-        String helpUsURL = ApplicationInfo.PROJECT_PAGE + "/help_us.html?utm_source=app&utm_medium=menu&utm_campaign=app";
-        if (!View.navigateUrl(helpUsURL)) {
-            View.showMessageDialog(null, translate("message.helpus").replace("%url%", helpUsURL));
-        }
-    }
-
-    protected void homePage(ActionEvent evt) {
-        if (Main.isWorking()) {
-            return;
-        }
-
-        String homePageURL = ApplicationInfo.PROJECT_PAGE + "?utm_source=app&utm_medium=menu&utm_campaign=app";
-        if (!View.navigateUrl(homePageURL)) {
-            View.showMessageDialog(null, translate("message.homepage").replace("%url%", homePageURL));
-        }
-    }
-
-    protected void about(ActionEvent evt) {
-        if (Main.isWorking()) {
-            return;
-        }
-
-        Main.about();
-    }
-
-    protected boolean reload(ActionEvent evt) {
-        if (swf != null) {
-            if (View.showConfirmDialog(null, translate("message.confirm.reload"), translate("message.warning"), JOptionPane.YES_NO_OPTION, JOptionPane.WARNING_MESSAGE) == JOptionPane.YES_OPTION) {
-                Main.reloadApp();
-            }
-
-            return true;
-        }
-
-        return false;
-    }
-
-    protected void advancedSettings(ActionEvent evt) {
-        Main.advancedSettings();
-    }
-
-    protected void loadFromMemory(ActionEvent evt) {
-        Main.loadFromMemory();
-    }
-
-    protected void loadFromCache(ActionEvent evt) {
-        Main.loadFromCache();
-    }
-
-    protected void gotoDucumentClassOnStartup(ActionEvent evt) {
-        AbstractButton button = (AbstractButton) evt.getSource();
-        boolean selected = button.isSelected();
-
-        Configuration.gotoMainClassOnStartup.set(selected);
-    }
-
-    protected void autoRenameIdentifiers(ActionEvent evt) {
-        AbstractButton button = (AbstractButton) evt.getSource();
-        boolean selected = button.isSelected();
-
-        Configuration.autoRenameIdentifiers.set(selected);
-    }
-
-    protected void cacheOnDisk(ActionEvent evt) {
-        AbstractButton button = (AbstractButton) evt.getSource();
-        boolean selected = button.isSelected();
-
-        Configuration.cacheOnDisk.set(selected);
-        if (selected) {
-            Cache.setStorageType(Cache.STORAGE_FILES);
-        } else {
-            Cache.setStorageType(Cache.STORAGE_MEMORY);
-        }
-    }
-
-    protected void setLanguage(ActionEvent evt) {
-        new SelectLanguageDialog().display();
-    }
-
-    protected void disableDecompilation(ActionEvent evt) {
-        AbstractButton button = (AbstractButton) evt.getSource();
-        boolean selected = button.isSelected();
-
-        Configuration.decompile.set(!selected);
-        mainFrame.getPanel().disableDecompilationChanged();
-    }
-
-    protected void associate(ActionEvent evt) {
-        AbstractButton button = (AbstractButton) evt.getSource();
-        boolean selected = button.isSelected();
-
-        if (selected == ContextMenuTools.isAddedToContextMenu()) {
-            return;
-        }
-        ContextMenuTools.addToContextMenu(selected, false);
-
-        // Update checkbox menuitem accordingly (User can cancel rights elevation)
-        new Timer().schedule(new TimerTask() {
-            @Override
-            public void run() {
-                button.setSelected(ContextMenuTools.isAddedToContextMenu());
-            }
-        }, 1000); // It takes some time registry change to apply
-    }
-
-    protected void gotoDucumentClass(ActionEvent evt) {
-        mainFrame.getPanel().gotoDocumentClass(mainFrame.getPanel().getCurrentSwf());
-    }
-
-    protected void parallelSpeedUp(ActionEvent evt) {
-        AbstractButton button = (AbstractButton) evt.getSource();
-        boolean selected = button.isSelected();
-
-        String confStr = translate("message.confirm.parallel") + "\r\n";
-        if (selected) {
-            confStr += " " + translate("message.confirm.on");
-        } else {
-            confStr += " " + translate("message.confirm.off");
-        }
-        if (View.showConfirmDialog(null, confStr, translate("message.parallel"), JOptionPane.OK_CANCEL_OPTION) == JOptionPane.OK_OPTION) {
-            Configuration.parallelSpeedUp.set(selected);
-        } else {
-            button.setSelected(Configuration.parallelSpeedUp.get());
-        }
-    }
-
-    protected void internalViewerSwitch(ActionEvent evt) {
-        AbstractButton button = (AbstractButton) evt.getSource();
-        boolean selected = button.isSelected();
-
-        Configuration.internalFlashViewer.set(selected);
-        mainFrame.getPanel().reload(true);
-    }
-
-    protected void autoDeobfuscate(ActionEvent evt) {
-        AbstractButton button = (AbstractButton) evt.getSource();
-        boolean selected = button.isSelected();
-
-        if (View.showConfirmDialog(mainFrame.getPanel(), translate("message.confirm.autodeobfuscate") + "\r\n" + (selected ? translate("message.confirm.on") : translate("message.confirm.off")), translate("message.confirm"), JOptionPane.OK_CANCEL_OPTION) == JOptionPane.OK_OPTION) {
-            Configuration.autoDeobfuscate.set(selected);
-            mainFrame.getPanel().autoDeobfuscateChanged();
-        } else {
-            button.setSelected(Configuration.autoDeobfuscate.get());
-        }
-    }
-
-    protected void deobfuscationMode(ActionEvent evt, int mode) {
-        Configuration.deobfuscationMode.set(mode);
-        mainFrame.getPanel().autoDeobfuscateChanged();
-    }
-
-    protected void exit(ActionEvent evt) {
-        JFrame frame = (JFrame) mainFrame;
-        frame.dispatchEvent(new WindowEvent(frame, WindowEvent.WINDOW_CLOSING));
-    }
-
-    public void updateComponents(SWF swf) {
-        this.swf = swf;
-        boolean swfLoaded = swf != null;
-        List<ABCContainerTag> abcList = swf != null ? swf.getAbcList() : null;
-        boolean hasAbc = swfLoaded && abcList != null && !abcList.isEmpty();
-        boolean hasDebugger = hasAbc && DebuggerTools.hasDebugger(swf);
-
-        setMenuEnabled("/file/save", swfLoaded);
-        setMenuEnabled("/file/saveAs", swfLoaded);
-        setMenuEnabled("/file/saveAsExe", swfLoaded);
-        setMenuEnabled("/file/close", swfLoaded);
-        setMenuEnabled("/file/closeAll", swfLoaded);
-
-        setMenuEnabled("/file/export", swfLoaded);
-        setMenuEnabled("/file/export/exportAll", swfLoaded);
-        setMenuEnabled("/file/export/exportFla", swfLoaded);
-        setMenuEnabled("/file/export/exportSel", swfLoaded);
-        setMenuEnabled("/file/export/exportXml", swfLoaded);
-
-        setMenuEnabled("/file/import", swfLoaded);
-        setMenuEnabled("/file/import/importText", swfLoaded);
-        setMenuEnabled("/file/import/importScript", swfLoaded);
-        setMenuEnabled("/file/import/importSymbolClass", swfLoaded);
-        setMenuEnabled("/file/import/importXml", swfLoaded);
-
-        setMenuEnabled("/file/reload", swfLoaded);
-
-        setMenuEnabled("/tools/deobfuscation", swfLoaded);
-        setMenuEnabled("/tools/deobfuscation/renameOneIdentifier", swfLoaded);
-        setMenuEnabled("/tools/deobfuscation/renameInvalidIdentifiers", swfLoaded);
-        setMenuEnabled("/tools/deobfuscation/deobfuscation", hasAbc);
-
-        setMenuEnabled("/tools/search", swfLoaded);
-        setMenuEnabled("/tools/replace", swfLoaded);
-        setMenuEnabled("/tools/timeline", swfLoaded);
-
-        setMenuEnabled("/tools/gotodocumentclass", hasAbc);
-        setMenuEnabled("/tools/debugger/debuggerSwitch", hasAbc);
-        setMenuChecked("/tools/debugger/debuggerSwitch", hasDebugger);
-        setMenuEnabled("/tools/debugger/debuggerReplaceTrace", hasAbc && hasDebugger);
-
-    }
-
-    private void registerHotKeys() {
-
-        KeyboardFocusManager manager = KeyboardFocusManager.getCurrentKeyboardFocusManager();
-        manager.addKeyEventDispatcher((KeyEvent e) -> {
-            if (((JFrame) mainFrame).isActive() && e.getID() == KeyEvent.KEY_PRESSED) {
-                int code = e.getKeyCode();
-                if (e.isControlDown() && e.isShiftDown()) {
-                    switch (code) {
-                        case KeyEvent.VK_O:
-                            return open(null);
-                        case KeyEvent.VK_S:
-                            return save(null);
-                        case KeyEvent.VK_A:
-                            return saveAs(null);
-                        case KeyEvent.VK_F:
-                            return search(null, false);
-                        case KeyEvent.VK_T:
-                            return search(null, true);
-                        case KeyEvent.VK_R:
-                            return reload(null);
-                        case KeyEvent.VK_X:
-                            return closeAll(null);
-                        case KeyEvent.VK_D:
-                            return clearLog();
-                        case KeyEvent.VK_E:
-                            return export(false);
-                    }
-                } else if (e.isControlDown() && !e.isShiftDown()) {
-                    switch (code) {
-                        case KeyEvent.VK_UP:
-                            return previousTag();
-                        case KeyEvent.VK_DOWN:
-                            return nextTag();
-                    }
-                }
-            }
-
-            return false;
-        });
-    }
-
-    public void createMenuBar() {
-        initMenu();
-        if (supportsAppMenu()) {
-            addMenuItem("_", null, null, null, 0, null, false);
-            addMenuItem("_/open", translate("menu.file.open"), "open32", this::open, PRIORITY_TOP, this::loadRecent, false);
-            addMenuItem("_/save", translate("menu.file.save"), "save32", this::save, PRIORITY_TOP, null, true);
-            addMenuItem("_/saveAs", translate("menu.file.saveas"), "saveas32", this::saveAs, PRIORITY_TOP, null, true);
-            addSeparator("_");
-            addMenuItem("_/exportFla", translate("menu.file.export.fla"), "exportfla32", this::exportFla, PRIORITY_TOP, null, true);
-            addMenuItem("_/exportAll", translate("menu.file.export.all"), "export32", this::exportAll, PRIORITY_TOP, null, true);
-            addMenuItem("_/exportSel", translate("menu.file.export.selection"), "exportsel32", this::exportSelected, PRIORITY_TOP, null, true);
-            addSeparator("_");
-            addMenuItem("_/checkUpdates", translate("menu.help.checkupdates"), "update32", this::checkUpdates, PRIORITY_TOP, null, true);
-            addMenuItem("_/about", translate("menu.help.about"), "about32", this::about, PRIORITY_TOP, null, true);
-            addMenuItem("_/close", translate("menu.file.close"), "close32", this::close, PRIORITY_TOP, null, true);
-            addMenuItem("_/closeAll", translate("menu.file.closeAll"), "close32", this::closeAll, PRIORITY_TOP, null, true);
-            addMenuItem("_/$exit", translate("menu.file.exit"), "exit32", this::exit, PRIORITY_TOP, null, true);
-            finishMenu("_");
-        }
-
-        addMenuItem("/file", translate("menu.file"), null, null, 0, null, false);
-        addMenuItem("/file/open", translate("menu.file.open"), "open32", this::open, PRIORITY_TOP, this::loadRecent, !supportsMenuAction());
-
-        if (!supportsMenuAction()) {
-            addMenuItem("/file/recent", translate("menu.recentFiles"), null, null, 0, this::loadRecent, false);
-            finishMenu("/file/recent");
-        } else {
-            finishMenu("/file/open");
-        }
-        addMenuItem("/file/save", translate("menu.file.save"), "save32", this::save, PRIORITY_TOP, null, true);
-        addMenuItem("/file/saveAs", translate("menu.file.saveas"), "saveas16", this::saveAs, PRIORITY_MEDIUM, null, true);
-        addMenuItem("/file/saveAsExe", translate("menu.file.saveasexe"), "saveasexe16", this::saveAsExe, PRIORITY_MEDIUM, null, true);
-        addMenuItem("/file/reload", translate("menu.file.reload"), "reload16", this::reload, PRIORITY_MEDIUM, null, true);
-
-        addSeparator("/file");
-
-        addMenuItem("/file/export", translate("menu.export"), null, null, 0, null, false);
-        addMenuItem("/file/export/exportFla", translate("menu.file.export.fla"), "exportfla32", this::exportFla, PRIORITY_TOP, null, true);
-        addMenuItem("/file/export/exportXml", translate("menu.file.export.xml"), "exportxml32", this::exportSelected, PRIORITY_MEDIUM, null, true);
-
-        addMenuItem("/file/export/exportAll", translate("menu.file.export.all"), "export16", this::exportAll, PRIORITY_MEDIUM, null, true);
-        addMenuItem("/file/export/exportSel", translate("menu.file.export.selection"), "exportsel16", this::exportSelected, PRIORITY_MEDIUM, null, true);
-        finishMenu("/file/export");
-
-        addMenuItem("/file/import", translate("menu.import"), null, null, 0, null, false);
-        addMenuItem("/file/import/importXml", translate("menu.file.import.xml"), "importxml32", this::importSwfXml, PRIORITY_TOP, null, true);
-        addMenuItem("/file/import/importText", translate("menu.file.import.text"), "importtext32", this::importText, PRIORITY_MEDIUM, null, true);
-        addMenuItem("/file/import/importScript", translate("menu.file.import.script"), "importtext32", this::importScript, PRIORITY_MEDIUM, null, true);
-        addMenuItem("/file/import/importSymbolClass", translate("menu.file.import.symbolClass"), "importsymbolclass32", this::importSymbolClass, PRIORITY_MEDIUM, null, true);
-        finishMenu("/file/import");
-
-        addSeparator("/file");
-
-        addMenuItem("/file/view", translate("menu.view"), null, null, 0, null, false);
-        addToggleMenuItem("/file/view/viewResources", translate("menu.file.view.resources"), "view", "viewresources16", this::viewModeResourcesButtonActionPerformed, PRIORITY_MEDIUM);
-        addToggleMenuItem("/file/view/viewHex", translate("menu.file.view.hex"), "view", "viewhex16", this::viewModeHexDumpButtonActionPerformed, PRIORITY_MEDIUM);
-        finishMenu("/file/view");
-
-        addSeparator("/file");
-        addMenuItem("/file/close", translate("menu.file.close"), "close32", this::close, PRIORITY_MEDIUM, null, true);
-        addMenuItem("/file/closeAll", translate("menu.file.closeAll"), "closeall32", this::closeAll, PRIORITY_MEDIUM, null, true);
-
-        if (!supportsAppMenu()) {
-            addSeparator("/file");
-            addMenuItem("/file/exit", translate("menu.file.exit"), "exit32", this::exit, PRIORITY_TOP, null, true);
-        }
-        finishMenu("/file");
-
-        if (Configuration.dumpView.get()) {
-            setGroupSelection("view", "/file/view/viewHex");
-        } else {
-            setGroupSelection("view", "/file/view/viewResources");
-        }
-
-        addMenuItem("/tools", translate("menu.tools"), null, null, 0, null, false);
-        addMenuItem("/tools/search", translate("menu.tools.search"), "search16", (ActionEvent e) -> {
-            search(e, null);
-        }, PRIORITY_TOP, null, true);
-
-        addMenuItem("/tools/replace", translate("menu.tools.replace"), "replace32", this::replace, PRIORITY_TOP, null, true);
-        addToggleMenuItem("/tools/timeline", translate("menu.tools.timeline"), null, "timeline32", this::timelineButtonActionPerformed, PRIORITY_TOP);
-
-        addMenuItem("/tools/proxy", translate("menu.tools.proxy"), "proxy16", this::showProxy, PRIORITY_MEDIUM, null, true);
-        addMenuItem("/tools/searchmemory", translate("menu.tools.searchmemory"), "loadmemory16", this::loadFromMemory, PRIORITY_MEDIUM, null, true);
-        addMenuItem("/tools/searchcache", translate("menu.tools.searchcache"), "loadcache16", this::loadFromCache, PRIORITY_MEDIUM, null, true);
-
-        addMenuItem("/tools/deobfuscation", translate("menu.tools.deobfuscation"), "deobfuscate16", null, 0, null, false);
-        addMenuItem("/tools/deobfuscation/renameOneIdentifier", translate("menu.tools.deobfuscation.globalrename"), "rename16", this::renameOneIdentifier, PRIORITY_MEDIUM, null, true);
-        addMenuItem("/tools/deobfuscation/renameInvalidIdentifiers", translate("menu.tools.deobfuscation.renameinvalid"), "renameall16", this::renameIdentifiers, PRIORITY_MEDIUM, null, true);
-        addMenuItem("/tools/deobfuscation/deobfuscation", translate("menu.tools.deobfuscation.pcode"), "deobfuscate32", this::deobfuscate, PRIORITY_TOP, null, true);
-        finishMenu("/tools/deobfuscation");
-
-        addMenuItem("/tools/debugger", translate("menu.debugger"), null, null, 0, null, false);
-        addToggleMenuItem("/tools/debugger/debuggerSwitch", translate("menu.debugger.switch"), null, "debugger32", this::debuggerSwitchButtonActionPerformed, PRIORITY_TOP);
-        addMenuItem("/tools/debugger/debuggerReplaceTrace", translate("menu.debugger.replacetrace"), "debuggerreplace16", this::debuggerReplaceTraceCalls, PRIORITY_MEDIUM, null, true);
-        addMenuItem("/tools/debugger/debuggerShowLog", translate("menu.debugger.showlog"), "debuggerlog16", this::debuggerShowLog, PRIORITY_MEDIUM, null, true);
-        finishMenu("/tools/debugger");
-
-        addMenuItem("/tools/gotodocumentclass", translate("menu.tools.gotodocumentclass"), "gotomainclass32", this::gotoDucumentClass, PRIORITY_TOP, null, true);
-        finishMenu("/tools");
-
-        //Settings
-        addMenuItem("/settings", translate("menu.settings"), null, null, 0, null, false);
-
-        addToggleMenuItem("/settings/autodeobfuscation", translate("menu.settings.autodeobfuscation"), null, null, this::autoDeobfuscate, 0);
-
-        addToggleMenuItem("/settings/internalViewer", translate("menu.settings.internalflashviewer"), null, null, this::internalViewerSwitch, 0);
-
-        addToggleMenuItem("/settings/parallelspeedup", translate("menu.settings.parallelspeedup"), null, null, this::parallelSpeedUp, 0);
-
-        addToggleMenuItem("/settings/disableDecompilation", translate("menu.settings.disabledecompilation"), null, null, this::disableDecompilation, 0);
-
-        addToggleMenuItem("/settings/cacheOnDisk", translate("menu.settings.cacheOnDisk"), null, null, this::cacheOnDisk, 0);
-
-        addToggleMenuItem("/settings/gotoMainClassOnStartup", translate("menu.settings.gotoMainClassOnStartup"), null, null, this::gotoDucumentClassOnStartup, 0);
-
-        addToggleMenuItem("/settings/autoRenameIdentifiers", translate("menu.settings.autoRenameIdentifiers"), null, null, this::autoRenameIdentifiers, 0);
-
-        if (Platform.isWindows()) {
-            addToggleMenuItem("/settings/associate", translate("menu.settings.addtocontextmenu"), null, null, this::associate, 0);
-        }
-        addMenuItem("/settings/language", translate("menu.language"), null, null, 0, null, false);
-        addMenuItem("/settings/language/setlanguage", translate("menu.settings.language"), "setlanguage32", this::setLanguage, PRIORITY_TOP, null, true);
-        finishMenu("/settings/language");
-
-        addMenuItem("/settings/deobfuscation", translate("menu.deobfuscation"), null, null, 0, null, false);
-        addToggleMenuItem("/settings/deobfuscation/old", translate("menu.file.deobfuscation.old"), "deobfuscation", "deobfuscateold16", (ActionEvent e) -> {
-            deobfuscationMode(e, 0);
-        }, 0);
-        addToggleMenuItem("/settings/deobfuscation/new", translate("menu.file.deobfuscation.new"), "deobfuscation", "deobfuscatenew16", (ActionEvent e) -> {
-            deobfuscationMode(e, 1);
-        }, 0);
-
-        finishMenu("/settings/deobfuscation");
-
-        addMenuItem("/settings/advancedSettings", translate("menu.advancedsettings.advancedsettings"), null, null, 0, null, false);
-        addMenuItem("/settings/advancedSettings/advancedSettings", translate("menu.advancedsettings.advancedsettings"), "settings32", this::advancedSettings, PRIORITY_TOP, null, true);
-        addMenuItem("/settings/advancedSettings/clearRecentFiles", translate("menu.tools.otherTools.clearRecentFiles"), "clearrecent16", this::clearRecentFiles, PRIORITY_MEDIUM, null, true);
-
-        finishMenu("/settings/advancedSettings");
-
-        finishMenu("/settings");
-
-        setMenuChecked("/settings/autodeobfuscation", Configuration.autoDeobfuscate.get());
-        setMenuChecked("/settings/internalViewer", Configuration.internalFlashViewer.get() || externalFlashPlayerUnavailable);
-        setMenuChecked("/settings/parallelspeedup", Configuration.parallelSpeedUp.get());
-        setMenuChecked("/settings/disableDecompilation", !Configuration.decompile.get());
-        setMenuChecked("/settings/cacheOnDisk", !Configuration.cacheOnDisk.get());
-        setMenuChecked("/settings/gotoMainClassOnStartup", Configuration.gotoMainClassOnStartup.get());
-        setMenuChecked("/settings/autoRenameIdentifiers", Configuration.autoRenameIdentifiers.get());
-
-        if (externalFlashPlayerUnavailable) {
-            setMenuEnabled("/settings/internalViewer", false);
-        }
-        int deobfuscationMode = Configuration.deobfuscationMode.get();
-        switch (deobfuscationMode) {
-            case 0:
-                setGroupSelection("deobfuscation", "/settings/deobfuscation/old");
-                break;
-            case 1:
-                setGroupSelection("deobfuscation", "/settings/deobfuscation/new");
-                break;
-        }
-        if (Platform.isWindows()) {
-            setMenuChecked("/settings/associate", ContextMenuTools.isAddedToContextMenu());
-
-        }
-        //Help
-        addMenuItem("/help", translate("menu.help"), null, null, 0, null, false);
-        addMenuItem("/help/about", translate("menu.help.about"), "about32", this::about, PRIORITY_TOP, null, true);
-        addMenuItem("/help/helpUs", translate("menu.help.helpus"), "donate32", this::helpUs, PRIORITY_TOP, null, true);
-        addMenuItem("/help/checkUpdates", translate("menu.help.checkupdates"), "update16", this::checkUpdates, PRIORITY_MEDIUM, null, true);
-        addMenuItem("/help/homepage", translate("menu.help.homepage"), "homepage16", this::homePage, PRIORITY_MEDIUM, null, true);
-        finishMenu("/help");
-
-        if (Configuration.showDebugMenu.get() || Configuration.debugMode.get()) {
-
-            addMenuItem("/debug", "Debug", null, null, 0, null, false);
-            addMenuItem("/debug/removeNonScripts", "Remove non scripts", "update16", e -> removeNonScripts(), PRIORITY_MEDIUM, null, true);
-            addMenuItem("/debug/refreshDecompiled", "Refresh decompiled script", "update16", e -> refreshDecompiled(), PRIORITY_MEDIUM, null, true);
-            addMenuItem("/debug/checkResources", "Check resources", "update16", e -> checkResources(), PRIORITY_MEDIUM, null, true);
-            addMenuItem("/debug/callGc", "Call System.gc()", "update16", e -> System.gc(), PRIORITY_MEDIUM, null, true);
-            addMenuItem("/debug/emptyCache", "Empty cache", "update16", e -> {
-                SWF nswf = mainFrame.getPanel().getCurrentSwf();
-                if (nswf != null) {
-                    nswf.clearAllCache();
-                }
-            }, PRIORITY_MEDIUM, null, true);
-            addMenuItem("/debug/memoryInformation", "Memory information", "update16", e -> {
-                String architecture = System.getProperty("sun.arch.data.model");
-                Runtime runtime = Runtime.getRuntime();
-                String info = "Architecture: " + architecture + Helper.newLine
-                        + "Max: " + (runtime.maxMemory() / 1024 / 1024) + "MB" + Helper.newLine
-                        + "Used: " + (runtime.totalMemory() / 1024 / 1024) + "MB" + Helper.newLine
-                        + "Free: " + (runtime.freeMemory() / 1024 / 1024) + "MB";
-                View.showMessageDialog(null, info);
-                SWF nswf = mainFrame.getPanel().getCurrentSwf();
-                if (nswf != null) {
-                    nswf.clearAllCache();
-                }
-            }, PRIORITY_MEDIUM, null, true);
-            addMenuItem("/debug/fixAs3Code", "Fix AS3 code", "update16", e -> {
-                SWF nswf = mainFrame.getPanel().getCurrentSwf();
-                if (nswf != null) {
-                    nswf.fixAS3Code();
-                }
-            }, PRIORITY_MEDIUM, null, true);
-            finishMenu("/debug");
-        }
-
-        finishMenu("");
-    }
-
-    private void viewModeResourcesButtonActionPerformed(ActionEvent evt) {
-        Configuration.dumpView.set(false);
-        mainFrame.getPanel().showView(MainPanel.VIEW_RESOURCES);
-        setGroupSelection("view", "/file/view/viewResources");
-        setMenuChecked("/tools/timeline", false);
-
-    }
-
-    private void viewModeHexDumpButtonActionPerformed(ActionEvent evt) {
-        Configuration.dumpView.set(true);
-        mainFrame.getPanel().showView(MainPanel.VIEW_DUMP);
-        setGroupSelection("view", "/file/view/viewHex");
-        setMenuChecked("/tools/timeline", false);
-    }
-
-    private void debuggerSwitchButtonActionPerformed(ActionEvent evt) {
-        boolean debuggerOn = isMenuChecked("/tools/debugger/debuggerSwitch");
-        if (!debuggerOn || View.showConfirmDialog((Component) mainFrame, translate("message.debugger"), translate("dialog.message.title"), JOptionPane.OK_CANCEL_OPTION, JOptionPane.INFORMATION_MESSAGE, Configuration.displayDebuggerInfo, JOptionPane.OK_OPTION) == JOptionPane.OK_OPTION) {
-            switchDebugger();
-            mainFrame.getPanel().refreshDecompiled();
-        } else {
-            if (debuggerOn) {
-                setMenuChecked("/tools/debugger/debuggerSwitch", false);
-            }
-        }
-        setMenuEnabled("/tools/debugger/debuggerReplaceTrace", isMenuChecked("/tools/debugger/debuggerSwitch"));
-    }
-
-    private void timelineButtonActionPerformed(ActionEvent evt) {
-        if (isMenuChecked("/tools/timeline")) {
-            if (!mainFrame.getPanel().showView(MainPanel.VIEW_TIMELINE)) {
-                setMenuChecked("/tools/timeline", false);
-            } else {
-                setGroupSelection("view", null);
-            }
-        } else {
-            if (Configuration.dumpView.get()) {
-                setGroupSelection("view", "/file/view/viewHex");
-                mainFrame.getPanel().showView(MainPanel.VIEW_DUMP);
-            } else {
-                setGroupSelection("view", "/file/view/viewResources");
-                mainFrame.getPanel().showView(MainPanel.VIEW_RESOURCES);
-            }
-        }
-    }
-
-    protected void loadRecent(ActionEvent evt) {
-        List<String> recentFiles = Configuration.getRecentFiles();
-        clearMenu("/file/" + (supportsMenuAction() ? "open" : "recent"));
-        clearMenu("_/open");
-
-        for (int i = recentFiles.size() - 1; i >= 0; i--) {
-            final String f = recentFiles.get(i);
-            ActionListener a = (ActionEvent e) -> {
-                if (Main.openFile(f, null) == OpenFileResult.NOT_FOUND) {
-                    if (View.showConfirmDialog(null, translate("message.confirm.recentFileNotFound"), translate("message.confirm"), JOptionPane.YES_NO_OPTION) == JOptionPane.YES_NO_OPTION) {
-                        Configuration.removeRecentFile(f);
-                    }
-                }
-            };
-            addMenuItem("/file/" + (supportsMenuAction() ? "open" : "recent") + "/" + i, f, null, a, 0, null, true);
-            addMenuItem("_/open/" + i, f, null, a, 0, null, true);
-        }
-
-        finishMenu("/file/" + (supportsMenuAction() ? "open" : "recent"));
-        finishMenu("_/open");
-
-    }
-
-}
-=======
-/*
- *  Copyright (C) 2010-2015 JPEXS
- *
- *  This program is free software: you can redistribute it and/or modify
- *  it under the terms of the GNU General Public License as published by
- *  the Free Software Foundation, either version 3 of the License, or
- *  (at your option) any later version.
- *
- *  This program is distributed in the hope that it will be useful,
- *  but WITHOUT ANY WARRANTY; without even the implied warranty of
- *  MERCHANTABILITY or FITNESS FOR A PARTICULAR PURPOSE.  See the
- *  GNU General Public License for more details.
- *
- *  You should have received a copy of the GNU General Public License
- *  along with this program.  If not, see <http://www.gnu.org/licenses/>.
- */
-package com.jpexs.decompiler.flash.gui;
-
-import com.jpexs.decompiler.flash.ApplicationInfo;
-import com.jpexs.decompiler.flash.SWF;
-import com.jpexs.decompiler.flash.SWFBundle;
-import com.jpexs.decompiler.flash.configuration.Configuration;
-import com.jpexs.decompiler.flash.console.ContextMenuTools;
-import com.jpexs.decompiler.flash.gui.debugger.DebuggerTools;
-import com.jpexs.decompiler.flash.gui.helpers.CheckResources;
-import com.jpexs.decompiler.flash.tags.ABCContainerTag;
-import com.jpexs.helpers.ByteArrayRange;
-import com.jpexs.helpers.Cache;
-import com.jpexs.helpers.Helper;
-import com.jpexs.helpers.utf8.Utf8Helper;
-import com.sun.jna.Platform;
-import java.awt.BorderLayout;
-import java.awt.Component;
-import java.awt.Container;
-import java.awt.Dimension;
-import java.awt.KeyboardFocusManager;
-import java.awt.ScrollPane;
-import java.awt.event.ActionEvent;
-import java.awt.event.ActionListener;
-import java.awt.event.KeyEvent;
-import java.awt.event.WindowEvent;
-import java.io.ByteArrayInputStream;
-import java.io.ByteArrayOutputStream;
-import java.io.IOException;
-import java.io.PrintStream;
-import java.util.List;
-import java.util.Timer;
-import java.util.TimerTask;
-import java.util.logging.Level;
-import java.util.logging.Logger;
-import javax.swing.AbstractButton;
-import javax.swing.JDialog;
-import javax.swing.JEditorPane;
-import javax.swing.JFrame;
-import javax.swing.JOptionPane;
-
-/**
- *
- * @author JPEXS
- */
-public abstract class MainFrameMenu implements MenuBuilder {
-
-    private final MainFrame mainFrame;
-
-    private SWF swf;
-
-    public boolean isInternalFlashViewerSelected() {
-        return isMenuChecked("/settings/internalViewer"); //miInternalViewer.isSelected();
-    }
-
-    private final boolean externalFlashPlayerUnavailable;
-
-    public MainFrameMenu(MainFrame mainFrame, boolean externalFlashPlayerUnavailable) {
-        registerHotKeys();
-        this.mainFrame = mainFrame;
-        this.externalFlashPlayerUnavailable = externalFlashPlayerUnavailable;
-    }
-
-    protected String translate(String key) {
-        return mainFrame.translate(key);
-    }
-
-    protected boolean openActionPerformed(ActionEvent evt) {
-        if (Main.isWorking()) {
-            return false;
-        }
-
-        Main.openFileDialog();
-        return true;
-    }
-
-    protected boolean saveActionPerformed(ActionEvent evt) {
-        if (Main.isWorking()) {
-            return false;
-        }
-
-        if (swf != null) {
-            boolean saved = false;
-            if (swf.swfList != null && swf.swfList.isBundle()) {
-                SWFBundle bundle = swf.swfList.bundle;
-                if (!bundle.isReadOnly()) {
-                    ByteArrayOutputStream baos = new ByteArrayOutputStream();
-                    try {
-                        swf.saveTo(baos);
-                        saved = bundle.putSWF(swf.getFileTitle(), new ByteArrayInputStream(baos.toByteArray()));
-                    } catch (IOException ex) {
-                        Logger.getLogger(MainFrameMenu.class.getName()).log(Level.SEVERE, "Cannot save SWF", ex);
-                    }
-                }
-            } else if (swf.binaryData != null) {
-                ByteArrayOutputStream baos = new ByteArrayOutputStream();
-                try {
-                    swf.saveTo(baos);
-                    swf.binaryData.binaryData = new ByteArrayRange(baos.toByteArray());
-                    swf.binaryData.setModified(true);
-                    saved = true;
-                } catch (IOException ex) {
-                    Logger.getLogger(MainFrameMenu.class.getName()).log(Level.SEVERE, "Cannot save SWF", ex);
-                }
-            } else if (swf.getFile() == null) {
-                saved = saveAs(swf, SaveFileMode.SAVEAS);
-            } else {
-                try {
-                    Main.saveFile(swf, swf.getFile());
-                    saved = true;
-                } catch (IOException ex) {
-                    Logger.getLogger(MainFrameMenu.class.getName()).log(Level.SEVERE, null, ex);
-                    View.showMessageDialog(null, translate("error.file.save"), translate("error"), JOptionPane.ERROR_MESSAGE);
-                }
-            }
-            if (saved) {
-                swf.clearModified();
-                mainFrame.getPanel().refreshTree(swf);
-            }
-
-            return true;
-        }
-
-        return false;
-    }
-
     protected boolean saveAsActionPerformed(ActionEvent evt) {
         if (Main.isWorking()) {
             return false;
@@ -1934,5 +970,4 @@
         finishMenu("_/open");
 
     }
-}
->>>>>>> cba3d032
+}