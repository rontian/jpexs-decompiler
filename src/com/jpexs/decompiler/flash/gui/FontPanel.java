/*
 *  Copyright (C) 2010-2018 JPEXS
 * 
 *  This program is free software: you can redistribute it and/or modify
 *  it under the terms of the GNU General Public License as published by
 *  the Free Software Foundation, either version 3 of the License, or
 *  (at your option) any later version.
 * 
 *  This program is distributed in the hope that it will be useful,
 *  but WITHOUT ANY WARRANTY; without even the implied warranty of
 *  MERCHANTABILITY or FITNESS FOR A PARTICULAR PURPOSE.  See the
 *  GNU General Public License for more details.
 * 
 *  You should have received a copy of the GNU General Public License
 *  along with this program.  If not, see <http://www.gnu.org/licenses/>.
 */
package com.jpexs.decompiler.flash.gui;

import com.jpexs.decompiler.flash.SWF;
import com.jpexs.decompiler.flash.configuration.Configuration;
import com.jpexs.decompiler.flash.gui.helpers.TableLayoutHelper;
import com.jpexs.decompiler.flash.tags.Tag;
import com.jpexs.decompiler.flash.tags.base.FontTag;
import com.jpexs.decompiler.flash.tags.base.TextTag;
import com.jpexs.decompiler.flash.treeitems.TreeItem;
import com.jpexs.helpers.Helper;
import java.awt.BorderLayout;
import java.awt.Dimension;
import java.awt.FlowLayout;
import java.awt.Font;
import java.awt.FontFormatException;
import java.awt.Rectangle;
import java.awt.event.ActionEvent;
import java.awt.event.ComponentAdapter;
import java.awt.event.ComponentEvent;
import java.awt.event.ItemEvent;
import java.awt.event.ItemListener;
import java.io.File;
import java.io.IOException;
import java.util.HashSet;
import java.util.Locale;
import java.util.Set;
import java.util.TreeSet;
import java.util.Vector;
import java.util.logging.Level;
import java.util.logging.Logger;
import javax.swing.BorderFactory;
import javax.swing.ComboBoxModel;
import javax.swing.DefaultComboBoxModel;
import javax.swing.JButton;
import javax.swing.JCheckBox;
import javax.swing.JComboBox;
import javax.swing.JFileChooser;
import javax.swing.JFrame;
import javax.swing.JLabel;
import javax.swing.JOptionPane;
import javax.swing.JPanel;
import javax.swing.JScrollPane;
import javax.swing.JTextArea;
import javax.swing.JTextField;
import javax.swing.ScrollPaneConstants;
import javax.swing.filechooser.FileFilter;
import layout.TableLayout;

/**
 *
 * @author JPEXS
 */
public class FontPanel extends JPanel {

    private final MainPanel mainPanel;

    private FontTag fontTag;

    /**
     * Creates new form FontPanel
     *
     * @param mainPanel Main panel
     */
    public FontPanel(MainPanel mainPanel) {
        this.mainPanel = mainPanel;
        initComponents();
    }

    public FontTag getFontTag() {
        return fontTag;
    }

    public void clear() {
        fontTag = null;
    }

    public static ComboBoxModel<FontFamily> getFamilyModel() {
        Set<FontFamily> famSet = new TreeSet<>();
        for (Font f : FontTag.getInstalledFontsByName().values()) {
            famSet.add(new FontFamily(f));
        }
        return new DefaultComboBoxModel<>(new Vector<>(famSet));
    }

    public static ComboBoxModel<FontFace> getFaceModel(FontFamily family) {

        Set<FontFace> faceSet = new TreeSet<>();
<<<<<<< HEAD
        /*NOT AVAILABLE SINCE JAVA 9+
=======
        
>>>>>>> 7ae6f03d
        for (Font f : FontTag.getInstalledFontsByFamily().get(family.familyEn).values()) {
            faceSet.add(new FontFace(f));
        }*/

        return new DefaultComboBoxModel<>(new Vector<>(faceSet));
    }

    private void setEditable(boolean editable) {
        if (editable) {
            buttonEdit.setVisible(false);
            buttonSave.setVisible(true);
            buttonCancel.setVisible(true);
            if (fontTag.isBoldEditable()) {
                fontIsBoldCheckBox.setEnabled(true);
            }
            if (fontTag.isItalicEditable()) {
                fontIsItalicCheckBox.setEnabled(true);
            }
        } else {
            buttonEdit.setVisible(true);
            buttonSave.setVisible(false);
            buttonCancel.setVisible(false);
            fontIsBoldCheckBox.setEnabled(false);
            fontIsItalicCheckBox.setEnabled(false);
        }
    }

    private String translate(String key) {
        return mainPanel.translate(key);
    }

    private void fontAddChars(FontTag ft, Set<Integer> selChars, Font font) {
        FontTag f = (FontTag) mainPanel.tagTree.getCurrentTreeItem();
        String oldchars = f.getCharacters();
        for (int ic : selChars) {
            char c = (char) ic;
            if (oldchars.indexOf((int) c) == -1) {
                font = font.deriveFont(f.getFontStyle(), 1024);
                if (!font.canDisplay(c)) {
                    String msg = translate("error.font.nocharacter").replace("%char%", "" + c);
                    Logger.getLogger(FontPanel.class.getName()).log(Level.SEVERE, msg);
                    View.showMessageDialog(null, msg, translate("error"), JOptionPane.ERROR_MESSAGE);
                    return;
                }
            }
        }

        String[] yesno = new String[]{translate("button.yes"), translate("button.no"), translate("button.yes.all"), translate("button.no.all")};
        boolean yestoall = false;
        boolean notoall = false;
        boolean replaced = false;
        for (int ic : selChars) {
            char c = (char) ic;
            if (oldchars.indexOf((int) c) > -1) {
                int opt = -1;
                if (!(yestoall || notoall)) {
                    opt = View.showOptionDialog(null, translate("message.font.add.exists").replace("%char%", "" + c), translate("message.warning"), JOptionPane.YES_NO_OPTION, JOptionPane.WARNING_MESSAGE, null, yesno, translate("button.yes"));
                    if (opt == 2) {
                        yestoall = true;
                    }
                    if (opt == 3) {
                        notoall = true;
                    }
                }

                if (yestoall) {
                    opt = 0; // yes
                } else if (notoall) {
                    opt = 1; // no
                }

                if (opt == 1) {
                    continue;
                }

                replaced = true;
            }

            f.addCharacter(c, font);
            oldchars += c;
        }

        if (replaced) {
            if (View.showConfirmDialog(null, translate("message.font.replace.updateTexts"), translate("message.warning"), JOptionPane.YES_NO_OPTION, JOptionPane.INFORMATION_MESSAGE) == JOptionPane.YES_OPTION) {
                int fontId = ft.getFontId();
                SWF swf = ft.getSwf();
                for (Tag tag : swf.getTags()) {
                    if (tag instanceof TextTag) {
                        TextTag textTag = (TextTag) tag;
                        if (textTag.getFontIds().contains(fontId)) {
                            String text = textTag.getFormattedText(true).text;
                            mainPanel.saveText(textTag, text, null, null);
                        }
                    }
                }
            }
        }
    }

    private void fontRemoveChars(FontTag ft, Set<Integer> selChars) {
        FontTag f = (FontTag) mainPanel.tagTree.getCurrentTreeItem();

        for (int ic : selChars) {
            char c = (char) ic;
            f.removeCharacter(c);
        }
    }

    public void showFontTag(FontTag ft) {
        SWF swf = ft.getSwf();
        fontTag = ft;
        fontNameIntagLabel.setText(ft.getFontNameIntag());
        fontNameTextArea.setText(ft.getFontName());
        fontCopyrightTextArea.setText(ft.getFontCopyright());

        fontIsBoldCheckBox.setSelected(ft.isBold());
        fontIsItalicCheckBox.setSelected(ft.isItalic());
        fontDescentLabel.setText(ft.getDescent() == -1 ? translate("value.unknown") : Integer.toString(ft.getDescent()));
        fontAscentLabel.setText(ft.getAscent() == -1 ? translate("value.unknown") : Integer.toString(ft.getAscent()));
        fontLeadingLabel.setText(ft.getLeading() == -1 ? translate("value.unknown") : Integer.toString(ft.getLeading()));
        String chars = ft.getCharacters();
        fontCharactersTextArea.setText(chars);
        fontCharactersScrollPane.getVerticalScrollBar().scrollRectToVisible(new Rectangle(0, 0, 1, 1));
        setAllowSave(false);

        Font selFont = ft.getSystemFont();
        fontFamilyNameSelection.setSelectedItem(new FontFamily(selFont));
        fontFaceSelection.setSelectedItem(new FontFace(selFont));

        setAllowSave(true);
        setEditable(false);
        boolean readOnly = ((Tag) ft).isReadOnly();
        if (readOnly) {
            addCharsPanel.setVisible(false);
            buttonEdit.setVisible(false);
        }
    }

    private void initComponents() {

        contentScrollPane = new JScrollPane();
        addCharsPanel = new JPanel();
        fontParamsPanel = new JPanel();
        fontNameIntagLabel = new JLabel();
        JScrollPane fontDisplayNameScrollPane = new JScrollPane();
        fontNameTextArea = new JTextArea();
        JLabel jLabel3 = new JLabel();
        JScrollPane fontCopyrightScrollPane = new JScrollPane();
        fontCopyrightTextArea = new JTextArea();
        JLabel jLabel4 = new JLabel();
        fontIsBoldCheckBox = new JCheckBox();
        JLabel jLabel5 = new JLabel();
        fontIsItalicCheckBox = new JCheckBox();
        JLabel jLabel6 = new JLabel();
        fontAscentLabel = new JLabel();
        JLabel jLabel7 = new JLabel();
        fontDescentLabel = new JLabel();
        JLabel jLabel8 = new JLabel();
        fontLeadingLabel = new JLabel();
        JLabel jLabel9 = new JLabel();
        fontCharactersScrollPane = new JScrollPane();
        fontCharactersTextArea = new JTextArea();
        JLabel fontCharsAddLabel = new JLabel();
        fontAddCharactersField = new JTextField();
        fontAddCharsButton = new JButton();
        fontRemoveCharsButton = new JButton();
        fontSourceLabel = new JLabel();
        fontFamilyNameSelection = new JComboBox<>();
        fontFaceSelection = new JComboBox<>();
        fontEmbedButton = new JButton();
        buttonEdit = new JButton();
        buttonSave = new JButton();
        buttonCancel = new JButton();
        buttonPreviewFont = new JButton();
        buttonSetAdvanceValues = new JButton();
        addComponentListener(new ComponentAdapter() {
            @Override
            public void componentResized(ComponentEvent evt) {
                formComponentResized(evt);
            }
        });

        contentPanel = new JPanel();
        contentScrollPane.setBorder(null);
        contentScrollPane.setVerticalScrollBarPolicy(ScrollPaneConstants.VERTICAL_SCROLLBAR_NEVER);

        TableLayout tlFontParamsPanel;
        fontParamsPanel.setLayout(tlFontParamsPanel = new TableLayout(new double[][]{
            {TableLayout.PREFERRED, TableLayout.FILL},
            {TableLayout.PREFERRED, TableLayout.PREFERRED, TableLayout.PREFERRED, TableLayout.PREFERRED, TableLayout.PREFERRED, TableLayout.PREFERRED, TableLayout.PREFERRED, TableLayout.PREFERRED, TableLayout.FILL,}
        }));

        JLabel fontNameIntagLabLabel = new JLabel();
        fontNameIntagLabLabel.setText(AppStrings.translate("font.name.intag"));
        fontParamsPanel.add(fontNameIntagLabLabel, "0,0,R");

        fontNameIntagLabel.setText(AppStrings.translate("value.unknown"));
        fontNameIntagLabel.setMinimumSize(new Dimension(100, fontNameIntagLabel.getMinimumSize().height));
        fontNameIntagLabel.setPreferredSize(new Dimension(250, fontNameIntagLabel.getPreferredSize().height));
        fontParamsPanel.add(fontNameIntagLabel, "1,0");

        JLabel fontNameNameLabLabel = new JLabel();
        fontNameNameLabLabel.setText(AppStrings.translate("font.name"));
        fontParamsPanel.add(fontNameNameLabLabel, "0,1,R");

        fontDisplayNameScrollPane.setBorder(null);
        fontDisplayNameScrollPane.setHorizontalScrollBarPolicy(ScrollPaneConstants.HORIZONTAL_SCROLLBAR_NEVER);
        fontDisplayNameScrollPane.setHorizontalScrollBar(null);

        fontNameTextArea.setEditable(false);
        fontNameTextArea.setColumns(20);
        fontNameTextArea.setFont(new JLabel().getFont());
        fontNameTextArea.setLineWrap(true);
        fontNameTextArea.setText(AppStrings.translate("value.unknown"));
        fontNameTextArea.setWrapStyleWord(true);
        fontNameTextArea.setMinimumSize(new Dimension(100, fontNameTextArea.getMinimumSize().height));
        fontNameTextArea.setOpaque(false);
        fontDisplayNameScrollPane.setViewportView(fontNameTextArea);

        fontParamsPanel.add(fontDisplayNameScrollPane, "1,1");

        jLabel3.setText(AppStrings.translate("fontName.copyright"));
        fontParamsPanel.add(jLabel3, "0,2,R");

        fontCopyrightScrollPane.setBorder(null);
        fontCopyrightScrollPane.setHorizontalScrollBarPolicy(ScrollPaneConstants.HORIZONTAL_SCROLLBAR_NEVER);
        fontCopyrightScrollPane.setHorizontalScrollBar(null);

        fontCopyrightTextArea.setEditable(false);
        fontCopyrightTextArea.setColumns(20);
        fontCopyrightTextArea.setFont(new JLabel().getFont());
        fontCopyrightTextArea.setLineWrap(true);
        fontCopyrightTextArea.setText(AppStrings.translate("value.unknown"));
        fontCopyrightTextArea.setWrapStyleWord(true);
        fontCopyrightTextArea.setMinimumSize(new Dimension(100, fontCopyrightTextArea.getMinimumSize().height));
        fontCopyrightTextArea.setOpaque(false);
        fontCopyrightScrollPane.setViewportView(fontCopyrightTextArea);

        fontParamsPanel.add(fontCopyrightScrollPane, "1,2");

        jLabel4.setText(AppStrings.translate("font.isbold"));
        fontParamsPanel.add(jLabel4, "0,3,R");

        fontIsBoldCheckBox.setEnabled(false);

        fontParamsPanel.add(fontIsBoldCheckBox, "1,3");

        jLabel5.setText(AppStrings.translate("font.isitalic"));

        fontParamsPanel.add(jLabel5, "0,4,R");

        fontIsItalicCheckBox.setEnabled(false);
        fontParamsPanel.add(fontIsItalicCheckBox, "1,4");

        jLabel6.setText(AppStrings.translate("font.ascent"));
        fontParamsPanel.add(jLabel6, "0,5,R");

        fontAscentLabel.setText(AppStrings.translate("value.unknown"));
        fontParamsPanel.add(fontAscentLabel, "1,5");

        jLabel7.setText(AppStrings.translate("font.descent"));
        fontParamsPanel.add(jLabel7, "0,6,R");

        fontDescentLabel.setText(AppStrings.translate("value.unknown"));
        fontParamsPanel.add(fontDescentLabel, "1,6");

        jLabel8.setText(AppStrings.translate("font.leading"));
        fontParamsPanel.add(jLabel8, "0,7,R");

        fontLeadingLabel.setText(AppStrings.translate("value.unknown"));
        fontParamsPanel.add(fontLeadingLabel, "1,7");

        jLabel9.setText(AppStrings.translate("font.characters"));
        fontParamsPanel.add(jLabel9, "0,8,R,T");

        fontCharactersScrollPane.setBorder(null);
        fontCharactersScrollPane.setHorizontalScrollBarPolicy(ScrollPaneConstants.HORIZONTAL_SCROLLBAR_NEVER);
        fontCharactersScrollPane.setHorizontalScrollBar(null);
        fontCharactersScrollPane.setVerticalScrollBarPolicy(ScrollPaneConstants.VERTICAL_SCROLLBAR_AS_NEEDED);

        fontCharactersTextArea.setEditable(false);
        fontCharactersTextArea.setColumns(20);
        fontCharactersTextArea.setFont(new JLabel().getFont());
        fontCharactersTextArea.setLineWrap(true);
        fontCharactersTextArea.setWrapStyleWord(true);
        fontCharactersTextArea.setMinimumSize(new Dimension(100, fontCharactersTextArea.getMinimumSize().height));
        fontCharactersTextArea.setOpaque(false);
        fontCharactersScrollPane.setViewportView(fontCharactersTextArea);
        fontParamsPanel.add(fontCharactersScrollPane, "1,8");

        fontCharsAddLabel.setText(AppStrings.translate("font.characters.add"));

        fontAddCharsButton.setText(AppStrings.translate("button.ok"));
        fontAddCharsButton.addActionListener(this::fontAddCharsButtonActionPerformed);

        fontRemoveCharsButton.setText(AppStrings.translate("button.remove"));
        fontRemoveCharsButton.addActionListener(this::fontRemoveCharsButtonActionPerformed);

        fontSourceLabel.setText(AppStrings.translate("font.source"));

        fontFamilyNameSelection.setPreferredSize(new Dimension(100, fontFamilyNameSelection.getMinimumSize().height));
        fontFamilyNameSelection.setModel(getFamilyModel());
        fontFamilyNameSelection.setSelectedItem(FontTag.getDefaultFontName());
        fontFaceSelection.setModel(getFaceModel((FontFamily) fontFamilyNameSelection.getSelectedItem()));
        fontFamilyNameSelection.addItemListener(new ItemListener() {
            @Override
            public void itemStateChanged(ItemEvent evt) {
                fontFamilySelectionItemStateChanged();
            }
        });

        fontFaceSelection.addItemListener(new ItemListener() {

            @Override
            public void itemStateChanged(ItemEvent evt) {
                fontFaceSelectionItemStateChanged();
            }
        });

        fontEmbedButton.setText(AppStrings.translate("button.font.embed"));
        fontEmbedButton.addActionListener(this::fontEmbedButtonActionPerformed);

        buttonEdit.setIcon(View.getIcon("edit16"));
        buttonEdit.setText(AppStrings.translate("button.edit"));
        buttonEdit.addActionListener(this::buttonEditActionPerformed);

        buttonSave.setIcon(View.getIcon("save16"));
        buttonSave.setText(AppStrings.translate("button.save"));
        buttonSave.addActionListener(this::buttonSaveActionPerformed);

        buttonCancel.setIcon(View.getIcon("cancel16"));
        buttonCancel.setText(AppStrings.translate("button.cancel"));
        buttonCancel.addActionListener(this::buttonCancelActionPerformed);

        buttonPreviewFont.setText(AppStrings.translate("button.preview"));
        buttonPreviewFont.addActionListener(this::buttonPreviewFontActionPerformed);

        buttonSetAdvanceValues.setText(AppStrings.translate("button.setAdvanceValues"));
        buttonSetAdvanceValues.addActionListener(this::buttonSetAdvanceValuesActionPerformed);

        TableLayout tlAddCharsPanel;
        addCharsPanel.setLayout(tlAddCharsPanel = new TableLayout(new double[][]{
            {TableLayout.PREFERRED, TableLayout.FILL, TableLayout.PREFERRED, TableLayout.PREFERRED, TableLayout.PREFERRED, TableLayout.PREFERRED},
            {TableLayout.PREFERRED, TableLayout.PREFERRED, TableLayout.PREFERRED}
        }));
        addCharsPanel.setBorder(BorderFactory.createRaisedBevelBorder());

        addCharsPanel.add(fontCharsAddLabel, "0,0,R");
        addCharsPanel.add(fontAddCharactersField, "1,0,2,0");
        addCharsPanel.add(fontAddCharsButton, "3,0");
        //addCharsPanel.add(fontRemoveCharsButton, "3,0");
        addCharsPanel.add(fontEmbedButton, "4,0");

        addCharsPanel.add(fontSourceLabel, "0,1,R");
        addCharsPanel.add(fontFamilyNameSelection, "1,1");
        addCharsPanel.add(fontFaceSelection, "2,1");
        addCharsPanel.add(buttonPreviewFont, "3,1");
        addCharsPanel.add(buttonSetAdvanceValues, "4,1");

        JPanel buttonsPanel = new JPanel(new FlowLayout());
        buttonsPanel.add(buttonEdit);
        buttonsPanel.add(buttonSave);
        buttonsPanel.add(buttonCancel);

        TableLayout tlAll;
        contentPanel.setLayout(tlAll = new TableLayout(new double[][]{
            {TableLayout.FILL},
            {TableLayout.FILL, TableLayout.PREFERRED, TableLayout.PREFERRED}
        }));

        contentPanel.add(fontParamsPanel, "0,0");
        contentPanel.add(buttonsPanel, "0,1");
        contentPanel.add(addCharsPanel, "0,2");
        contentScrollPane.setViewportView(contentPanel);

        setLayout(new BorderLayout());
        add(contentScrollPane, BorderLayout.CENTER);

        TableLayoutHelper.addTableSpaces(tlAddCharsPanel, 10);
        TableLayoutHelper.addTableSpaces(tlFontParamsPanel, 10);
        TableLayoutHelper.addTableSpaces(tlAll, 10);

        addComponentListener(new ComponentAdapter() {

            @Override
            public void componentResized(ComponentEvent e) {
                contentPanel.setPreferredSize(new Dimension(Math.max(getSize().width, addCharsPanel.getPreferredSize().width + 20), getSize().height));
                contentPanel.revalidate();
            }

        });
    }

    private void fontAddCharsButtonActionPerformed(ActionEvent evt) {
        String newchars = fontAddCharactersField.getText();

        TreeItem item = mainPanel.tagTree.getCurrentTreeItem();
        if (item instanceof FontTag) {
            FontTag ft = (FontTag) item;
            Set<Integer> selChars = new TreeSet<>();
            for (int c = 0; c < newchars.length(); c++) {
                selChars.add(newchars.codePointAt(c));
            }

            if (!selChars.isEmpty()) {
                fontAddChars(ft, selChars, ((FontFace) fontFaceSelection.getSelectedItem()).font);
                fontAddCharactersField.setText("");
                mainPanel.repaintTree();
            }
        }
    }

    private void fontRemoveCharsButtonActionPerformed(ActionEvent evt) {
        String newchars = fontAddCharactersField.getText();

        TreeItem item = mainPanel.tagTree.getCurrentTreeItem();
        if (item instanceof FontTag) {
            FontTag ft = (FontTag) item;
            Set<Integer> selChars = new TreeSet<>();
            for (int c = 0; c < newchars.length(); c++) {
                selChars.add(newchars.codePointAt(c));
            }

            if (!selChars.isEmpty()) {
                fontRemoveChars(ft, selChars);
                fontAddCharactersField.setText("");
                mainPanel.repaintTree();
            }
        }
    }

    private void fontEmbedButtonActionPerformed(ActionEvent evt) {
        TreeItem item = mainPanel.tagTree.getCurrentTreeItem();
        if (item instanceof FontTag) {
            FontTag ft = (FontTag) item;
            FontEmbedDialog fed = new FontEmbedDialog((FontFace) fontFaceSelection.getSelectedItem(), fontAddCharactersField.getText());
            if (fed.showDialog() == AppDialog.OK_OPTION) {
                Set<Integer> selChars = fed.getSelectedChars();
                if (!selChars.isEmpty()) {
                    Font selFont = fed.getSelectedFont();
                    fontFamilyNameSelection.setSelectedItem(new FontFamily(selFont));
                    fontFaceSelection.setSelectedItem(new FontFace(selFont));
                    fontAddChars(ft, selChars, selFont);
                    fontAddCharactersField.setText("");
                    mainPanel.reload(true);
                }
            }
        }
    }

    private boolean allowSave = true;

    private synchronized void setAllowSave(boolean v) {
        allowSave = v;
    }

    private synchronized void savePair() {
        if (!allowSave) {
            return;
        }
        TreeItem item = mainPanel.tagTree.getCurrentTreeItem();
        if (item instanceof FontTag) {
            FontTag f = (FontTag) item;
            SWF swf = f.getSwf();
            String selectedName = ((FontFace) fontFaceSelection.getSelectedItem()).font.getFontName(Locale.ENGLISH);
            swf.sourceFontNamesMap.put(f.getFontId(), selectedName);
            Configuration.addFontPair(swf.getShortFileName(), f.getFontId(), f.getFontNameIntag(), selectedName);
        }
    }

    private void fontFamilySelectionItemStateChanged() {

        savePair();
        fontFaceSelection.setModel(getFaceModel((FontFamily) fontFamilyNameSelection.getSelectedItem()));
    }

    private void fontFaceSelectionItemStateChanged() {
        savePair();
    }

    private void buttonEditActionPerformed(ActionEvent evt) {
        setEditable(true);
    }

    private void buttonSaveActionPerformed(ActionEvent evt) {
        if (fontTag.isBoldEditable()) {
            fontTag.setBold(fontIsBoldCheckBox.isSelected());
        }
        if (fontTag.isItalicEditable()) {
            fontTag.setItalic(fontIsItalicCheckBox.isSelected());
        }
        setEditable(false);
    }

    private void buttonCancelActionPerformed(ActionEvent evt) {
        showFontTag(fontTag);
        setEditable(false);
    }

    private void buttonPreviewFontActionPerformed(ActionEvent evt) {
        new FontPreviewDialog(null, true, ((FontFace) fontFaceSelection.getSelectedItem()).font).setVisible(true);
    }

    private void buttonSetAdvanceValuesActionPerformed(ActionEvent evt) {
        if (View.showConfirmDialog(null, AppStrings.translate("message.font.setadvancevalues"), AppStrings.translate("message.warning"), JOptionPane.OK_CANCEL_OPTION, JOptionPane.WARNING_MESSAGE, Configuration.showSetAdvanceValuesMessage, JOptionPane.OK_OPTION) == JOptionPane.OK_OPTION) {
            fontTag.setAdvanceValues(((FontFace) fontFaceSelection.getSelectedItem()).font);
        }
    }

    private void formComponentResized(ComponentEvent evt) {
        fontParamsPanel.updateUI();
    }

    private void importTTFButtonActionPerformed(ActionEvent evt) {
        TreeItem item = mainPanel.tagTree.getCurrentTreeItem();
        if (item instanceof FontTag) {
            FontTag ft = (FontTag) item;

            JFileChooser fc = new JFileChooser();
            fc.setCurrentDirectory(new File(Configuration.lastOpenDir.get()));
            FileFilter ttfFilter = new FileFilter() {
                @Override
                public boolean accept(File f) {
                    return (f.getName().toLowerCase().endsWith(".ttf")) || (f.isDirectory());
                }

                @Override
                public String getDescription() {
                    return "TTF files";
                }
            };
            fc.setFileFilter(ttfFilter);

            fc.setAcceptAllFileFilterUsed(false);
            JFrame fr = new JFrame();
            View.setWindowIcon(fr);
            int returnVal = fc.showOpenDialog(fr);
            if (returnVal == JFileChooser.APPROVE_OPTION) {
                Configuration.lastOpenDir.set(Helper.fixDialogFile(fc.getSelectedFile()).getParentFile().getAbsolutePath());
                File selfile = Helper.fixDialogFile(fc.getSelectedFile());
                Set<Integer> selChars = new HashSet<>();
                try {
                    Font f = Font.createFont(Font.TRUETYPE_FONT, selfile);
                    int[] required = new int[]{0x0001, 0x0000, 0x000D, 0x0020};
                    loopi:
                    for (char i = 0; i < Character.MAX_VALUE; i++) {
                        for (int r : required) {
                            if (r == i) {
                                continue loopi;
                            }
                        }
                        if (f.canDisplay((int) i)) {
                            selChars.add((int) i);
                        }
                    }
                    fontAddChars(ft, selChars, f);
                    mainPanel.reload(true);
                } catch (FontFormatException ex) {
                    JOptionPane.showMessageDialog(mainPanel, "Invalid TTF font");
                } catch (IOException ex) {
                    Logger.getLogger(FontPanel.class.getName()).log(Level.SEVERE, null, ex);
                }
            }
        }
    }

    private JButton buttonCancel;

    private JButton buttonEdit;

    private JButton buttonPreviewFont;

    private JButton buttonSetAdvanceValues;

    private JButton buttonSave;

    private JTextField fontAddCharactersField;

    private JButton fontAddCharsButton;

    private JButton fontRemoveCharsButton;

    private JLabel fontAscentLabel;

    private JScrollPane fontCharactersScrollPane;

    private JTextArea fontCharactersTextArea;

    private JTextArea fontCopyrightTextArea;

    private JLabel fontDescentLabel;

    private JTextArea fontNameTextArea;

    private JButton fontEmbedButton;

    private JCheckBox fontIsBoldCheckBox;

    private JCheckBox fontIsItalicCheckBox;

    private JLabel fontLeadingLabel;

    private JLabel fontNameIntagLabel;

    private JComboBox<FontFamily> fontFamilyNameSelection;

    private JComboBox<FontFace> fontFaceSelection;

    private JLabel fontSourceLabel;

    private JPanel fontParamsPanel;

    private JPanel addCharsPanel;

    private JPanel contentPanel;

    private JScrollPane contentScrollPane;
}<|MERGE_RESOLUTION|>--- conflicted
+++ resolved
@@ -101,14 +101,9 @@
     public static ComboBoxModel<FontFace> getFaceModel(FontFamily family) {
 
         Set<FontFace> faceSet = new TreeSet<>();
-<<<<<<< HEAD
-        /*NOT AVAILABLE SINCE JAVA 9+
-=======
-        
->>>>>>> 7ae6f03d
         for (Font f : FontTag.getInstalledFontsByFamily().get(family.familyEn).values()) {
             faceSet.add(new FontFace(f));
-        }*/
+        }
 
         return new DefaultComboBoxModel<>(new Vector<>(faceSet));
     }
