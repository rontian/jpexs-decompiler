--- conflicted
+++ resolved
@@ -1,4 +1,3 @@
-<<<<<<< HEAD
 /*
  *  Copyright (C) 2010-2014 JPEXS
  * 
@@ -612,620 +611,4 @@
         }
         return treeNode.getItem();
     }
-}
-=======
-/*
- *  Copyright (C) 2010-2014 JPEXS
- * 
- *  This program is free software: you can redistribute it and/or modify
- *  it under the terms of the GNU General Public License as published by
- *  the Free Software Foundation, either version 3 of the License, or
- *  (at your option) any later version.
- * 
- *  This program is distributed in the hope that it will be useful,
- *  but WITHOUT ANY WARRANTY; without even the implied warranty of
- *  MERCHANTABILITY or FITNESS FOR A PARTICULAR PURPOSE.  See the
- *  GNU General Public License for more details.
- * 
- *  You should have received a copy of the GNU General Public License
- *  along with this program.  If not, see <http://www.gnu.org/licenses/>.
- */
-package com.jpexs.decompiler.flash.gui;
-
-import com.jpexs.decompiler.flash.SWF;
-import com.jpexs.decompiler.flash.abc.ScriptPack;
-import com.jpexs.decompiler.flash.gui.abc.treenodes.TreeElement;
-import com.jpexs.decompiler.flash.gui.treenodes.SWFNode;
-import com.jpexs.decompiler.flash.gui.treenodes.TagTreeRoot;
-import com.jpexs.decompiler.flash.tags.DefineBinaryDataTag;
-import com.jpexs.decompiler.flash.tags.DefineBitsJPEG2Tag;
-import com.jpexs.decompiler.flash.tags.DefineBitsJPEG3Tag;
-import com.jpexs.decompiler.flash.tags.DefineBitsJPEG4Tag;
-import com.jpexs.decompiler.flash.tags.DefineBitsLossless2Tag;
-import com.jpexs.decompiler.flash.tags.DefineBitsLosslessTag;
-import com.jpexs.decompiler.flash.tags.DefineBitsTag;
-import com.jpexs.decompiler.flash.tags.DefineButton2Tag;
-import com.jpexs.decompiler.flash.tags.DefineButtonTag;
-import com.jpexs.decompiler.flash.tags.DefineEditTextTag;
-import com.jpexs.decompiler.flash.tags.DefineFont2Tag;
-import com.jpexs.decompiler.flash.tags.DefineFont3Tag;
-import com.jpexs.decompiler.flash.tags.DefineFont4Tag;
-import com.jpexs.decompiler.flash.tags.DefineFontTag;
-import com.jpexs.decompiler.flash.tags.DefineMorphShape2Tag;
-import com.jpexs.decompiler.flash.tags.DefineMorphShapeTag;
-import com.jpexs.decompiler.flash.tags.DefineShape2Tag;
-import com.jpexs.decompiler.flash.tags.DefineShape3Tag;
-import com.jpexs.decompiler.flash.tags.DefineShape4Tag;
-import com.jpexs.decompiler.flash.tags.DefineShapeTag;
-import com.jpexs.decompiler.flash.tags.DefineSoundTag;
-import com.jpexs.decompiler.flash.tags.DefineSpriteTag;
-import com.jpexs.decompiler.flash.tags.DefineText2Tag;
-import com.jpexs.decompiler.flash.tags.DefineTextTag;
-import com.jpexs.decompiler.flash.tags.DefineVideoStreamTag;
-import com.jpexs.decompiler.flash.tags.ShowFrameTag;
-import com.jpexs.decompiler.flash.tags.SoundStreamHead2Tag;
-import com.jpexs.decompiler.flash.tags.SoundStreamHeadTag;
-import com.jpexs.decompiler.flash.tags.Tag;
-import com.jpexs.decompiler.flash.tags.base.ASMSource;
-import com.jpexs.decompiler.flash.tags.base.CharacterIdTag;
-import com.jpexs.decompiler.flash.tags.base.CharacterTag;
-import com.jpexs.decompiler.flash.tags.base.ImageTag;
-import com.jpexs.decompiler.flash.tags.gfx.DefineCompactedFont;
-import com.jpexs.decompiler.flash.timeline.Frame;
-import com.jpexs.decompiler.flash.treeitems.AS2PackageNodeItem;
-import com.jpexs.decompiler.flash.treeitems.AS3PackageNodeItem;
-import com.jpexs.decompiler.flash.treeitems.FrameNodeItem;
-import com.jpexs.decompiler.flash.treeitems.SWFList;
-import com.jpexs.decompiler.flash.treeitems.StringItem;
-import com.jpexs.decompiler.flash.treeitems.TreeElementItem;
-import com.jpexs.decompiler.flash.treeitems.TreeItem;
-import com.jpexs.decompiler.flash.treenodes.ContainerNode;
-import com.jpexs.decompiler.flash.treenodes.FrameNode;
-import com.jpexs.decompiler.flash.treenodes.TreeNode;
-import com.jpexs.helpers.Helper;
-import java.awt.Color;
-import java.awt.Component;
-import java.awt.Font;
-import java.awt.Graphics;
-import java.awt.event.ActionEvent;
-import java.awt.event.ActionListener;
-import java.awt.event.MouseAdapter;
-import java.awt.event.MouseEvent;
-import java.util.ArrayList;
-import java.util.List;
-import javax.swing.JComponent;
-import javax.swing.JMenu;
-import javax.swing.JMenuItem;
-import javax.swing.JOptionPane;
-import javax.swing.JPopupMenu;
-import javax.swing.JTree;
-import javax.swing.SwingUtilities;
-import javax.swing.plaf.basic.BasicLabelUI;
-import javax.swing.plaf.basic.BasicTreeUI;
-import javax.swing.tree.DefaultTreeCellRenderer;
-import javax.swing.tree.TreeModel;
-import javax.swing.tree.TreePath;
-import javax.swing.tree.TreeSelectionModel;
-
-/**
- *
- * @author JPEXS
- */
-public class TagTree extends JTree implements ActionListener {
-
-    private static final String ACTION_RAW_EDIT = "RAWEDIT";
-    private static final String ACTION_JUMP_TO_CHARACTER = "JUMPTOCHARACTER";
-    private static final String ACTION_REMOVE_ITEM = "REMOVEITEM";
-    private static final String ACTION_REMOVE_ITEM_WITH_DEPENDENCIES = "REMOVEITEMWITHDEPENDENCIES";
-    private static final String ACTION_CLOSE_SWF = "CLOSESWF";
-    private static final String ACTION_EXPAND_RECURSIVE = "EXPANDRECURSIVE";
-
-    private final MainPanel mainPanel;
-
-    public class TagTreeCellRenderer extends DefaultTreeCellRenderer {
-
-        @Override
-        public Component getTreeCellRendererComponent(
-                JTree tree,
-                Object value,
-                boolean sel,
-                boolean expanded,
-                boolean leaf,
-                int row,
-                boolean hasFocus) {
-
-            super.getTreeCellRendererComponent(
-                    tree, value, sel,
-                    expanded, leaf, row,
-                    hasFocus);
-            TreeNode treeNode = (TreeNode) value;
-            TreeItem val = treeNode.getItem();
-            TreeNodeType type = getTreeNodeType(val);
-            if (type != null) {
-                if (type == TreeNodeType.FOLDER && expanded) {
-                    type = TreeNodeType.FOLDER_OPEN;
-                }
-                String itemName = type.toString();
-                if (type == TreeNodeType.FOLDER || type == TreeNodeType.FOLDER_OPEN) {
-                    if (val instanceof StringItem) {
-                        StringItem si = (StringItem) val;
-                        if (!TagTreeRoot.FOLDER_ROOT.equals(si.getName())) {
-                            itemName = "folder" + si.getName();
-                        }
-                    }
-                }
-                String tagTypeStr = itemName.toLowerCase().replace("_", "");
-                setIcon(View.getIcon(tagTypeStr + "16"));
-            }
-
-            Font font = getFont();
-            boolean isModified = false;
-            if (treeNode instanceof TreeNode) {
-                if (treeNode.getItem() instanceof Tag) {
-                    Tag tag = (Tag) treeNode.getItem();
-                    if (tag.isModified()) {
-                        isModified = true;
-                    }
-                }
-            }
-
-            if (isModified) {
-                font = font.deriveFont(Font.BOLD);
-            } else {
-                font = font.deriveFont(Font.PLAIN);
-            }
-            setFont(font);
-
-            setUI(new BasicLabelUI());
-            setOpaque(false);
-            //setBackground(Color.green);
-            setBackgroundNonSelectionColor(Color.white);
-            //setBackgroundSelectionColor(Color.ORANGE);
-
-            return this;
-        }
-    }
-
-    TagTree(TagTreeModel treeModel, MainPanel mainPanel) {
-        super(treeModel);
-        this.mainPanel = mainPanel;
-        setCellRenderer(new TagTreeCellRenderer());
-        setRootVisible(false);
-        setBackground(Color.white);
-        setUI(new BasicTreeUI() {
-            @Override
-            public void paint(Graphics g, JComponent c) {
-                setHashColor(Color.gray);
-                super.paint(g, c);
-            }
-        });
-    }
-
-    public static TreeNodeType getTreeNodeType(TreeItem t) {
-        if ((t instanceof DefineFontTag)
-                || (t instanceof DefineFont2Tag)
-                || (t instanceof DefineFont3Tag)
-                || (t instanceof DefineFont4Tag)
-                || (t instanceof DefineCompactedFont)) {
-            return TreeNodeType.FONT;
-        }
-        if ((t instanceof DefineTextTag)
-                || (t instanceof DefineText2Tag)
-                || (t instanceof DefineEditTextTag)) {
-            return TreeNodeType.TEXT;
-        }
-
-        if ((t instanceof DefineBitsTag)
-                || (t instanceof DefineBitsJPEG2Tag)
-                || (t instanceof DefineBitsJPEG3Tag)
-                || (t instanceof DefineBitsJPEG4Tag)
-                || (t instanceof DefineBitsLosslessTag)
-                || (t instanceof DefineBitsLossless2Tag)) {
-            return TreeNodeType.IMAGE;
-        }
-        if ((t instanceof DefineShapeTag)
-                || (t instanceof DefineShape2Tag)
-                || (t instanceof DefineShape3Tag)
-                || (t instanceof DefineShape4Tag)) {
-            return TreeNodeType.SHAPE;
-        }
-
-        if ((t instanceof DefineMorphShapeTag) || (t instanceof DefineMorphShape2Tag)) {
-            return TreeNodeType.MORPH_SHAPE;
-        }
-
-        if (t instanceof DefineSpriteTag) {
-            return TreeNodeType.SPRITE;
-        }
-        if ((t instanceof DefineButtonTag) || (t instanceof DefineButton2Tag)) {
-            return TreeNodeType.BUTTON;
-        }
-        if (t instanceof ASMSource) {
-            return TreeNodeType.AS;
-        }
-        if (t instanceof ScriptPack) {
-            return TreeNodeType.AS;
-        }
-        if (t instanceof AS2PackageNodeItem) {
-            return TreeNodeType.PACKAGE;
-        }
-        if (t instanceof AS3PackageNodeItem) {
-            return TreeNodeType.PACKAGE;
-        }
-        if (t instanceof FrameNodeItem) {
-            return TreeNodeType.FRAME;
-        }
-        if (t instanceof ShowFrameTag) {
-            return TreeNodeType.SHOW_FRAME;
-        }
-
-        if (t instanceof DefineVideoStreamTag) {
-            return TreeNodeType.MOVIE;
-        }
-
-        if ((t instanceof DefineSoundTag) || (t instanceof SoundStreamHeadTag) || (t instanceof SoundStreamHead2Tag)) {
-            return TreeNodeType.SOUND;
-        }
-
-        if (t instanceof DefineBinaryDataTag) {
-            return TreeNodeType.BINARY_DATA;
-        }
-
-        if (t instanceof SWF) {
-            return TreeNodeType.FLASH;
-        }
-
-        if (t instanceof SWFList) {
-            SWFList slist = (SWFList) t;
-            if (slist.name != null) {
-                if (slist.name.toLowerCase().endsWith(".zip")) {
-                    return TreeNodeType.BUNDLE_ZIP;
-                }
-                if (slist.name.toLowerCase().endsWith(".swc")) {
-                    return TreeNodeType.BUNDLE_SWC;
-                } else {
-                    return TreeNodeType.BUNDLE_BINARY;
-                }
-            }
-        }
-
-        if (t instanceof Tag) {
-            return TreeNodeType.OTHER_TAG;
-        }
-
-        return TreeNodeType.FOLDER;
-    }
-
-    public void createContextMenu(final List<SWFList> swfs) {
-        final JPopupMenu contextPopupMenu = new JPopupMenu();
-
-        final JMenuItem expandRecursiveMenuItem = new JMenuItem(mainPanel.translate("contextmenu.expandAll"));
-        expandRecursiveMenuItem.addActionListener(this);
-        expandRecursiveMenuItem.setActionCommand(ACTION_EXPAND_RECURSIVE);
-        contextPopupMenu.add(expandRecursiveMenuItem);
-
-        final JMenuItem removeMenuItem = new JMenuItem(mainPanel.translate("contextmenu.remove"));
-        removeMenuItem.addActionListener(this);
-        removeMenuItem.setActionCommand(ACTION_REMOVE_ITEM);
-        contextPopupMenu.add(removeMenuItem);
-
-        final JMenuItem removeWithDependenciesMenuItem = new JMenuItem(mainPanel.translate("contextmenu.removeWithDependencies"));
-        removeWithDependenciesMenuItem.addActionListener(this);
-        removeWithDependenciesMenuItem.setActionCommand(ACTION_REMOVE_ITEM_WITH_DEPENDENCIES);
-        contextPopupMenu.add(removeWithDependenciesMenuItem);
-
-        final JMenuItem exportSelectionMenuItem = new JMenuItem(mainPanel.translate("menu.file.export.selection"));
-        exportSelectionMenuItem.setActionCommand(MainFrameRibbonMenu.ACTION_EXPORT_SEL);
-        exportSelectionMenuItem.addActionListener(this);
-        contextPopupMenu.add(exportSelectionMenuItem);
-
-        final JMenuItem replaceSelectionMenuItem = new JMenuItem(mainPanel.translate("button.replace"));
-        replaceSelectionMenuItem.setActionCommand(MainPanel.ACTION_REPLACE);
-        replaceSelectionMenuItem.addActionListener(mainPanel);
-        contextPopupMenu.add(replaceSelectionMenuItem);
-
-        final JMenuItem rawEditMenuItem = new JMenuItem(mainPanel.translate("contextmenu.rawEdit"));
-        rawEditMenuItem.setActionCommand(ACTION_RAW_EDIT);
-        rawEditMenuItem.addActionListener(this);
-        rawEditMenuItem.setVisible(false);
-        contextPopupMenu.add(rawEditMenuItem);
-
-        final JMenuItem jumpToCharacterMenuItem = new JMenuItem(mainPanel.translate("contextmenu.jumpToCharacter"));
-        jumpToCharacterMenuItem.setActionCommand(ACTION_JUMP_TO_CHARACTER);
-        jumpToCharacterMenuItem.addActionListener(this);
-        jumpToCharacterMenuItem.setVisible(false);
-        contextPopupMenu.add(jumpToCharacterMenuItem);
-
-        final JMenuItem closeSelectionMenuItem = new JMenuItem(mainPanel.translate("contextmenu.closeSwf"));
-        closeSelectionMenuItem.setActionCommand(ACTION_CLOSE_SWF);
-        closeSelectionMenuItem.addActionListener(this);
-        contextPopupMenu.add(closeSelectionMenuItem);
-
-        final JMenu moveTagMenu = new JMenu(mainPanel.translate("contextmenu.moveTag"));
-        contextPopupMenu.add(moveTagMenu);
-
-        addMouseListener(new MouseAdapter() {
-            @Override
-            public void mouseClicked(MouseEvent e) {
-                if (SwingUtilities.isRightMouseButton(e)) {
-
-                    int row = getClosestRowForLocation(e.getX(), e.getY());
-                    int[] selectionRows = getSelectionRows();
-                    if (!Helper.contains(selectionRows, row)) {
-                        setSelectionRow(row);
-                    }
-
-                    TreePath[] paths = getSelectionPaths();
-                    if (paths == null || paths.length == 0) {
-                        return;
-                    }
-                    boolean allSelectedIsTagOrFrame = true;
-                    for (TreePath treePath : paths) {
-                        TreeNode treeNode = (TreeNode) treePath.getLastPathComponent();
-
-                        TreeItem tag = treeNode.getItem();
-                        if (!(tag instanceof Tag) && !(tag instanceof FrameNodeItem)) {
-                            allSelectedIsTagOrFrame = false;
-                            break;
-                        }
-                    }
-
-                    replaceSelectionMenuItem.setVisible(false);
-                    closeSelectionMenuItem.setVisible(false);
-                    moveTagMenu.setVisible(false);
-                    expandRecursiveMenuItem.setVisible(false);
-
-                    if (paths.length == 1) {
-                        TreeNode treeNode = (TreeNode) paths[0].getLastPathComponent();
-
-                        TreeItem item = ((TreeNode) treeNode).getItem();
-
-                        if (item instanceof ImageTag && ((ImageTag) item).importSupported()) {
-                            replaceSelectionMenuItem.setVisible(true);
-                        }
-
-                        if (item instanceof DefineBinaryDataTag) {
-                            replaceSelectionMenuItem.setVisible(true);
-                        }
-
-                        if (item instanceof DefineSoundTag) {
-                            replaceSelectionMenuItem.setVisible(true);
-                        }
-
-                        if (treeNode instanceof SWFNode) {
-                            closeSelectionMenuItem.setVisible(true);
-                        }
-
-                        if (item instanceof Tag && swfs.size() > 1) {
-                            final Tag tag = (Tag) item;
-                            moveTagMenu.removeAll();
-                            for (SWFList targetSwfList : swfs) {
-                                for (final SWF targetSwf : targetSwfList) {
-                                    if (targetSwf != tag.getSwf()) {
-                                        JMenuItem swfItem = new JMenuItem(targetSwf.getShortFileName());
-                                        swfItem.addActionListener(new ActionListener() {
-
-                                            @Override
-                                            public void actionPerformed(ActionEvent ae) {
-                                                tag.getSwf().tags.remove(tag);
-                                                tag.setSwf(targetSwf);
-                                                targetSwf.tags.add(tag);
-                                                mainPanel.refreshTree();
-                                            }
-                                        });
-                                        moveTagMenu.add(swfItem);
-                                    }
-                                }
-                            }
-                            moveTagMenu.setVisible(true);
-                        }
-
-                        TreeModel model = getModel();
-                        expandRecursiveMenuItem.setVisible(model.getChildCount(treeNode) > 0);
-
-                        jumpToCharacterMenuItem.setVisible(item instanceof CharacterIdTag && !(item instanceof CharacterTag));
-
-                        rawEditMenuItem.setVisible(item instanceof Tag);
-                    }
-
-                    removeMenuItem.setVisible(allSelectedIsTagOrFrame);
-                    exportSelectionMenuItem.setEnabled(hasExportableNodes());
-                    contextPopupMenu.show(e.getComponent(), e.getX(), e.getY());
-                }
-            }
-        });
-    }
-
-    @Override
-    public void actionPerformed(ActionEvent e) {
-        switch (e.getActionCommand()) {
-            case ACTION_RAW_EDIT: {
-                TreeItem item = getCurrentTreeItem();
-                if (item == null) {
-                    return;
-                }
-
-                mainPanel.showGenericTag((Tag) item);
-            }
-            break;
-            case ACTION_JUMP_TO_CHARACTER: {
-                TreeItem item = getCurrentTreeItem();
-                if (item == null || !(item instanceof CharacterIdTag)) {
-                    return;
-                }
-
-                CharacterIdTag characterIdTag = (CharacterIdTag) item;
-                mainPanel.setTreeItem(item.getSwf().characters.get(characterIdTag.getCharacterId()));
-            }
-            break;
-            case ACTION_EXPAND_RECURSIVE: {
-                TreePath path = getSelectionPath();
-                if (path == null) {
-                    return;
-                }
-                View.expandTreeNodesRecursive(this, path, true);
-            }
-            break;
-            case ACTION_REMOVE_ITEM:
-            case ACTION_REMOVE_ITEM_WITH_DEPENDENCIES:
-                List<TreeNode> sel = getSelected(this);
-
-                List<Tag> tagsToRemove = new ArrayList<>();
-                for (TreeNode o : sel) {
-                    TreeItem tag = o.getItem();
-                    if (tag instanceof Tag) {
-                        tagsToRemove.add((Tag) tag);
-                    } else if (tag instanceof FrameNodeItem) {
-                        FrameNodeItem frameNode = (FrameNodeItem) tag;
-                        Frame frame = frameNode.getParent().getTimeline().frames.get(frameNode.getFrame() - 1);
-                        if (frame.showFrameTag != null) {
-                            tagsToRemove.add(frame.showFrameTag);
-                        } else {
-                            // this should be the last frame, so remove the inner tags
-                            tagsToRemove.addAll(frame.innerTags);
-                        }
-                    }
-                }
-
-                boolean removeDependencies = e.getActionCommand().equals(ACTION_REMOVE_ITEM_WITH_DEPENDENCIES);
-                if (tagsToRemove.size() == 1) {
-                    Tag tag = tagsToRemove.get(0);
-                    if (View.showConfirmDialog(this, mainPanel.translate("message.confirm.remove").replace("%item%", tag.toString()), mainPanel.translate("message.confirm"), JOptionPane.YES_NO_OPTION, JOptionPane.QUESTION_MESSAGE) == JOptionPane.YES_OPTION) {
-                        tag.getSwf().removeTag(tag, removeDependencies);
-                        mainPanel.refreshTree();
-                    }
-                } else if (tagsToRemove.size() > 1) {
-                    if (View.showConfirmDialog(this, mainPanel.translate("message.confirm.removemultiple").replace("%count%", Integer.toString(tagsToRemove.size())), mainPanel.translate("message.confirm"), JOptionPane.YES_NO_OPTION, JOptionPane.QUESTION_MESSAGE) == JOptionPane.YES_OPTION) {
-                        for (Tag tag : tagsToRemove) {
-                            tag.getSwf().removeTag(tag, removeDependencies);
-                        }
-                        mainPanel.refreshTree();
-                    }
-                }
-                break;
-            case ACTION_CLOSE_SWF: {
-                Main.closeFile(mainPanel.getCurrentSwfList());
-            }
-        }
-    }
-    
-    public boolean hasExportableNodes() {
-        return !getSelection(mainPanel.getCurrentSwf()).isEmpty();
-    }
-
-    public List<TreeNode> getAllSubs(JTree tree, TreeNode o) {
-        TagTreeModel tm = (TagTreeModel) tree.getModel();
-        List<TreeNode> ret = new ArrayList<>();
-        for (int i = 0; i < tm.getChildCount(o); i++) {
-            TreeNode c = tm.getChild(o, i);
-            ret.add(c);
-            ret.addAll(getAllSubs(tree, c));
-        }
-        return ret;
-    }
-
-    public List<TreeNode> getAllSelected(TagTree tree) {
-        TreeSelectionModel tsm = tree.getSelectionModel();
-        TreePath[] tps = tsm.getSelectionPaths();
-        List<TreeNode> ret = new ArrayList<>();
-        if (tps == null) {
-            return ret;
-        }
-
-        for (TreePath tp : tps) {
-            TreeNode treeNode = (TreeNode) tp.getLastPathComponent();
-            ret.add(treeNode);
-            ret.addAll(getAllSubs(tree, treeNode));
-        }
-        return ret;
-    }
-
-    public List<TreeNode> getSelected(JTree tree) {
-        TreeSelectionModel tsm = tree.getSelectionModel();
-        TreePath[] tps = tsm.getSelectionPaths();
-        List<TreeNode> ret = new ArrayList<>();
-        if (tps == null) {
-            return ret;
-        }
-
-        for (TreePath tp : tps) {
-            TreeNode treeNode = (TreeNode) tp.getLastPathComponent();
-            ret.add(treeNode);
-        }
-        return ret;
-    }
-
-    public List<Object> getSelection(SWF swf) {
-        List<Object> ret = new ArrayList<>();
-        List<TreeNode> sel = getAllSelected(this);
-        for (TreeNode d : sel) {
-            if (d.getItem().getSwf() != swf) {
-                continue;
-            }
-            if (d instanceof ContainerNode) {
-                ContainerNode n = (ContainerNode) d;
-                TreeNodeType nodeType = TagTree.getTreeNodeType(n.getItem());
-                if (nodeType == TreeNodeType.IMAGE) {
-                    ret.add((Tag) n.getItem());
-                }
-                if (nodeType == TreeNodeType.SHAPE) {
-                    ret.add((Tag) n.getItem());
-                }
-                if (nodeType == TreeNodeType.MORPH_SHAPE) {
-                    ret.add((Tag) n.getItem());
-                }
-                if (nodeType == TreeNodeType.AS) {
-                    ret.add(n);
-                }
-                if (nodeType == TreeNodeType.MOVIE) {
-                    ret.add((Tag) n.getItem());
-                }
-                if (nodeType == TreeNodeType.SOUND) {
-                    ret.add((Tag) n.getItem());
-                }
-                if (nodeType == TreeNodeType.BINARY_DATA) {
-                    ret.add((Tag) n.getItem());
-                }
-                if (nodeType == TreeNodeType.TEXT) {
-                    ret.add((Tag) n.getItem());
-                }
-                if (nodeType == TreeNodeType.FONT) {
-                    ret.add((Tag) n.getItem());
-                }
-            }
-            if (d instanceof FrameNode) {
-                FrameNode fn = (FrameNode) d;
-                if (!fn.scriptsNode) {
-                    ret.add(d.getItem());
-                }
-            }
-            if (d instanceof TreeElement) {
-                if (((TreeElement) d).isLeaf()) {
-                    TreeElement treeElement = (TreeElement) d;
-                    ret.add((ScriptPack) treeElement.getItem());
-                }
-            }
-        }
-        return ret;
-    }
-
-    public List<TreeElementItem> getTagsWithType(List<TreeElementItem> list, TreeNodeType type) {
-        List<TreeElementItem> ret = new ArrayList<>();
-        for (TreeElementItem item : list) {
-            TreeNodeType ttype = getTreeNodeType(item);
-            if (type == ttype) {
-                ret.add(item);
-            }
-        }
-        return ret;
-    }
-
-    public TreeItem getCurrentTreeItem() {
-        TreeNode treeNode = (TreeNode) getLastSelectedPathComponent();
-        if (treeNode == null) {
-            return null;
-        }
-        return treeNode.getItem();
-    }
-}
->>>>>>> a3c4fae4
+}