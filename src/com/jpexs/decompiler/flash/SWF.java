--- conflicted
+++ resolved
@@ -512,13 +512,9 @@
 
         SWFInputStream sis = new SWFInputStream(this, uncompressedData);
         dumpInfo = new DumpInfoSwfNode(this, "rootswf", "", null, 0, 0);
-<<<<<<< HEAD
-        sis.dumpInfo = dumpInfo;
-=======
         if (Configuration.dumpInfoCollecting.get()) {
             sis.dumpInfo = dumpInfo;
         }
->>>>>>> a3c4fae4
         sis.readBytesEx(3, "signature"); // skip siganture
         version = sis.readUI8("version");
         fileSize = sis.readUI32("fileSize");
