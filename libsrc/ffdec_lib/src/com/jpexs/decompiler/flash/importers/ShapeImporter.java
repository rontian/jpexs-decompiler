--- conflicted
+++ resolved
@@ -210,14 +210,11 @@
 
         try {
             DocumentBuilderFactory docFactory = DocumentBuilderFactory.newInstance();
-<<<<<<< HEAD
             docFactory.setValidating(false);
             docFactory.setNamespaceAware(true);
             docFactory.setFeature("http://xml.org/sax/features/namespaces", false);
             docFactory.setFeature("http://xml.org/sax/features/validation", false);
             docFactory.setFeature("http://apache.org/xml/features/nonvalidating/load-dtd-grammar", false);
-=======
->>>>>>> f9254ef6
             docFactory.setFeature("http://apache.org/xml/features/nonvalidating/load-external-dtd", false);
             DocumentBuilder docBuilder = docFactory.newDocumentBuilder();
 
