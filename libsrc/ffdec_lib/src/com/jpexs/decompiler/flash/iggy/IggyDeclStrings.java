--- conflicted
+++ resolved
@@ -1,151 +1,80 @@
-<<<<<<< HEAD
-package com.jpexs.decompiler.flash.iggy;
-
-import com.jpexs.decompiler.flash.iggy.annotations.IggyArrayFieldType;
-import com.jpexs.decompiler.flash.iggy.annotations.IggyFieldType;
-import com.jpexs.decompiler.flash.iggy.streams.IggyIndexBuilder;
-import com.jpexs.decompiler.flash.iggy.streams.ReadDataStreamInterface;
-import com.jpexs.decompiler.flash.iggy.streams.StructureInterface;
-import com.jpexs.decompiler.flash.iggy.streams.WriteDataStreamInterface;
-import java.io.IOException;
-
-/**
- *
- * @author JPEXS
- */
-public class IggyDeclStrings implements StructureInterface {
-
-    @IggyFieldType(DataType.uint64_t)
-    long one;
-    @IggyFieldType(DataType.uint32_t)
-    long size;
-    @IggyArrayFieldType(value = DataType.uint8_t, count = 3)
-    byte xxx[];
-    @IggyArrayFieldType(value = DataType.uint8_t, countField = "size")
-    byte data[];
-    byte padd[];
-    @IggyFieldType(DataType.uint64_t)
-    long one2;
-    @IggyFieldType(DataType.uint64_t)
-    long zero;
-
-    public IggyDeclStrings(ReadDataStreamInterface stream) throws IOException {
-        readFromDataStream(stream);
-    }
-
-    @Override
-    public void readFromDataStream(ReadDataStreamInterface s) throws IOException {
-        one = s.readUI64();
-        size = s.readUI32();
-        xxx = s.readBytes(3);
-        data = s.readBytes((int) size);
-        if ((15 + size) % 8 != 0) {
-            padd = s.readBytes((int) (((15 + size) / 8 + 1) * 8 - 15 - size));
-        } else {
-            padd = new byte[0];
-        }
-        one = s.readUI64();
-        if (one != 1) {
-            throw new IOException("Wrong iggy font format (declend)!");
-        }
-        zero = s.readUI64();
-    }
-
-    @Override
-    public void writeToDataStream(WriteDataStreamInterface s) throws IOException {
-        IggyIndexBuilder ib = s.getIndexing();
-        s.writeUI64(one);
-        s.writeUI32(size);
-        s.writeBytes(xxx);
-        ib.writeLengthCustom(15, new int[]{0x00, 0x08}, new int[]{2, 5});
-        ib.writeLengthUI32(size);
-        s.writeBytes(data);
-        ib.writeConstLength(IggyIndexBuilder.CONST_SEQUENCE_SIZE);
-        s.writeBytes(padd);
-        s.writeUI64(one);
-        s.writeUI64(zero);
-    }
-
-}
-=======
-package com.jpexs.decompiler.flash.iggy;
-
-import com.jpexs.decompiler.flash.iggy.annotations.IggyArrayFieldType;
-import com.jpexs.decompiler.flash.iggy.annotations.IggyFieldType;
-import com.jpexs.decompiler.flash.iggy.streams.IggyIndexBuilder;
-import com.jpexs.decompiler.flash.iggy.streams.ReadDataStreamInterface;
-import com.jpexs.decompiler.flash.iggy.streams.StructureInterface;
-import com.jpexs.decompiler.flash.iggy.streams.WriteDataStreamInterface;
-import java.io.IOException;
-
-/**
- *
- * @author JPEXS
- */
-public class IggyDeclStrings implements StructureInterface {
-
-    @IggyFieldType(DataType.uint64_t)
-    long one;
-    //@IggyFieldType(DataType.uint32_t)
-    //long size;
-    @IggyArrayFieldType(value = DataType.uint8_t, count = 3)
-    byte xxx[];
-    @IggyArrayFieldType(value = DataType.uint8_t, countField = "size")
-    byte data[];
-    byte padd[];
-    @IggyFieldType(DataType.uint64_t)
-    long one2;
-    @IggyFieldType(DataType.uint64_t)
-    long zero;
-
-    public byte[] getData() {
-        return data;
-    }
-
-    public void setData(byte[] data) {
-        this.data = data;
-    }
-
-    public IggyDeclStrings(ReadDataStreamInterface stream) throws IOException {
-        readFromDataStream(stream);
-    }
-
-    @Override
-    public void readFromDataStream(ReadDataStreamInterface s) throws IOException {
-        one = s.readUI64();
-        long size = s.readUI32();
-        xxx = s.readBytes(3);
-        data = s.readBytes((int) size);
-        if ((15 + size) % 8 != 0) {
-            padd = s.readBytes((int) (((15 + size) / 8 + 1) * 8 - 15 - size));
-        } else {
-            padd = new byte[0];
-        }
-        one = s.readUI64();
-        if (one != 1) {
-            throw new IOException("Wrong iggy font format (declend)!");
-        }
-        zero = s.readUI64();
-    }
-
-    @Override
-    public void writeToDataStream(WriteDataStreamInterface s) throws IOException {
-        IggyIndexBuilder ib = s.getIndexing();
-        s.writeUI64(one);
-        s.writeUI32(data.length);
-        ib.writeLengthCustom(15, new int[]{0x00, 0x08}, new int[]{2, 5});
-        s.writeBytes(xxx);
-        s.writeBytes(data);
-        ib.writeLengthUI32(data.length);
-        if ((15 + data.length) % 8 != 0) {
-            byte[] padd = new byte[((int) (((15 + data.length) / 8 + 1) * 8 - 15 - data.length))];
-            s.writeBytes(padd);
-        }
-        s.writeBytes(padd);
-        ib.writeConstLength(IggyIndexBuilder.CONST_SEQUENCE_SIZE);
-        s.writeUI64(one);
-        s.writeUI64(zero);
-    }
-
-}
->>>>>>> ee32a453
+package com.jpexs.decompiler.flash.iggy;
+
+import com.jpexs.decompiler.flash.iggy.annotations.IggyArrayFieldType;
+import com.jpexs.decompiler.flash.iggy.annotations.IggyFieldType;
+import com.jpexs.decompiler.flash.iggy.streams.IggyIndexBuilder;
+import com.jpexs.decompiler.flash.iggy.streams.ReadDataStreamInterface;
+import com.jpexs.decompiler.flash.iggy.streams.StructureInterface;
+import com.jpexs.decompiler.flash.iggy.streams.WriteDataStreamInterface;
+import java.io.IOException;
+
+/**
+ *
+ * @author JPEXS
+ */
+public class IggyDeclStrings implements StructureInterface {
+
+    @IggyFieldType(DataType.uint64_t)
+    long one;
+    //@IggyFieldType(DataType.uint32_t)
+    //long size;
+    @IggyArrayFieldType(value = DataType.uint8_t, count = 3)
+    byte xxx[];
+    @IggyArrayFieldType(value = DataType.uint8_t, countField = "size")
+    byte data[];
+    byte padd[];
+    @IggyFieldType(DataType.uint64_t)
+    long one2;
+    @IggyFieldType(DataType.uint64_t)
+    long zero;
+
+    public byte[] getData() {
+        return data;
+    }
+
+    public void setData(byte[] data) {
+        this.data = data;
+    }
+
+    public IggyDeclStrings(ReadDataStreamInterface stream) throws IOException {
+        readFromDataStream(stream);
+    }
+
+    @Override
+    public void readFromDataStream(ReadDataStreamInterface s) throws IOException {
+        one = s.readUI64();
+        long size = s.readUI32();
+        xxx = s.readBytes(3);
+        data = s.readBytes((int) size);
+        if ((15 + size) % 8 != 0) {
+            padd = s.readBytes((int) (((15 + size) / 8 + 1) * 8 - 15 - size));
+        } else {
+            padd = new byte[0];
+        }
+        one = s.readUI64();
+        if (one != 1) {
+            throw new IOException("Wrong iggy font format (declend)!");
+        }
+        zero = s.readUI64();
+    }
+
+    @Override
+    public void writeToDataStream(WriteDataStreamInterface s) throws IOException {
+        IggyIndexBuilder ib = s.getIndexing();
+        s.writeUI64(one);
+        s.writeUI32(data.length);
+        ib.writeLengthCustom(15, new int[]{0x00, 0x08}, new int[]{2, 5});
+        s.writeBytes(xxx);
+        s.writeBytes(data);
+        ib.writeLengthUI32(data.length);
+        if ((15 + data.length) % 8 != 0) {
+            byte[] padd = new byte[((int) (((15 + data.length) / 8 + 1) * 8 - 15 - data.length))];
+            s.writeBytes(padd);
+        }
+        s.writeBytes(padd);
+        ib.writeConstLength(IggyIndexBuilder.CONST_SEQUENCE_SIZE);
+        s.writeUI64(one);
+        s.writeUI64(zero);
+    }
+
+}