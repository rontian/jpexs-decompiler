package com.jpexs.decompiler.flash.iggy;

import com.jpexs.decompiler.flash.iggy.annotations.IggyFieldType;
import com.jpexs.decompiler.flash.iggy.streams.IggyIndexBuilder;
import com.jpexs.decompiler.flash.iggy.streams.ReadDataStreamInterface;
import com.jpexs.decompiler.flash.iggy.streams.SeekMode;
import com.jpexs.decompiler.flash.iggy.streams.StructureInterface;
import com.jpexs.decompiler.flash.iggy.streams.WriteDataStreamInterface;
import java.io.IOException;
import java.util.ArrayList;
import java.util.List;

/**
 *
 * @author JPEXS
 */
public class IggySwf implements StructureInterface {

    final static int NO_OFFSET = 1;

    @IggyFieldType(value = DataType.wchar_t, count = 48)
    String name;

    private List<IggyFont> fonts = new ArrayList<>();
<<<<<<< HEAD

=======
>>>>>>> 86a5fd4a
    // private List<Long> font_data_addresses = new ArrayList<>();
    private List<IggyFont> add_fonts = new ArrayList<>();
//    private List<Long> add_font_data_addresses = new ArrayList<>();

    private IggyFlashHeader64 hdr;

    public IggySwf(ReadDataStreamInterface stream) throws IOException {
        readFromDataStream(stream);
    }
<<<<<<< HEAD

    private List<IggyText> texts = new ArrayList<>();

=======
    private List<IggyText> texts = new ArrayList<>();
>>>>>>> 86a5fd4a
    //private List<Long> text_data_addresses = new ArrayList<>();
    private List<IggyText> add_texts = new ArrayList<>();
    //private List<Long> add_text_data_addresses = new ArrayList<>();

    //private byte font_add_data[];
    //private List<Long> font_additional_size = new ArrayList<>();
    private IggyFontBinInfo font_bin_info[];
<<<<<<< HEAD

=======
>>>>>>> 86a5fd4a
    private List<String> sequenceNames = new ArrayList<>();
    //private List<Long> sequenceValues = new ArrayList<>();

    private IggyFontTypeInfo type_info[];
<<<<<<< HEAD

    private String type_info_name[];

    private IggyDeclStrings decl_strings;

    private long ofs_additional;

=======
    private String type_info_name[];
    private IggyDeclStrings decl_strings;
    private long ofs_additional;
>>>>>>> 86a5fd4a
    private long additional_address;

    public IggyFlashHeader64 getHdr() {
        return hdr;
    }

    public List<IggyFont> getFonts() {
        return fonts;
    }

    public List<IggyFont> getAddFonts() {
        return add_fonts;
    }

    public List<IggyText> getTexts() {
        return texts;
    }

    public List<IggyText> getAddTexts() {
        return add_texts;
    }

    @Override
    public void readFromDataStream(ReadDataStreamInterface s) throws IOException {
        this.hdr = new IggyFlashHeader64(s);
        //Save all font bytes to buffer for later easy modification
        //here is offset[0] - 184
        name = s.readWChar();
        //here is offset[1] - 230
        int pad8 = 8 - (int) (s.position() % 8);
        if (pad8 > 8) {
            s.seek(pad8, SeekMode.CUR);
        }
<<<<<<< HEAD
        //here is offset [2]  - 232
=======
        //here is offset [2]  - 232        
>>>>>>> 86a5fd4a
        s.seek(hdr.getBaseAddress(), SeekMode.SET);
        s.readUI64(); //pad 1

        List<Long> itemsAddresses = new ArrayList<>();

        while (true) {
            long offset = s.readUI64();
            if (offset == 1) {
                break;
            }
            itemsAddresses.add(offset + s.position() - 8);
        }
        if (hdr.getImported_guid() != 0) {
            ofs_additional = s.readUI64();
            additional_address = ofs_additional == 1 ? 0 : ofs_additional + s.position() - 8;
        }
        for (Long addr : itemsAddresses) {
            s.seek(addr, SeekMode.SET);
            int kind = s.readUI8();
            s.seek(-1, SeekMode.CUR);
            switch (kind) {
                case 22 /*FONT*/:
                    IggyFont font = new IggyFont(s);
                    //font_data_addresses.add(addr);
                    fonts.add(font);
                    break;
                case 6 /*TEXT*/:
                    IggyText text = new IggyText(s);
                    //text_data_addresses.add(addr);
                    texts.add(text);
                    break;
                default:
                    throw new RuntimeException("Unknown item kind: " + kind);
            }
        }

        if (additional_address != 0) {
            s.seek(additional_address, SeekMode.SET);
            List<Long> additionalItemsAddresses = new ArrayList<>();
            while (true) {
                long offset = s.readUI64();
                if (offset == 1) {
                    break;
                }
                additionalItemsAddresses.add(offset + s.position() - 8);
            }
            for (Long addr : additionalItemsAddresses) {
                s.seek(addr, SeekMode.SET);
                int kind = s.readUI8();
                s.seek(-1, SeekMode.CUR);
                switch (kind) {
                    case 22 /*FONT*/:
                        IggyFont font = new IggyFont(s);
                        //add_font_data_addresses.add(addr);
                        add_fonts.add(font);
                        break;
                    case 6 /*TEXT*/:
                        IggyText text = new IggyText(s);
                        //add_text_data_addresses.add(addr);
                        add_texts.add(text);
                        break;
                    default:
                        throw new RuntimeException("Unknown imported item kind: " + kind);
                }
            }
        }
        s.seek(hdr.getFontEndAddress(), SeekMode.SET);
<<<<<<< HEAD
        //here is offset [4]  - 856 ?
=======
        //here is offset [4]  - 856 ?        
>>>>>>> 86a5fd4a
        font_bin_info = new IggyFontBinInfo[(int) hdr.font_count];
        for (int i = 0; i < hdr.font_count; i++) {
            font_bin_info[i] = new IggyFontBinInfo(s);
        }

        sequenceNames = new ArrayList<>();

        long seq_addresses[] = new long[]{hdr.getSequenceStartAddress1(), hdr.getSequenceStartAddress2(), hdr.getSequenceStartAddress3()};
        long seq_name_addresses[] = new long[3];
        for (int i = 0; i < 3; i++) {
            if (seq_addresses[i] == 0) {
                seq_name_addresses[i] = 0;
                //0
            } else {
                s.seek(seq_addresses[i], SeekMode.SET);
                long ofs_seq_name = s.readUI64();
                seq_name_addresses[i] = ofs_seq_name == 1 ? 0 : ofs_seq_name + s.position() - 8;
                s.readUI64(); //is this crucial?
            }
        }

        for (int i = 0; i < 3; i++) {
            if (seq_name_addresses[i] > 0) {
                s.seek(seq_name_addresses[i], SeekMode.SET);
                sequenceNames.add(s.readWChar());
            } else {
                sequenceNames.add(null);
            }
        }
        s.pad8bytes();

        //sequence = new IggySequence(s);
        s.seek(hdr.getTypeFontsAddress(), SeekMode.SET);
        type_info = new IggyFontTypeInfo[(int) hdr.font_count];
        type_info_name = new String[(int) hdr.font_count];
        for (int i = 0; i < hdr.font_count; i++) {
            type_info[i] = new IggyFontTypeInfo(s);
        }
        for (int i = 0; i < hdr.font_count; i++) {
            s.seek(type_info[i].getLocal_name_ofs_pos() + type_info[i].ofs_local_name, SeekMode.SET);
            type_info_name[i] = s.readWChar();
        }

        s.seek(hdr.getDeclStringsAddress(), SeekMode.SET);
        decl_strings = new IggyDeclStrings(s);
        /*WriteDataStreamInterface outs = new TemporaryDataStream();
        writeToDataStream(outs);
        Helper.writeFile("d:\\Dropbox\\jpexs-laptop\\iggi\\parts\\swf_out.bin", outs.getAllBytes());*/
    }

    public String getName() {
        return name;
    }

    @Override
    public void writeToDataStream(WriteDataStreamInterface s) throws IOException {
        IggyIndexBuilder ib = s.getIndexing();
        hdr.writeToDataStream(s);
        s.writeWChar(name);
        s.pad8bytes();
        s.writeUI64(1);
        ib.write16bitArray(name.length() + 1);
        ib.writeTwoPaddingBytes();
        ib.write64bitPointerArray(64);
        long posBeforeOffsets = s.position();

        final int FILL_LATER = 1;

        List<Long> fontPosFillLater = new ArrayList<>();

        for (int i = 0; i < fonts.size(); i++) {
            fontPosFillLater.add(s.position());
            s.writeUI64(FILL_LATER);
        }
        List<Long> textPosFillLater = new ArrayList<>();
        for (int i = 0; i < texts.size(); i++) {
            textPosFillLater.add(s.position());
            s.writeUI64(FILL_LATER);
        }
        s.writeUI64(1);

        long addPosFillLater = s.position();
        s.writeUI64(FILL_LATER);
        long posAfter = posBeforeOffsets + 64 * 8;
        long curPos = s.position();
        long numLeft = posAfter - curPos;
        long ofsLeft = numLeft / 8;
        for (int i = 0; i < ofsLeft - 1; i++) {
            s.writeUI64(FILL_LATER);
        }

        for (int i = 0; i < fonts.size(); i++) {
            s.setOlderOffsetToThisPos(fontPosFillLater.get(i));
            fonts.get(i).writeToDataStream(s);
        }
        for (int i = 0; i < texts.size(); i++) {
            s.setOlderOffsetToThisPos(textPosFillLater.get(i));
            texts.get(i).writeToDataStream(s);
        }

        if (!add_fonts.isEmpty() || !add_texts.isEmpty()) {
            s.setOlderOffsetToThisPos(addPosFillLater);

            List<Long> addFontPosFillLater = new ArrayList<>();

            for (int i = 0; i < add_fonts.size(); i++) {
                addFontPosFillLater.add(s.position());
                s.writeUI64(FILL_LATER);
            }
            List<Long> addTextPosFillLater = new ArrayList<>();
            for (int i = 0; i < add_texts.size(); i++) {
                addTextPosFillLater.add(s.position());
                s.writeUI64(FILL_LATER);
            }
            s.writeUI64(FILL_LATER);
            for (int i = 0; i < add_fonts.size(); i++) {
                s.setOlderOffsetToThisPos(addFontPosFillLater.get(i));
                add_fonts.get(i).writeToDataStream(s);
            }
            for (int i = 0; i < add_texts.size(); i++) {
                s.setOlderOffsetToThisPos(addTextPosFillLater.get(i));
                add_texts.get(i).writeToDataStream(s);
            }
        }
        s.setOlderOffsetToThisPos(hdr.getFont_end_ofs_pos());
        ib.writeConstLengthArray(IggyIndexBuilder.CONST_BIN_INFO_SIZE, hdr.font_count);
        for (int i = 0; i < hdr.font_count; i++) {
            font_bin_info[i].writeToDataStream(s);
        }

        long seq_ofs_pos[] = new long[]{hdr.getSequence_start1_ofs_pos(), hdr.getSequence_start2_ofs_pos(), hdr.getSequence_start3_ofs_pos()};
        long off_seq_expected[] = new long[]{hdr.off_sequence_start1, hdr.off_sequence_start2, hdr.off_sequence_start3};

        long seq_name_fill_later[] = new long[3];

        s.setOlderOffsetToThisPos(seq_ofs_pos[0]);
        s.writeUI64(1);
        s.writeUI64(1);
        ib.writeLengthCustom(16, new int[]{0}, new int[]{2});

        seq_name_fill_later[2] = s.position();
        s.setOlderOffsetToThisPos(seq_ofs_pos[2]);
        s.writeUI64(FILL_LATER);
        s.writeUI64(0);
        ib.writeConstLength(IggyIndexBuilder.CONST_SEQUENCE_SIZE);
        for (int i = 0; i < 3; i++) {
            if (sequenceNames.get(i) != null) {
                s.setOlderOffsetToThisPos(seq_name_fill_later[i]);
                ib.write16bitArray(sequenceNames.get(i).length() + 1);
                s.writeWChar(sequenceNames.get(i));
            }
        }
        s.setOlderOffsetToThisPos(hdr.getSequence_end_ofs_pos());
        s.pad8bytes();
        ib.pad8bytes();

        ib.writeConstLengthArray(IggyIndexBuilder.CONST_TYPE_INFO_SIZE, hdr.font_count);
        s.setOlderOffsetToThisPos(hdr.getType_fonts_ofs_pos());
        //s.seek(hdr.getTypeFontsAddress(), SeekMode.SET);
        for (int i = 0; i < hdr.font_count; i++) {
            type_info[i].writeToDataStream(s);
        }

        for (int i = 0; i < hdr.font_count; i++) {
            ib.write16bitArray(type_info_name[i].length() + 1);
            s.setOlderOffsetToThisPos(type_info[i].getLocal_name_ofs_pos());
            s.writeWChar(type_info_name[i]);
        }
        s.pad8bytes();
        ib.pad8bytes();

        s.setOlderOffsetToThisPos(hdr.getDecl_strings_ofs_pos());
        //s.seek(hdr.getDeclStringsAddress(), SeekMode.SET);
        decl_strings.writeToDataStream(s);
    }

    @Override
    public String toString() {
        StringBuilder sb = new StringBuilder();
        sb.append("[\r\n");
        sb.append("name ").append(name).append("\r\n");
        return sb.toString();
    }

    public IggyDeclStrings getDeclStrings() {
        return decl_strings;
    }
<<<<<<< HEAD
=======

>>>>>>> 86a5fd4a
}<|MERGE_RESOLUTION|>--- conflicted
+++ resolved
@@ -22,10 +22,6 @@
     String name;
 
     private List<IggyFont> fonts = new ArrayList<>();
-<<<<<<< HEAD
-
-=======
->>>>>>> 86a5fd4a
     // private List<Long> font_data_addresses = new ArrayList<>();
     private List<IggyFont> add_fonts = new ArrayList<>();
 //    private List<Long> add_font_data_addresses = new ArrayList<>();
@@ -35,13 +31,8 @@
     public IggySwf(ReadDataStreamInterface stream) throws IOException {
         readFromDataStream(stream);
     }
-<<<<<<< HEAD
 
     private List<IggyText> texts = new ArrayList<>();
-
-=======
-    private List<IggyText> texts = new ArrayList<>();
->>>>>>> 86a5fd4a
     //private List<Long> text_data_addresses = new ArrayList<>();
     private List<IggyText> add_texts = new ArrayList<>();
     //private List<Long> add_text_data_addresses = new ArrayList<>();
@@ -49,15 +40,10 @@
     //private byte font_add_data[];
     //private List<Long> font_additional_size = new ArrayList<>();
     private IggyFontBinInfo font_bin_info[];
-<<<<<<< HEAD
-
-=======
->>>>>>> 86a5fd4a
     private List<String> sequenceNames = new ArrayList<>();
     //private List<Long> sequenceValues = new ArrayList<>();
 
     private IggyFontTypeInfo type_info[];
-<<<<<<< HEAD
 
     private String type_info_name[];
 
@@ -65,11 +51,6 @@
 
     private long ofs_additional;
 
-=======
-    private String type_info_name[];
-    private IggyDeclStrings decl_strings;
-    private long ofs_additional;
->>>>>>> 86a5fd4a
     private long additional_address;
 
     public IggyFlashHeader64 getHdr() {
@@ -103,11 +84,7 @@
         if (pad8 > 8) {
             s.seek(pad8, SeekMode.CUR);
         }
-<<<<<<< HEAD
         //here is offset [2]  - 232
-=======
-        //here is offset [2]  - 232        
->>>>>>> 86a5fd4a
         s.seek(hdr.getBaseAddress(), SeekMode.SET);
         s.readUI64(); //pad 1
 
@@ -175,11 +152,7 @@
             }
         }
         s.seek(hdr.getFontEndAddress(), SeekMode.SET);
-<<<<<<< HEAD
         //here is offset [4]  - 856 ?
-=======
-        //here is offset [4]  - 856 ?        
->>>>>>> 86a5fd4a
         font_bin_info = new IggyFontBinInfo[(int) hdr.font_count];
         for (int i = 0; i < hdr.font_count; i++) {
             font_bin_info[i] = new IggyFontBinInfo(s);
@@ -367,8 +340,4 @@
     public IggyDeclStrings getDeclStrings() {
         return decl_strings;
     }
-<<<<<<< HEAD
-=======
-
->>>>>>> 86a5fd4a
 }