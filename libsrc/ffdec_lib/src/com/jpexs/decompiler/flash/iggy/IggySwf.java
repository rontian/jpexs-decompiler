--- conflicted
+++ resolved
@@ -1,661 +1,339 @@
-<<<<<<< HEAD
-package com.jpexs.decompiler.flash.iggy;
-
-import com.jpexs.decompiler.flash.iggy.annotations.IggyFieldType;
-import com.jpexs.decompiler.flash.iggy.streams.IggyIndexBuilder;
-import com.jpexs.decompiler.flash.iggy.streams.ReadDataStreamInterface;
-import com.jpexs.decompiler.flash.iggy.streams.SeekMode;
-import com.jpexs.decompiler.flash.iggy.streams.StructureInterface;
-import com.jpexs.decompiler.flash.iggy.streams.WriteDataStreamInterface;
-import java.io.IOException;
-import java.util.ArrayList;
-import java.util.List;
-
-/**
- *
- * @author JPEXS
- */
-public class IggySwf implements StructureInterface {
-
-    final static int NO_OFFSET = 1;
-
-    @IggyFieldType(value = DataType.wchar_t, count = 48)
-    String name;
-
-    List<IggyFont> fonts = new ArrayList<>();
-    // private List<Long> font_data_addresses = new ArrayList<>();
-    List<IggyFont> add_fonts = new ArrayList<>();
-//    private List<Long> add_font_data_addresses = new ArrayList<>();
-
-    private IggyFlashHeader64 hdr;
-
-    public IggySwf(ReadDataStreamInterface stream) throws IOException {
-        readFromDataStream(stream);
-    }
-    private List<IggyText> texts = new ArrayList<>();
-    //private List<Long> text_data_addresses = new ArrayList<>();
-    private List<IggyText> add_texts = new ArrayList<>();
-    //private List<Long> add_text_data_addresses = new ArrayList<>();
-
-    //private byte font_add_data[];
-    //private List<Long> font_additional_size = new ArrayList<>();
-    private IggyFontBinInfo font_bin_info[];
-    private List<String> sequenceNames = new ArrayList<>();
-    //private List<Long> sequenceValues = new ArrayList<>();
-
-    private IggyFontTypeInfo type_info[];
-    private String type_info_name[];
-    private IggyDeclStrings decl_strings;
-    private long ofs_additional;
-    private long additional_address;
-
-    public IggyFlashHeader64 getHdr() {
-        return hdr;
-    }
-
-    @Override
-    public void readFromDataStream(ReadDataStreamInterface s) throws IOException {
-        this.hdr = new IggyFlashHeader64(s);
-        //Save all font bytes to buffer for later easy modification
-        //here is offset[0] - 184
-        name = s.readWChar();
-        //here is offset[1] - 230
-        int pad8 = 8 - (int) (s.position() % 8);
-        if (pad8 > 8) {
-            s.seek(pad8, SeekMode.CUR);
-        }
-        //here is offset [2]  - 232        
-        s.seek(hdr.getBaseAddress(), SeekMode.SET);
-        s.readUI64(); //pad 1
-
-        List<Long> itemsAddresses = new ArrayList<>();
-
-        while (true) {
-            long offset = s.readUI64();
-            if (offset == 1) {
-                break;
-            }
-            itemsAddresses.add(offset + s.position() - 8);
-        }
-        if (hdr.getImported_guid() != 0) {
-            ofs_additional = s.readUI64();
-            additional_address = ofs_additional == 1 ? 0 : ofs_additional + s.position() - 8;
-        }
-        for (Long addr : itemsAddresses) {
-            s.seek(addr, SeekMode.SET);
-            int kind = s.readUI8();
-            s.seek(-1, SeekMode.CUR);
-            switch (kind) {
-                case 22 /*FONT*/:
-                    IggyFont font = new IggyFont(s);
-                    //font_data_addresses.add(addr);
-                    fonts.add(font);
-                    break;
-                case 6 /*TEXT*/:
-                    IggyText text = new IggyText(s);
-                    //text_data_addresses.add(addr);
-                    texts.add(text);
-                    break;
-                default:
-                    throw new RuntimeException("Unknown item kind: " + kind);
-            }
-        }
-
-        if (additional_address != 0) {
-            s.seek(additional_address, SeekMode.SET);
-            List<Long> additionalItemsAddresses = new ArrayList<>();
-            while (true) {
-                long offset = s.readUI64();
-                if (offset == 1) {
-                    break;
-                }
-                additionalItemsAddresses.add(offset + s.position() - 8);
-            }
-            for (Long addr : additionalItemsAddresses) {
-                s.seek(addr, SeekMode.SET);
-                int kind = s.readUI8();
-                s.seek(-1, SeekMode.CUR);
-                switch (kind) {
-                    case 22 /*FONT*/:
-                        IggyFont font = new IggyFont(s);
-                        //add_font_data_addresses.add(addr);
-                        add_fonts.add(font);
-                        break;
-                    case 6 /*TEXT*/:
-                        IggyText text = new IggyText(s);
-                        //add_text_data_addresses.add(addr);
-                        add_texts.add(text);
-                        break;
-                    default:
-                        throw new RuntimeException("Unknown imported item kind: " + kind);
-                }
-            }
-        }
-        s.seek(hdr.getFontEndAddress(), SeekMode.SET);
-        //here is offset [4]  - 856 ?        
-        font_bin_info = new IggyFontBinInfo[(int) hdr.font_count];
-        for (int i = 0; i < hdr.font_count; i++) {
-            font_bin_info[i] = new IggyFontBinInfo(s);
-        }
-
-        sequenceNames = new ArrayList<>();
-
-        long seq_addresses[] = new long[]{hdr.getSequenceStartAddress1(), hdr.getSequenceStartAddress2(), hdr.getSequenceStartAddress3()};
-        long seq_name_addresses[] = new long[3];
-        for (int i = 0; i < 3; i++) {
-            if (seq_addresses[i] == 0) {
-                seq_name_addresses[i] = 0;
-                //0
-            } else {
-                s.seek(seq_addresses[i], SeekMode.SET);
-                long ofs_seq_name = s.readUI64();
-                seq_name_addresses[i] = ofs_seq_name == 1 ? 0 : ofs_seq_name + s.position() - 8;
-                s.readUI64(); //is this crucial?
-            }
-        }
-
-        for (int i = 0; i < 3; i++) {
-            if (seq_name_addresses[i] > 0) {
-                s.seek(seq_name_addresses[i], SeekMode.SET);
-                sequenceNames.add(s.readWChar());
-            } else {
-                sequenceNames.add(null);
-            }
-        }
-        s.pad8bytes();
-
-        //sequence = new IggySequence(s);
-        s.seek(hdr.getTypeFontsAddress(), SeekMode.SET);
-        type_info = new IggyFontTypeInfo[(int) hdr.font_count];
-        type_info_name = new String[(int) hdr.font_count];
-        for (int i = 0; i < hdr.font_count; i++) {
-            type_info[i] = new IggyFontTypeInfo(s);
-        }
-        for (int i = 0; i < hdr.font_count; i++) {
-            s.seek(type_info[i].getLocal_name_ofs_pos() + type_info[i].ofs_local_name, SeekMode.SET);
-            type_info_name[i] = s.readWChar();
-        }
-
-        s.seek(hdr.getDeclStringsAddress(), SeekMode.SET);
-        decl_strings = new IggyDeclStrings(s);
-        /*WriteDataStreamInterface outs = new TemporaryDataStream();
-        writeToDataStream(outs);
-        Helper.writeFile("d:\\Dropbox\\jpexs-laptop\\iggi\\parts\\swf_out.bin", outs.getAllBytes());*/
-    }
-
-    public String getName() {
-        return name;
-    }
-
-    @Override
-    public void writeToDataStream(WriteDataStreamInterface s) throws IOException {
-        IggyIndexBuilder ib = s.getIndexing();
-        hdr.writeToDataStream(s);
-        s.writeWChar(name);
-        s.pad8bytes();
-        s.writeUI64(1);
-        ib.write16bitArray(name.length() + 1);
-        ib.writeTwoPaddingBytes();
-        ib.write64bitPointerArray(64);
-        long posBeforeOffsets = s.position();
-
-        final int FILL_LATER = 1;
-
-        List<Long> fontPosFillLater = new ArrayList<>();
-
-        for (int i = 0; i < fonts.size(); i++) {
-            fontPosFillLater.add(s.position());
-            s.writeUI64(FILL_LATER);
-        }
-        List<Long> textPosFillLater = new ArrayList<>();
-        for (int i = 0; i < texts.size(); i++) {
-            textPosFillLater.add(s.position());
-            s.writeUI64(FILL_LATER);
-        }
-        s.writeUI64(1);
-
-        long addPosFillLater = s.position();
-        s.writeUI64(FILL_LATER);
-        long posAfter = posBeforeOffsets + 64 * 8;
-        long curPos = s.position();
-        long numLeft = posAfter - curPos;
-        long ofsLeft = numLeft / 8;
-        for (int i = 0; i < ofsLeft - 1; i++) {
-            s.writeUI64(FILL_LATER);
-        }
-
-        for (int i = 0; i < fonts.size(); i++) {
-            s.setOlderOffsetToThisPos(fontPosFillLater.get(i));
-            fonts.get(i).writeToDataStream(s);
-        }
-        for (int i = 0; i < texts.size(); i++) {
-            s.setOlderOffsetToThisPos(textPosFillLater.get(i));
-            texts.get(i).writeToDataStream(s);
-        }
-
-        if (!add_fonts.isEmpty() || !add_texts.isEmpty()) {
-            s.setOlderOffsetToThisPos(addPosFillLater);
-
-            List<Long> addFontPosFillLater = new ArrayList<>();
-
-            for (int i = 0; i < add_fonts.size(); i++) {
-                addFontPosFillLater.add(s.position());
-                s.writeUI64(FILL_LATER);
-            }
-            List<Long> addTextPosFillLater = new ArrayList<>();
-            for (int i = 0; i < add_texts.size(); i++) {
-                addTextPosFillLater.add(s.position());
-                s.writeUI64(FILL_LATER);
-            }
-            s.writeUI64(FILL_LATER);
-            for (int i = 0; i < add_fonts.size(); i++) {
-                s.setOlderOffsetToThisPos(addFontPosFillLater.get(i));
-                add_fonts.get(i).writeToDataStream(s);
-            }
-            for (int i = 0; i < add_texts.size(); i++) {
-                s.setOlderOffsetToThisPos(addTextPosFillLater.get(i));
-                add_texts.get(i).writeToDataStream(s);
-            }
-        }
-        s.setOlderOffsetToThisPos(hdr.getFont_end_ofs_pos());
-        ib.writeConstLengthArray(IggyIndexBuilder.CONST_BIN_INFO_SIZE, hdr.font_count);
-        for (int i = 0; i < hdr.font_count; i++) {
-            font_bin_info[i].writeToDataStream(s);
-        }
-
-        long seq_ofs_pos[] = new long[]{hdr.getSequence_start1_ofs_pos(), hdr.getSequence_start2_ofs_pos(), hdr.getSequence_start3_ofs_pos()};
-        long off_seq_expected[] = new long[]{hdr.off_sequence_start1, hdr.off_sequence_start2, hdr.off_sequence_start3};
-
-        long seq_name_fill_later[] = new long[3];
-
-        s.setOlderOffsetToThisPos(seq_ofs_pos[0]);
-        s.writeUI64(1);
-        s.writeUI64(1);
-        ib.writeLengthCustom(16, new int[]{0}, new int[]{2});
-
-        seq_name_fill_later[2] = s.position();
-        s.setOlderOffsetToThisPos(seq_ofs_pos[2]);
-        s.writeUI64(FILL_LATER);
-        s.writeUI64(0);
-        ib.writeConstLength(IggyIndexBuilder.CONST_SEQUENCE_SIZE);
-        for (int i = 0; i < 3; i++) {
-            if (sequenceNames.get(i) != null) {
-                s.setOlderOffsetToThisPos(seq_name_fill_later[i]);
-                ib.write16bitArray(sequenceNames.get(i).length() + 1);
-                s.writeWChar(sequenceNames.get(i));
-            }
-        }
-        s.setOlderOffsetToThisPos(hdr.getSequence_end_ofs_pos());
-        s.pad8bytes();
-        ib.pad8bytes();
-
-        ib.writeConstLengthArray(IggyIndexBuilder.CONST_TYPE_INFO_SIZE, hdr.font_count);
-        s.setOlderOffsetToThisPos(hdr.getType_fonts_ofs_pos());
-        //s.seek(hdr.getTypeFontsAddress(), SeekMode.SET);
-        for (int i = 0; i < hdr.font_count; i++) {
-            type_info[i].writeToDataStream(s);
-        }
-
-        for (int i = 0; i < hdr.font_count; i++) {
-            ib.write16bitArray(type_info_name[i].length() + 1);
-            s.setOlderOffsetToThisPos(type_info[i].getLocal_name_ofs_pos());
-            s.writeWChar(type_info_name[i]);
-        }
-        s.pad8bytes();
-        ib.pad8bytes();
-
-        s.setOlderOffsetToThisPos(hdr.getDecl_strings_ofs_pos());
-        //s.seek(hdr.getDeclStringsAddress(), SeekMode.SET);
-        decl_strings.writeToDataStream(s);
-    }
-
-    @Override
-    public String toString() {
-        StringBuilder sb = new StringBuilder();
-        sb.append("[\r\n");
-        sb.append("name ").append(name).append("\r\n");
-        return sb.toString();
-    }
-
-}
-=======
-package com.jpexs.decompiler.flash.iggy;
-
-import com.jpexs.decompiler.flash.iggy.annotations.IggyFieldType;
-import com.jpexs.decompiler.flash.iggy.streams.IggyIndexBuilder;
-import com.jpexs.decompiler.flash.iggy.streams.ReadDataStreamInterface;
-import com.jpexs.decompiler.flash.iggy.streams.SeekMode;
-import com.jpexs.decompiler.flash.iggy.streams.StructureInterface;
-import com.jpexs.decompiler.flash.iggy.streams.WriteDataStreamInterface;
-import java.io.IOException;
-import java.util.ArrayList;
-import java.util.List;
-
-/**
- *
- * @author JPEXS
- */
-public class IggySwf implements StructureInterface {
-
-    final static int NO_OFFSET = 1;
-
-    @IggyFieldType(value = DataType.wchar_t, count = 48)
-    String name;
-
-    private List<IggyFont> fonts = new ArrayList<>();
-    // private List<Long> font_data_addresses = new ArrayList<>();
-    private List<IggyFont> add_fonts = new ArrayList<>();
-//    private List<Long> add_font_data_addresses = new ArrayList<>();
-
-    private IggyFlashHeader64 hdr;
-
-    public IggySwf(ReadDataStreamInterface stream) throws IOException {
-        readFromDataStream(stream);
-    }
-    private List<IggyText> texts = new ArrayList<>();
-    //private List<Long> text_data_addresses = new ArrayList<>();
-    private List<IggyText> add_texts = new ArrayList<>();
-    //private List<Long> add_text_data_addresses = new ArrayList<>();
-
-    //private byte font_add_data[];
-    //private List<Long> font_additional_size = new ArrayList<>();
-    private IggyFontBinInfo font_bin_info[];
-    private List<String> sequenceNames = new ArrayList<>();
-    //private List<Long> sequenceValues = new ArrayList<>();
-
-    private IggyFontTypeInfo type_info[];
-    private String type_info_name[];
-    private IggyDeclStrings decl_strings;
-    private long ofs_additional;
-    private long additional_address;
-
-    public IggyFlashHeader64 getHdr() {
-        return hdr;
-    }
-
-    public List<IggyFont> getFonts() {
-        return fonts;
-    }
-
-    public List<IggyFont> getAddFonts() {
-        return add_fonts;
-    }
-
-    public List<IggyText> getTexts() {
-        return texts;
-    }
-
-    public List<IggyText> getAddTexts() {
-        return add_texts;
-    }
-
-    @Override
-    public void readFromDataStream(ReadDataStreamInterface s) throws IOException {
-        this.hdr = new IggyFlashHeader64(s);
-        //Save all font bytes to buffer for later easy modification
-        //here is offset[0] - 184
-        name = s.readWChar();
-        //here is offset[1] - 230
-        int pad8 = 8 - (int) (s.position() % 8);
-        if (pad8 > 8) {
-            s.seek(pad8, SeekMode.CUR);
-        }
-        //here is offset [2]  - 232        
-        s.seek(hdr.getBaseAddress(), SeekMode.SET);
-        s.readUI64(); //pad 1
-
-        List<Long> itemsAddresses = new ArrayList<>();
-
-        while (true) {
-            long offset = s.readUI64();
-            if (offset == 1) {
-                break;
-            }
-            itemsAddresses.add(offset + s.position() - 8);
-        }
-        if (hdr.getImported_guid() != 0) {
-            ofs_additional = s.readUI64();
-            additional_address = ofs_additional == 1 ? 0 : ofs_additional + s.position() - 8;
-        }
-        for (Long addr : itemsAddresses) {
-            s.seek(addr, SeekMode.SET);
-            int kind = s.readUI8();
-            s.seek(-1, SeekMode.CUR);
-            switch (kind) {
-                case 22 /*FONT*/:
-                    IggyFont font = new IggyFont(s);
-                    //font_data_addresses.add(addr);
-                    fonts.add(font);
-                    break;
-                case 6 /*TEXT*/:
-                    IggyText text = new IggyText(s);
-                    //text_data_addresses.add(addr);
-                    texts.add(text);
-                    break;
-                default:
-                    throw new RuntimeException("Unknown item kind: " + kind);
-            }
-        }
-
-        if (additional_address != 0) {
-            s.seek(additional_address, SeekMode.SET);
-            List<Long> additionalItemsAddresses = new ArrayList<>();
-            while (true) {
-                long offset = s.readUI64();
-                if (offset == 1) {
-                    break;
-                }
-                additionalItemsAddresses.add(offset + s.position() - 8);
-            }
-            for (Long addr : additionalItemsAddresses) {
-                s.seek(addr, SeekMode.SET);
-                int kind = s.readUI8();
-                s.seek(-1, SeekMode.CUR);
-                switch (kind) {
-                    case 22 /*FONT*/:
-                        IggyFont font = new IggyFont(s);
-                        //add_font_data_addresses.add(addr);
-                        add_fonts.add(font);
-                        break;
-                    case 6 /*TEXT*/:
-                        IggyText text = new IggyText(s);
-                        //add_text_data_addresses.add(addr);
-                        add_texts.add(text);
-                        break;
-                    default:
-                        throw new RuntimeException("Unknown imported item kind: " + kind);
-                }
-            }
-        }
-        s.seek(hdr.getFontEndAddress(), SeekMode.SET);
-        //here is offset [4]  - 856 ?        
-        font_bin_info = new IggyFontBinInfo[(int) hdr.font_count];
-        for (int i = 0; i < hdr.font_count; i++) {
-            font_bin_info[i] = new IggyFontBinInfo(s);
-        }
-
-        sequenceNames = new ArrayList<>();
-
-        long seq_addresses[] = new long[]{hdr.getSequenceStartAddress1(), hdr.getSequenceStartAddress2(), hdr.getSequenceStartAddress3()};
-        long seq_name_addresses[] = new long[3];
-        for (int i = 0; i < 3; i++) {
-            if (seq_addresses[i] == 0) {
-                seq_name_addresses[i] = 0;
-                //0
-            } else {
-                s.seek(seq_addresses[i], SeekMode.SET);
-                long ofs_seq_name = s.readUI64();
-                seq_name_addresses[i] = ofs_seq_name == 1 ? 0 : ofs_seq_name + s.position() - 8;
-                s.readUI64(); //is this crucial?
-            }
-        }
-
-        for (int i = 0; i < 3; i++) {
-            if (seq_name_addresses[i] > 0) {
-                s.seek(seq_name_addresses[i], SeekMode.SET);
-                sequenceNames.add(s.readWChar());
-            } else {
-                sequenceNames.add(null);
-            }
-        }
-        s.pad8bytes();
-
-        //sequence = new IggySequence(s);
-        s.seek(hdr.getTypeFontsAddress(), SeekMode.SET);
-        type_info = new IggyFontTypeInfo[(int) hdr.font_count];
-        type_info_name = new String[(int) hdr.font_count];
-        for (int i = 0; i < hdr.font_count; i++) {
-            type_info[i] = new IggyFontTypeInfo(s);
-        }
-        for (int i = 0; i < hdr.font_count; i++) {
-            s.seek(type_info[i].getLocal_name_ofs_pos() + type_info[i].ofs_local_name, SeekMode.SET);
-            type_info_name[i] = s.readWChar();
-        }
-
-        s.seek(hdr.getDeclStringsAddress(), SeekMode.SET);
-        decl_strings = new IggyDeclStrings(s);
-        /*WriteDataStreamInterface outs = new TemporaryDataStream();
-        writeToDataStream(outs);
-        Helper.writeFile("d:\\Dropbox\\jpexs-laptop\\iggi\\parts\\swf_out.bin", outs.getAllBytes());*/
-    }
-
-    public String getName() {
-        return name;
-    }
-
-    @Override
-    public void writeToDataStream(WriteDataStreamInterface s) throws IOException {
-        IggyIndexBuilder ib = s.getIndexing();
-        hdr.writeToDataStream(s);
-        s.writeWChar(name);
-        s.pad8bytes();
-        s.writeUI64(1);
-        ib.write16bitArray(name.length() + 1);
-        ib.writeTwoPaddingBytes();
-        ib.write64bitPointerArray(64);
-        long posBeforeOffsets = s.position();
-
-        final int FILL_LATER = 1;
-
-        List<Long> fontPosFillLater = new ArrayList<>();
-
-        for (int i = 0; i < fonts.size(); i++) {
-            fontPosFillLater.add(s.position());
-            s.writeUI64(FILL_LATER);
-        }
-        List<Long> textPosFillLater = new ArrayList<>();
-        for (int i = 0; i < texts.size(); i++) {
-            textPosFillLater.add(s.position());
-            s.writeUI64(FILL_LATER);
-        }
-        s.writeUI64(1);
-
-        long addPosFillLater = s.position();
-        s.writeUI64(FILL_LATER);
-        long posAfter = posBeforeOffsets + 64 * 8;
-        long curPos = s.position();
-        long numLeft = posAfter - curPos;
-        long ofsLeft = numLeft / 8;
-        for (int i = 0; i < ofsLeft - 1; i++) {
-            s.writeUI64(FILL_LATER);
-        }
-
-        for (int i = 0; i < fonts.size(); i++) {
-            s.setOlderOffsetToThisPos(fontPosFillLater.get(i));
-            fonts.get(i).writeToDataStream(s);
-        }
-        for (int i = 0; i < texts.size(); i++) {
-            s.setOlderOffsetToThisPos(textPosFillLater.get(i));
-            texts.get(i).writeToDataStream(s);
-        }
-
-        if (!add_fonts.isEmpty() || !add_texts.isEmpty()) {
-            s.setOlderOffsetToThisPos(addPosFillLater);
-
-            List<Long> addFontPosFillLater = new ArrayList<>();
-
-            for (int i = 0; i < add_fonts.size(); i++) {
-                addFontPosFillLater.add(s.position());
-                s.writeUI64(FILL_LATER);
-            }
-            List<Long> addTextPosFillLater = new ArrayList<>();
-            for (int i = 0; i < add_texts.size(); i++) {
-                addTextPosFillLater.add(s.position());
-                s.writeUI64(FILL_LATER);
-            }
-            s.writeUI64(FILL_LATER);
-            for (int i = 0; i < add_fonts.size(); i++) {
-                s.setOlderOffsetToThisPos(addFontPosFillLater.get(i));
-                add_fonts.get(i).writeToDataStream(s);
-            }
-            for (int i = 0; i < add_texts.size(); i++) {
-                s.setOlderOffsetToThisPos(addTextPosFillLater.get(i));
-                add_texts.get(i).writeToDataStream(s);
-            }
-        }
-        s.setOlderOffsetToThisPos(hdr.getFont_end_ofs_pos());
-        ib.writeConstLengthArray(IggyIndexBuilder.CONST_BIN_INFO_SIZE, hdr.font_count);
-        for (int i = 0; i < hdr.font_count; i++) {
-            font_bin_info[i].writeToDataStream(s);
-        }
-
-        long seq_ofs_pos[] = new long[]{hdr.getSequence_start1_ofs_pos(), hdr.getSequence_start2_ofs_pos(), hdr.getSequence_start3_ofs_pos()};
-        long off_seq_expected[] = new long[]{hdr.off_sequence_start1, hdr.off_sequence_start2, hdr.off_sequence_start3};
-
-        long seq_name_fill_later[] = new long[3];
-
-        s.setOlderOffsetToThisPos(seq_ofs_pos[0]);
-        s.writeUI64(1);
-        s.writeUI64(1);
-        ib.writeLengthCustom(16, new int[]{0}, new int[]{2});
-
-        seq_name_fill_later[2] = s.position();
-        s.setOlderOffsetToThisPos(seq_ofs_pos[2]);
-        s.writeUI64(FILL_LATER);
-        s.writeUI64(0);
-        ib.writeConstLength(IggyIndexBuilder.CONST_SEQUENCE_SIZE);
-        for (int i = 0; i < 3; i++) {
-            if (sequenceNames.get(i) != null) {
-                s.setOlderOffsetToThisPos(seq_name_fill_later[i]);
-                ib.write16bitArray(sequenceNames.get(i).length() + 1);
-                s.writeWChar(sequenceNames.get(i));
-            }
-        }
-        s.setOlderOffsetToThisPos(hdr.getSequence_end_ofs_pos());
-        s.pad8bytes();
-        ib.pad8bytes();
-
-        ib.writeConstLengthArray(IggyIndexBuilder.CONST_TYPE_INFO_SIZE, hdr.font_count);
-        s.setOlderOffsetToThisPos(hdr.getType_fonts_ofs_pos());
-        //s.seek(hdr.getTypeFontsAddress(), SeekMode.SET);
-        for (int i = 0; i < hdr.font_count; i++) {
-            type_info[i].writeToDataStream(s);
-        }
-
-        for (int i = 0; i < hdr.font_count; i++) {
-            ib.write16bitArray(type_info_name[i].length() + 1);
-            s.setOlderOffsetToThisPos(type_info[i].getLocal_name_ofs_pos());
-            s.writeWChar(type_info_name[i]);
-        }
-        s.pad8bytes();
-        ib.pad8bytes();
-
-        s.setOlderOffsetToThisPos(hdr.getDecl_strings_ofs_pos());
-        //s.seek(hdr.getDeclStringsAddress(), SeekMode.SET);
-        decl_strings.writeToDataStream(s);
-    }
-
-    @Override
-    public String toString() {
-        StringBuilder sb = new StringBuilder();
-        sb.append("[\r\n");
-        sb.append("name ").append(name).append("\r\n");
-        return sb.toString();
-    }
-
-    public IggyDeclStrings getDeclStrings() {
-        return decl_strings;
-    }
-
-}
->>>>>>> ee32a453
+package com.jpexs.decompiler.flash.iggy;
+
+import com.jpexs.decompiler.flash.iggy.annotations.IggyFieldType;
+import com.jpexs.decompiler.flash.iggy.streams.IggyIndexBuilder;
+import com.jpexs.decompiler.flash.iggy.streams.ReadDataStreamInterface;
+import com.jpexs.decompiler.flash.iggy.streams.SeekMode;
+import com.jpexs.decompiler.flash.iggy.streams.StructureInterface;
+import com.jpexs.decompiler.flash.iggy.streams.WriteDataStreamInterface;
+import java.io.IOException;
+import java.util.ArrayList;
+import java.util.List;
+
+/**
+ *
+ * @author JPEXS
+ */
+public class IggySwf implements StructureInterface {
+
+    final static int NO_OFFSET = 1;
+
+    @IggyFieldType(value = DataType.wchar_t, count = 48)
+    String name;
+
+    private List<IggyFont> fonts = new ArrayList<>();
+    // private List<Long> font_data_addresses = new ArrayList<>();
+    private List<IggyFont> add_fonts = new ArrayList<>();
+//    private List<Long> add_font_data_addresses = new ArrayList<>();
+
+    private IggyFlashHeader64 hdr;
+
+    public IggySwf(ReadDataStreamInterface stream) throws IOException {
+        readFromDataStream(stream);
+    }
+    private List<IggyText> texts = new ArrayList<>();
+    //private List<Long> text_data_addresses = new ArrayList<>();
+    private List<IggyText> add_texts = new ArrayList<>();
+    //private List<Long> add_text_data_addresses = new ArrayList<>();
+
+    //private byte font_add_data[];
+    //private List<Long> font_additional_size = new ArrayList<>();
+    private IggyFontBinInfo font_bin_info[];
+    private List<String> sequenceNames = new ArrayList<>();
+    //private List<Long> sequenceValues = new ArrayList<>();
+
+    private IggyFontTypeInfo type_info[];
+    private String type_info_name[];
+    private IggyDeclStrings decl_strings;
+    private long ofs_additional;
+    private long additional_address;
+
+    public IggyFlashHeader64 getHdr() {
+        return hdr;
+    }
+
+    public List<IggyFont> getFonts() {
+        return fonts;
+    }
+
+    public List<IggyFont> getAddFonts() {
+        return add_fonts;
+    }
+
+    public List<IggyText> getTexts() {
+        return texts;
+    }
+
+    public List<IggyText> getAddTexts() {
+        return add_texts;
+    }
+
+    @Override
+    public void readFromDataStream(ReadDataStreamInterface s) throws IOException {
+        this.hdr = new IggyFlashHeader64(s);
+        //Save all font bytes to buffer for later easy modification
+        //here is offset[0] - 184
+        name = s.readWChar();
+        //here is offset[1] - 230
+        int pad8 = 8 - (int) (s.position() % 8);
+        if (pad8 > 8) {
+            s.seek(pad8, SeekMode.CUR);
+        }
+        //here is offset [2]  - 232        
+        s.seek(hdr.getBaseAddress(), SeekMode.SET);
+        s.readUI64(); //pad 1
+
+        List<Long> itemsAddresses = new ArrayList<>();
+
+        while (true) {
+            long offset = s.readUI64();
+            if (offset == 1) {
+                break;
+            }
+            itemsAddresses.add(offset + s.position() - 8);
+        }
+        if (hdr.getImported_guid() != 0) {
+            ofs_additional = s.readUI64();
+            additional_address = ofs_additional == 1 ? 0 : ofs_additional + s.position() - 8;
+        }
+        for (Long addr : itemsAddresses) {
+            s.seek(addr, SeekMode.SET);
+            int kind = s.readUI8();
+            s.seek(-1, SeekMode.CUR);
+            switch (kind) {
+                case 22 /*FONT*/:
+                    IggyFont font = new IggyFont(s);
+                    //font_data_addresses.add(addr);
+                    fonts.add(font);
+                    break;
+                case 6 /*TEXT*/:
+                    IggyText text = new IggyText(s);
+                    //text_data_addresses.add(addr);
+                    texts.add(text);
+                    break;
+                default:
+                    throw new RuntimeException("Unknown item kind: " + kind);
+            }
+        }
+
+        if (additional_address != 0) {
+            s.seek(additional_address, SeekMode.SET);
+            List<Long> additionalItemsAddresses = new ArrayList<>();
+            while (true) {
+                long offset = s.readUI64();
+                if (offset == 1) {
+                    break;
+                }
+                additionalItemsAddresses.add(offset + s.position() - 8);
+            }
+            for (Long addr : additionalItemsAddresses) {
+                s.seek(addr, SeekMode.SET);
+                int kind = s.readUI8();
+                s.seek(-1, SeekMode.CUR);
+                switch (kind) {
+                    case 22 /*FONT*/:
+                        IggyFont font = new IggyFont(s);
+                        //add_font_data_addresses.add(addr);
+                        add_fonts.add(font);
+                        break;
+                    case 6 /*TEXT*/:
+                        IggyText text = new IggyText(s);
+                        //add_text_data_addresses.add(addr);
+                        add_texts.add(text);
+                        break;
+                    default:
+                        throw new RuntimeException("Unknown imported item kind: " + kind);
+                }
+            }
+        }
+        s.seek(hdr.getFontEndAddress(), SeekMode.SET);
+        //here is offset [4]  - 856 ?        
+        font_bin_info = new IggyFontBinInfo[(int) hdr.font_count];
+        for (int i = 0; i < hdr.font_count; i++) {
+            font_bin_info[i] = new IggyFontBinInfo(s);
+        }
+
+        sequenceNames = new ArrayList<>();
+
+        long seq_addresses[] = new long[]{hdr.getSequenceStartAddress1(), hdr.getSequenceStartAddress2(), hdr.getSequenceStartAddress3()};
+        long seq_name_addresses[] = new long[3];
+        for (int i = 0; i < 3; i++) {
+            if (seq_addresses[i] == 0) {
+                seq_name_addresses[i] = 0;
+                //0
+            } else {
+                s.seek(seq_addresses[i], SeekMode.SET);
+                long ofs_seq_name = s.readUI64();
+                seq_name_addresses[i] = ofs_seq_name == 1 ? 0 : ofs_seq_name + s.position() - 8;
+                s.readUI64(); //is this crucial?
+            }
+        }
+
+        for (int i = 0; i < 3; i++) {
+            if (seq_name_addresses[i] > 0) {
+                s.seek(seq_name_addresses[i], SeekMode.SET);
+                sequenceNames.add(s.readWChar());
+            } else {
+                sequenceNames.add(null);
+            }
+        }
+        s.pad8bytes();
+
+        //sequence = new IggySequence(s);
+        s.seek(hdr.getTypeFontsAddress(), SeekMode.SET);
+        type_info = new IggyFontTypeInfo[(int) hdr.font_count];
+        type_info_name = new String[(int) hdr.font_count];
+        for (int i = 0; i < hdr.font_count; i++) {
+            type_info[i] = new IggyFontTypeInfo(s);
+        }
+        for (int i = 0; i < hdr.font_count; i++) {
+            s.seek(type_info[i].getLocal_name_ofs_pos() + type_info[i].ofs_local_name, SeekMode.SET);
+            type_info_name[i] = s.readWChar();
+        }
+
+        s.seek(hdr.getDeclStringsAddress(), SeekMode.SET);
+        decl_strings = new IggyDeclStrings(s);
+        /*WriteDataStreamInterface outs = new TemporaryDataStream();
+        writeToDataStream(outs);
+        Helper.writeFile("d:\\Dropbox\\jpexs-laptop\\iggi\\parts\\swf_out.bin", outs.getAllBytes());*/
+    }
+
+    public String getName() {
+        return name;
+    }
+
+    @Override
+    public void writeToDataStream(WriteDataStreamInterface s) throws IOException {
+        IggyIndexBuilder ib = s.getIndexing();
+        hdr.writeToDataStream(s);
+        s.writeWChar(name);
+        s.pad8bytes();
+        s.writeUI64(1);
+        ib.write16bitArray(name.length() + 1);
+        ib.writeTwoPaddingBytes();
+        ib.write64bitPointerArray(64);
+        long posBeforeOffsets = s.position();
+
+        final int FILL_LATER = 1;
+
+        List<Long> fontPosFillLater = new ArrayList<>();
+
+        for (int i = 0; i < fonts.size(); i++) {
+            fontPosFillLater.add(s.position());
+            s.writeUI64(FILL_LATER);
+        }
+        List<Long> textPosFillLater = new ArrayList<>();
+        for (int i = 0; i < texts.size(); i++) {
+            textPosFillLater.add(s.position());
+            s.writeUI64(FILL_LATER);
+        }
+        s.writeUI64(1);
+
+        long addPosFillLater = s.position();
+        s.writeUI64(FILL_LATER);
+        long posAfter = posBeforeOffsets + 64 * 8;
+        long curPos = s.position();
+        long numLeft = posAfter - curPos;
+        long ofsLeft = numLeft / 8;
+        for (int i = 0; i < ofsLeft - 1; i++) {
+            s.writeUI64(FILL_LATER);
+        }
+
+        for (int i = 0; i < fonts.size(); i++) {
+            s.setOlderOffsetToThisPos(fontPosFillLater.get(i));
+            fonts.get(i).writeToDataStream(s);
+        }
+        for (int i = 0; i < texts.size(); i++) {
+            s.setOlderOffsetToThisPos(textPosFillLater.get(i));
+            texts.get(i).writeToDataStream(s);
+        }
+
+        if (!add_fonts.isEmpty() || !add_texts.isEmpty()) {
+            s.setOlderOffsetToThisPos(addPosFillLater);
+
+            List<Long> addFontPosFillLater = new ArrayList<>();
+
+            for (int i = 0; i < add_fonts.size(); i++) {
+                addFontPosFillLater.add(s.position());
+                s.writeUI64(FILL_LATER);
+            }
+            List<Long> addTextPosFillLater = new ArrayList<>();
+            for (int i = 0; i < add_texts.size(); i++) {
+                addTextPosFillLater.add(s.position());
+                s.writeUI64(FILL_LATER);
+            }
+            s.writeUI64(FILL_LATER);
+            for (int i = 0; i < add_fonts.size(); i++) {
+                s.setOlderOffsetToThisPos(addFontPosFillLater.get(i));
+                add_fonts.get(i).writeToDataStream(s);
+            }
+            for (int i = 0; i < add_texts.size(); i++) {
+                s.setOlderOffsetToThisPos(addTextPosFillLater.get(i));
+                add_texts.get(i).writeToDataStream(s);
+            }
+        }
+        s.setOlderOffsetToThisPos(hdr.getFont_end_ofs_pos());
+        ib.writeConstLengthArray(IggyIndexBuilder.CONST_BIN_INFO_SIZE, hdr.font_count);
+        for (int i = 0; i < hdr.font_count; i++) {
+            font_bin_info[i].writeToDataStream(s);
+        }
+
+        long seq_ofs_pos[] = new long[]{hdr.getSequence_start1_ofs_pos(), hdr.getSequence_start2_ofs_pos(), hdr.getSequence_start3_ofs_pos()};
+        long off_seq_expected[] = new long[]{hdr.off_sequence_start1, hdr.off_sequence_start2, hdr.off_sequence_start3};
+
+        long seq_name_fill_later[] = new long[3];
+
+        s.setOlderOffsetToThisPos(seq_ofs_pos[0]);
+        s.writeUI64(1);
+        s.writeUI64(1);
+        ib.writeLengthCustom(16, new int[]{0}, new int[]{2});
+
+        seq_name_fill_later[2] = s.position();
+        s.setOlderOffsetToThisPos(seq_ofs_pos[2]);
+        s.writeUI64(FILL_LATER);
+        s.writeUI64(0);
+        ib.writeConstLength(IggyIndexBuilder.CONST_SEQUENCE_SIZE);
+        for (int i = 0; i < 3; i++) {
+            if (sequenceNames.get(i) != null) {
+                s.setOlderOffsetToThisPos(seq_name_fill_later[i]);
+                ib.write16bitArray(sequenceNames.get(i).length() + 1);
+                s.writeWChar(sequenceNames.get(i));
+            }
+        }
+        s.setOlderOffsetToThisPos(hdr.getSequence_end_ofs_pos());
+        s.pad8bytes();
+        ib.pad8bytes();
+
+        ib.writeConstLengthArray(IggyIndexBuilder.CONST_TYPE_INFO_SIZE, hdr.font_count);
+        s.setOlderOffsetToThisPos(hdr.getType_fonts_ofs_pos());
+        //s.seek(hdr.getTypeFontsAddress(), SeekMode.SET);
+        for (int i = 0; i < hdr.font_count; i++) {
+            type_info[i].writeToDataStream(s);
+        }
+
+        for (int i = 0; i < hdr.font_count; i++) {
+            ib.write16bitArray(type_info_name[i].length() + 1);
+            s.setOlderOffsetToThisPos(type_info[i].getLocal_name_ofs_pos());
+            s.writeWChar(type_info_name[i]);
+        }
+        s.pad8bytes();
+        ib.pad8bytes();
+
+        s.setOlderOffsetToThisPos(hdr.getDecl_strings_ofs_pos());
+        //s.seek(hdr.getDeclStringsAddress(), SeekMode.SET);
+        decl_strings.writeToDataStream(s);
+    }
+
+    @Override
+    public String toString() {
+        StringBuilder sb = new StringBuilder();
+        sb.append("[\r\n");
+        sb.append("name ").append(name).append("\r\n");
+        return sb.toString();
+    }
+
+    public IggyDeclStrings getDeclStrings() {
+        return decl_strings;
+    }
+
+}