<<<<<<< HEAD
package com.jpexs.decompiler.flash.iggy;

import com.jpexs.decompiler.flash.iggy.streams.DataStreamInterface;
import com.jpexs.decompiler.flash.iggy.streams.IggyIndexBuilder;
import com.jpexs.decompiler.flash.iggy.streams.RandomAccessFileDataStream;
import com.jpexs.decompiler.flash.iggy.streams.ReadDataStreamInterface;
import com.jpexs.decompiler.flash.iggy.streams.SeekMode;
import com.jpexs.decompiler.flash.iggy.streams.StructureInterface;
import com.jpexs.decompiler.flash.iggy.streams.TemporaryDataStream;
import com.jpexs.decompiler.flash.iggy.streams.WriteDataStreamInterface;
import java.io.File;
import java.io.FileOutputStream;
import java.io.FilenameFilter;
import java.io.IOException;
import java.io.InputStream;
import java.io.OutputStream;
import java.util.ArrayList;
import java.util.List;
import java.util.logging.Level;
import java.util.logging.Logger;

/**
 *
 * @author JPEXS
 *
 * Based of works of somebody called eternity.
 *
 */
public class IggyFile implements StructureInterface {

    final static Logger LOGGER = Logger.getLogger(IggyFile.class.getName());

    private File originalFile;
    private IggyHeader header;
    private List<IggySubFileEntry> subFileEntries = new ArrayList<>();
    private List<byte[]> subFileEntriesData = new ArrayList<>();

    private IggySwf iggySwf;

    public static final int FIRST_TAG_POSITION = 3;

    public IggySwf getSwf() {
        return iggySwf;
    }

    public int getFontCount() {
        return iggySwf.fonts.size();
    }

    public IggyFont getFont(int fontId) {
        return iggySwf.fonts.get(fontId);
    }

    public IggyFile(String filePath) throws IOException {
        this(new File(filePath));
    }

    public IggyFile(File file) throws IOException {
        this.originalFile = file;
        try (ReadDataStreamInterface stream = new RandomAccessFileDataStream(file)) {
            readFromDataStream(stream);
        }
    }

    public File getOriginalFile() {
        return originalFile;
    }

    public IggyHeader getHeader() {
        return header;
    }

    public IggySubFileEntry getSubFileEntry(int entryIndex) {
        if (entryIndex < 0 || entryIndex >= subFileEntries.size()) {
            throw new ArrayIndexOutOfBoundsException("No entry with index " + entryIndex + " exists");
        }
        return subFileEntries.get(entryIndex);
    }

    public int getNumEntries() {
        return subFileEntries.size();
    }

    public byte[] getEntryData(int entryIndex) {
        if (entryIndex < 0 || entryIndex >= subFileEntries.size()) {
            throw new ArrayIndexOutOfBoundsException("No entry with index " + entryIndex + " exists");
        }
        return subFileEntriesData.get(entryIndex);
    }

    @Override
    public String toString() {
        StringBuilder sb = new StringBuilder();
        sb.append("[IggyFile:").append("\r\n");
        sb.append(header).append("\r\n");
        sb.append("Entries:").append("\r\n");
        for (IggySubFileEntry entry : subFileEntries) {
            sb.append(entry).append("\r\n");
        }
        sb.append("]");
        return sb.toString();
    }

    public static void extractIggyFile(File iggyFile, File extractDir) throws IOException {
        final String FILENAME_FORMAT = "index%d_type%d.bin";
        IggyFile ir = new IggyFile(iggyFile);
        for (int i = 0; i < ir.getNumEntries(); i++) {
            IggySubFileEntry entry = ir.getSubFileEntry(i);
            try (FileOutputStream fos = new FileOutputStream(new File(extractDir, String.format(FILENAME_FORMAT, i, entry.type)))) {
                fos.write(ir.getEntryData(i));
            }
        }
    }

    private static void processFile(File f) {
        if (f.isDirectory()) {
            System.out.println("Processing directory " + f + ":");
            File iggyFiles[] = f.listFiles(new FilenameFilter() {
                @Override
                public boolean accept(File dir, String name) {
                    return name.endsWith(".iggy");
                }
            });
            for (File sf : iggyFiles) {
                processFile(sf);
            }
            return;
        }
        System.out.print("Processing file " + f + "...");
        try {
            File dir = f.getParentFile();
            File extractDir = new File(dir, "extracted_" + (f.getName()).replace(".iggy", ""));
            extractDir.mkdir();
            extractIggyFile(f, extractDir);
            System.out.println("OK");
        } catch (Exception ex) {
            System.err.println("FAIL");
            System.exit(1);
        }
    }

    public static void main(String[] args) throws IOException {
        /*
        String indexFileName = "d:\\Dropbox\\jpexs-laptop\\iggi\\extraxtdir_orig\\index4_type0.bin";
        IggyIndexParser.parseIndex(true, new TemporaryDataStream(Helper.readFile(indexFileName)), new ArrayList<>(), new ArrayList<>());

        System.exit(0);*/
        String inFileName = "d:\\Dropbox\\jpexs-laptop\\iggi\\lib_loc_english_font.iggy";
        String outFileName = "d:\\Dropbox\\jpexs-laptop\\iggi\\lib_loc_english_font2.iggy";

        File extractDirOrig = new File("d:\\Dropbox\\jpexs-laptop\\iggi\\extraxtdir_orig");
        File extractDirNew = new File("d:\\Dropbox\\jpexs-laptop\\iggi\\extraxtdir_new");

        if (!extractDirOrig.exists()) {
            extractDirOrig.mkdir();
        }
        if (!extractDirNew.exists()) {
            extractDirNew.mkdir();
        }

        File inFile = new File(inFileName);
        File outFile = new File(outFileName);
        IggyFile iggyFile = new IggyFile(inFile);
        extractIggyFile(inFile, extractDirOrig);
        iggyFile.updateFlashEntry();
        outFile.delete();
        try (RandomAccessFileDataStream outputStream = new RandomAccessFileDataStream(outFile)) {
            iggyFile.writeToDataStream(outputStream);
        }
        extractIggyFile(outFile, extractDirNew);
        System.exit(0);
    }

    private static void copyStream(InputStream is, OutputStream os) {
        try {
            final int bufSize = 4096;
            byte[] buf = new byte[bufSize];
            int cnt;
            while ((cnt = is.read(buf)) > 0) {
                os.write(buf, 0, cnt);
            }
        } catch (IOException ex) {
            // ignore
        }
    }

    private static boolean updateIndex(long item_offset /*uint32_t*/, boolean is_64, byte index_bytes[], long item_size_change /*int32_t*/) throws IOException {
        TemporaryDataStream stream = new TemporaryDataStream(index_bytes);

        /*
        index_table:
            n = UI8
            for i=0..n-1
                table[i] = UI8
                cnt = UI8
                cnt * UI16
        
         */
        int index_table_size = stream.readUI8();
        int index_table[] = new int[index_table_size];

        for (int i = 0; i < index_table_size; i++) {
            index_table[i] = stream.readUI8();
            int num = stream.readUI8();
            stream.seek(num * 2, SeekMode.CUR);
            //num  * UI16
        }

        int state = 0;
        long offset = 0;//uint32_t
        int code; //uint8_t

        while ((code = stream.readUI8()) >= 0) {
            if (state == 1) {
                if (code != 0xFD) {
                    LOGGER.log(Level.WARNING, "We were expecting code 0xFD in state 1.");
                    return false;
                }
            } else if (state == 2) {
                if (code != 0xFF) {
                    LOGGER.log(Level.WARNING, "We were expecting code 0xFF in state 2.");
                    return false;
                }
            }

            if (code < 0x80) // 0-0x7F
            {
                // code is directly an index to the index_table
                if (code >= index_table_size) {
                    LOGGER.log(Level.WARNING, String.format("< 0x80: index is greater than index_table_size. %x > %x", code, index_table_size));
                    return false;
                }

                offset += index_table[code];
            } else if (code < 0xC0) // 0x80-BF
            {
                int index; //uint8_t

                if ((index = stream.readUI8()) < 0) {
                    LOGGER.log(Level.WARNING, "< 0xC0: Cannot read index.");
                    return false;
                }

                if (index >= index_table_size) {
                    LOGGER.log(Level.WARNING, String.format("< 0xC0: index is greater than index_table_size. %x > %x", index, index_table_size));
                    return false;
                }

                int n = code - 0x7F;
                offset += index_table[index] * n;
            } else if (code < 0xD0) // 0xC0-0xCF
            {
                offset += ((code * 2) - 0x17E);
            } else if (code < 0xE0) // 0xD0-0xDF
            {
                // Code here depends on plattform[0], we are assuming it is 1, as we checked in load function
                int i = code & 0xF; //uint8_t
                int n8; //uint8_t
                int n;

                if ((n8 = stream.readUI8()) < 0) {
                    LOGGER.log(Level.WARNING, "< 0xE0: Cannot read n.");
                    return false;
                }

                n = n8 + 1;

                if (is_64) {
                    if (i <= 2) {
                        offset += 8 * n; // Ptr type
                    } else if (i <= 4) {
                        offset += 2 * n;
                    } else if (i == 5) {
                        offset += 4 * n;
                    } else if (i == 6) {
                        offset += 8 * n; // 64 bits type
                    } else {
                        LOGGER.log(Level.WARNING, String.format("< 0xE0: Invalid value for i (%x %x)", i, code));
                    }
                } else {
                    switch (i) {
                        case 2:
                            offset += 4 * n;  // Ptr type
                            break;
                        case 4:
                            offset += 2 * n;
                            break;
                        case 5:
                            offset += 4 * n; // 32 bits type
                            break;
                        case 6:
                            offset += 8 * n;
                            break;
                        default:
                            LOGGER.log(Level.WARNING, String.format("< 0xE0: invalid value for i (%x %x)", i, code));
                    }
                }
            } else if (code == 0xFC) {
                stream.seek(1, SeekMode.CUR);
            } else if (code == 0xFD) {
                int n, m; //uint8_t

                if ((n = stream.readUI8()) < 0) {
                    LOGGER.log(Level.WARNING, "0xFD: Cannot read n.");
                    return false;
                }

                if (state == 1) {
                    if (is_64) {
                        if (n != 0xF) {
                            LOGGER.log(Level.WARNING, String.format("We were expecting an offset of 0xF in state 1."));
                            return false;
                        }
                    } else if (n != 0xB) {
                        LOGGER.log(Level.WARNING, "We were expecting an offset of 0xB in state 1.");
                        return false;
                    }

                    state = 2;
                }

                if ((m = stream.readUI8()) < 0) {
                    LOGGER.log(Level.WARNING, "0xFD: Cannot read m.");
                    return false;
                }

                offset += n;
                stream.seek(m * 2, SeekMode.CUR);
            } else if (code == 0xFE) {
                int n8; //uint8_t
                int n;

                if ((n8 = stream.readUI8()) < 0) {
                    LOGGER.log(Level.WARNING, "0xFE: Cannot read n.");
                    return false;
                }

                n = n8 + 1;
                offset += n;
            } else if (code == 0xFF) {
                long n; //uint32_t

                if ((n = stream.readUI32()) < 0) {
                    LOGGER.log(Level.WARNING, "0xFF: Cannot read n.");
                    return false;
                }

                if (state == 2) {
                    n += item_size_change;
                    stream.seek(-4, SeekMode.CUR);
                    return stream.writeUI32(n);
                }

                offset += n;
            } else {
                LOGGER.log(Level.WARNING, String.format("Unrecognized code: %x", code));
            }

            if (state == 0 && offset == item_offset) {
                state = 1;
            }
        }
        return false;
    }

    /**
     * Gets length of an item.
     *
     * @param item_offset
     * @param is_64
     * @param index_bytes
     * @return null when item not exists, item length otherwise
     * @throws IOException
     */
    private static Long getItemLength(long item_offset /*uint32_t*/, boolean is_64, byte index_bytes[]) throws IOException {
        return itemLength(item_offset, is_64, index_bytes, null);
    }

    /**
     * Sets new length of an item.
     *
     * @param item_offset
     * @param is_64
     * @param index_bytes
     * @param newLength
     * @return null when item not exists, old item length otherwise
     * @throws IOException
     */
    private static Long setItemLength(long item_offset /*uint32_t*/, boolean is_64, byte index_bytes[], long newLength) throws IOException {
        return itemLength(item_offset, is_64, index_bytes, newLength);
    }

    /**
     * Sets/Gets length of an item
     *
     * @param item_offset
     * @param is_64
     * @param index_bytes
     * @param newValue New value to set. If null then no change.
     * @return null when item does not exists, old item length otherwise
     * @throws IOException
     */
    private static Long itemLength(long item_offset /*uint32_t*/, boolean is_64, byte index_bytes[], Long newValue) throws IOException {
        TemporaryDataStream stream = new TemporaryDataStream(index_bytes);

        /*
        index_table:
            n = UI8
            for i=0..n-1
                table[i] = UI8
                cnt = UI8
                cnt * UI16
        
         */
        int index_table_size = stream.readUI8();
        int index_table[] = new int[index_table_size];

        for (int i = 0; i < index_table_size; i++) {
            index_table[i] = stream.readUI8();
            int num = stream.readUI8();
            stream.seek(num * 2, SeekMode.CUR);
            //num  * UI16
        }

        int state = 0;
        long offset = 0;//uint32_t
        int code; //uint8_t

        while ((code = stream.readUI8()) >= 0) {
            if (state == 1) {
                if (code != 0xFD) {
                    LOGGER.log(Level.WARNING, "We were expecting code 0xFD in state 1.");
                    return null;
                }
            } else if (state == 2) {
                if (code != 0xFF) {
                    LOGGER.log(Level.WARNING, "We were expecting code 0xFF in state 2.");
                    return null;
                }
            }

            if (code < 0x80) // 0-0x7F
            {
                // code is directly an index to the index_table
                if (code >= index_table_size) {
                    LOGGER.log(Level.WARNING, String.format("< 0x80: index is greater than index_table_size. %x > %x", code, index_table_size));
                    return null;
                }

                offset += index_table[code];
            } else if (code < 0xC0) // 0x80-BF
            {
                int index; //uint8_t

                if ((index = stream.readUI8()) < 0) {
                    LOGGER.log(Level.WARNING, "< 0xC0: Cannot read index.");
                    return null;
                }

                if (index >= index_table_size) {
                    LOGGER.log(Level.WARNING, String.format("< 0xC0: index is greater than index_table_size. %x > %x", index, index_table_size));
                    return null;
                }

                int n = code - 0x7F;
                offset += index_table[index] * n;
            } else if (code < 0xD0) // 0xC0-0xCF
            {
                offset += ((code * 2) - 0x17E);
            } else if (code < 0xE0) // 0xD0-0xDF
            {
                // Code here depends on plattform[0], we are assuming it is 1, as we checked in load function
                int i = code & 0xF; //uint8_t
                int n8; //uint8_t
                int n;

                if ((n8 = stream.readUI8()) < 0) {
                    LOGGER.log(Level.WARNING, "< 0xE0: Cannot read n.");
                    return null;
                }

                n = n8 + 1;

                if (is_64) {
                    if (i <= 2) {
                        offset += 8 * n; // Ptr type
                    } else if (i <= 4) {
                        offset += 2 * n;
                    } else if (i == 5) {
                        offset += 4 * n;
                    } else if (i == 6) {
                        offset += 8 * n; // 64 bits type
                    } else {
                        LOGGER.log(Level.WARNING, String.format("< 0xE0: Invalid value for i (%x %x)", i, code));
                    }
                } else {
                    switch (i) {
                        case 2:
                            offset += 4 * n;  // Ptr type
                            break;
                        case 4:
                            offset += 2 * n;
                            break;
                        case 5:
                            offset += 4 * n; // 32 bits type
                            break;
                        case 6:
                            offset += 8 * n;
                            break;
                        default:
                            LOGGER.log(Level.WARNING, String.format("< 0xE0: invalid value for i (%x %x)", i, code));
                    }
                }
            } else if (code == 0xFC) {
                stream.seek(1, SeekMode.CUR);
            } else if (code == 0xFD) {
                int n, m; //uint8_t

                if ((n = stream.readUI8()) < 0) {
                    LOGGER.log(Level.WARNING, "0xFD: Cannot read n.");
                    return null;
                }

                if (state == 1) {
                    if (is_64) {
                        if (n != 0xF) {
                            LOGGER.log(Level.WARNING, String.format("We were expecting an offset of 0xF in state 1."));
                            return null;
                        }
                    } else if (n != 0xB) {
                        LOGGER.log(Level.WARNING, "We were expecting an offset of 0xB in state 1.");
                        return null;
                    }

                    state = 2;
                }

                if ((m = stream.readUI8()) < 0) {
                    LOGGER.log(Level.WARNING, "0xFD: Cannot read m.");
                    return null;
                }

                offset += n;
                stream.seek(m * 2, SeekMode.CUR);
            } else if (code == 0xFE) {
                int n8; //uint8_t
                int n;

                if ((n8 = stream.readUI8()) < 0) {
                    LOGGER.log(Level.WARNING, "0xFE: Cannot read n.");
                    return null;
                }

                n = n8 + 1;
                offset += n;
            } else if (code == 0xFF) {
                long n; //uint32_t

                if ((n = stream.readUI32()) < 0) {
                    LOGGER.log(Level.WARNING, "0xFF: Cannot read n.");
                    return null;
                }

                if (state == 2) {
                    if (newValue != null) {
                        stream.seek(-4, SeekMode.CUR);
                        stream.writeUI32(newValue);
                    }
                    return n;
                }

                offset += n;
            } else {
                LOGGER.log(Level.WARNING, String.format("Unrecognized code: %x", code));
            }

            if (state == 0 && offset == item_offset) {
                state = 1;
            }
        }
        return null;
    }

    public String getSwfName() {
        return iggySwf.getName();
    }

    public long getSwfXMin() {
        return iggySwf.getHdr().getXMin();
    }

    public long getSwfYMin() {
        return iggySwf.getHdr().getYMin();
    }

    public long getSwfXMax() {
        return iggySwf.getHdr().getXMax();
    }

    public long getSwfYMax() {
        return iggySwf.getHdr().getYMax();
    }

    public float getSwfFrameRate() {
        return iggySwf.getHdr().getFrameRate();
    }

    /**
     * Removes entries of type INDEX.There can be more than one INDEX,
     * continuous. This removes all ot them.
     */
    public void removeIndexEntries() {
        long offsetsChange = 0;
        final int ENTRY_SIZE = 16;
        for (int i = 0; i < subFileEntries.size(); i++) {
            IggySubFileEntry entry = subFileEntries.get(i);
            entry.offset += offsetsChange;
            if (entry.type == IggySubFileEntry.TYPE_INDEX) {
                offsetsChange = offsetsChange - entry.size - ENTRY_SIZE;
                subFileEntriesData.remove(i);
                subFileEntries.remove(i);
                i--;
            }
        }
    }

    public boolean updateFlashEntry() throws IOException {

        byte replacementData[];
        byte replacementIndexData[];
        IggyIndexBuilder ib = new IggyIndexBuilder();
        try (DataStreamInterface stream = new TemporaryDataStream()) {
            stream.setIndexing(ib);
            iggySwf.writeToDataStream(stream);
            replacementData = stream.getAllBytes();
            replacementIndexData = ib.getIndexBytes();
        } catch (IOException ex) {
            Logger.getLogger(IggyFile.class.getName()).log(Level.SEVERE, "Error during updating SWF", ex);
            return false;
        }

        long offsetsChange = 0;
        for (int i = 0; i < subFileEntries.size(); i++) {
            IggySubFileEntry entry = subFileEntries.get(i);
            entry.offset += offsetsChange;
            if (entry.type == IggySubFileEntry.TYPE_FLASH) {
                long oldSize = entry.size;
                long newSize = replacementData.length;
                entry.size = newSize;
                entry.size2 = newSize;
                offsetsChange = offsetsChange + (newSize - oldSize); //entries after this one will have modified offsets
                subFileEntriesData.set(i, replacementData);
            }
        }

        removeIndexEntries();
        IggySubFileEntry indexEntry = new IggySubFileEntry(IggySubFileEntry.TYPE_INDEX, replacementIndexData.length, replacementIndexData.length, 0 /*offset will be set automatically*/);
        subFileEntries.add(indexEntry);
        subFileEntriesData.add(replacementIndexData);
        return true;
    }

    private void parseEntries() throws IOException {
        for (int i = 0; i < subFileEntries.size(); i++) {
            IggySubFileEntry entry = subFileEntries.get(i);
            if (entry.type == IggySubFileEntry.TYPE_FLASH) {
                iggySwf = new IggySwf(new TemporaryDataStream(getEntryData(i)));
                break;
            }
            /*if (entry.type == IggySubFileEntry.TYPE_INDEX) {
                IggyIndexParser.parseIndex(true, new TemporaryDataStream(getEntryData(i)), new ArrayList<>(), new ArrayList<>());
            }*/
        }
    }

    @Override
    public void readFromDataStream(ReadDataStreamInterface stream) throws IOException {
        header = new IggyHeader(stream);
        for (int i = 0; i < header.getNumSubfiles(); i++) {
            subFileEntries.add(new IggySubFileEntry(stream));
        }
        for (IggySubFileEntry entry : subFileEntries) {
            stream.seek(entry.offset, SeekMode.SET);
            byte[] entryData = stream.readBytes((int) entry.size);
            subFileEntriesData.add(entryData);
        }
        parseEntries();
    }

    public void saveChanges() throws IOException {
        updateFlashEntry();
        try (RandomAccessFileDataStream raf = new RandomAccessFileDataStream(originalFile)) {
            writeToDataStream(raf);
        }
    }

    @Override
    public void writeToDataStream(WriteDataStreamInterface stream) throws IOException {
        header.writeToDataStream(stream);

        long startOffset = IggyHeader.STRUCT_SIZE + IggySubFileEntry.STRUCTURE_SIZE * subFileEntries.size();
        long currentOffset = startOffset;

        for (int i = 0; i < subFileEntries.size(); i++) {
            IggySubFileEntry entry = subFileEntries.get(i);
            entry.offset = currentOffset;
            currentOffset += entry.size;
            entry.writeToDataStream(stream);
        }

        for (int i = 0; i < subFileEntries.size(); i++) {
            byte[] entryData = subFileEntriesData.get(i);
            stream.writeBytes(entryData);
        }

    }

}
=======
package com.jpexs.decompiler.flash.iggy;

import com.jpexs.decompiler.flash.iggy.streams.DataStreamInterface;
import com.jpexs.decompiler.flash.iggy.streams.IggyIndexBuilder;
import com.jpexs.decompiler.flash.iggy.streams.RandomAccessFileDataStream;
import com.jpexs.decompiler.flash.iggy.streams.ReadDataStreamInterface;
import com.jpexs.decompiler.flash.iggy.streams.SeekMode;
import com.jpexs.decompiler.flash.iggy.streams.StructureInterface;
import com.jpexs.decompiler.flash.iggy.streams.TemporaryDataStream;
import com.jpexs.decompiler.flash.iggy.streams.WriteDataStreamInterface;
import java.io.File;
import java.io.FileOutputStream;
import java.io.FilenameFilter;
import java.io.IOException;
import java.io.InputStream;
import java.io.OutputStream;
import java.util.ArrayList;
import java.util.List;
import java.util.logging.Level;
import java.util.logging.Logger;

/**
 *
 * @author JPEXS
 *
 * Based of works of somebody called eternity.
 *
 */
public class IggyFile implements StructureInterface {

    final static Logger LOGGER = Logger.getLogger(IggyFile.class.getName());

    private File originalFile;
    private IggyHeader header;
    private List<IggySubFileEntry> subFileEntries = new ArrayList<>();
    private List<byte[]> subFileEntriesData = new ArrayList<>();

    private IggySwf iggySwf;

    public static final int FIRST_TAG_POSITION = 3;

    public IggySwf getSwf() {
        return iggySwf;
    }

    public IggyFile(String filePath) throws IOException {
        this(new File(filePath));
    }

    public IggyFile(File file) throws IOException {
        this.originalFile = file;
        try (ReadDataStreamInterface stream = new RandomAccessFileDataStream(file)) {
            readFromDataStream(stream);
        }
    }

    public File getOriginalFile() {
        return originalFile;
    }

    public IggyHeader getHeader() {
        return header;
    }

    public IggySubFileEntry getSubFileEntry(int entryIndex) {
        if (entryIndex < 0 || entryIndex >= subFileEntries.size()) {
            throw new ArrayIndexOutOfBoundsException("No entry with index " + entryIndex + " exists");
        }
        return subFileEntries.get(entryIndex);
    }

    public int getNumEntries() {
        return subFileEntries.size();
    }

    public byte[] getEntryData(int entryIndex) {
        if (entryIndex < 0 || entryIndex >= subFileEntries.size()) {
            throw new ArrayIndexOutOfBoundsException("No entry with index " + entryIndex + " exists");
        }
        return subFileEntriesData.get(entryIndex);
    }

    @Override
    public String toString() {
        StringBuilder sb = new StringBuilder();
        sb.append("[IggyFile:").append("\r\n");
        sb.append(header).append("\r\n");
        sb.append("Entries:").append("\r\n");
        for (IggySubFileEntry entry : subFileEntries) {
            sb.append(entry).append("\r\n");
        }
        sb.append("]");
        return sb.toString();
    }

    public static void extractIggyFile(File iggyFile, File extractDir) throws IOException {
        final String FILENAME_FORMAT = "index%d_type%d.bin";
        IggyFile ir = new IggyFile(iggyFile);
        for (int i = 0; i < ir.getNumEntries(); i++) {
            IggySubFileEntry entry = ir.getSubFileEntry(i);
            try (FileOutputStream fos = new FileOutputStream(new File(extractDir, String.format(FILENAME_FORMAT, i, entry.type)))) {
                fos.write(ir.getEntryData(i));
            }
        }
    }

    public String getSwfName() {
        return iggySwf.getName();
    }

    public long getSwfXMin() {
        return iggySwf.getHdr().getXMin();
    }

    public long getSwfYMin() {
        return iggySwf.getHdr().getYMin();
    }

    public long getSwfXMax() {
        return iggySwf.getHdr().getXMax();
    }

    public long getSwfYMax() {
        return iggySwf.getHdr().getYMax();
    }

    public float getSwfFrameRate() {
        return iggySwf.getHdr().getFrameRate();
    }

    /**
     * Removes entries of type INDEX.There can be more than one INDEX,
     * continuous. This removes all ot them.
     */
    public void removeIndexEntries() {
        long offsetsChange = 0;
        final int ENTRY_SIZE = 16;
        for (int i = 0; i < subFileEntries.size(); i++) {
            IggySubFileEntry entry = subFileEntries.get(i);
            entry.offset += offsetsChange;
            if (entry.type == IggySubFileEntry.TYPE_INDEX) {
                offsetsChange = offsetsChange - entry.size - ENTRY_SIZE;
                subFileEntriesData.remove(i);
                subFileEntries.remove(i);
                i--;
            }
        }
    }

    public boolean updateFlashEntry() throws IOException {

        byte replacementData[];
        byte replacementIndexData[];
        IggyIndexBuilder ib = new IggyIndexBuilder();
        try (DataStreamInterface stream = new TemporaryDataStream()) {
            stream.setIndexing(ib);
            iggySwf.writeToDataStream(stream);
            replacementData = stream.getAllBytes();
            replacementIndexData = ib.getIndexBytes();
        } catch (IOException ex) {
            Logger.getLogger(IggyFile.class.getName()).log(Level.SEVERE, "Error during updating SWF", ex);
            return false;
        }

        long offsetsChange = 0;
        for (int i = 0; i < subFileEntries.size(); i++) {
            IggySubFileEntry entry = subFileEntries.get(i);
            entry.offset += offsetsChange;
            if (entry.type == IggySubFileEntry.TYPE_FLASH) {
                long oldSize = entry.size;
                long newSize = replacementData.length;
                entry.size = newSize;
                entry.size2 = newSize;
                offsetsChange = offsetsChange + (newSize - oldSize); //entries after this one will have modified offsets
                subFileEntriesData.set(i, replacementData);
            }
        }

        removeIndexEntries();
        IggySubFileEntry indexEntry = new IggySubFileEntry(IggySubFileEntry.TYPE_INDEX, replacementIndexData.length, replacementIndexData.length, 0 /*offset will be set automatically*/);
        subFileEntries.add(indexEntry);
        subFileEntriesData.add(replacementIndexData);
        return true;
    }

    private void parseEntries() throws IOException {
        for (int i = 0; i < subFileEntries.size(); i++) {
            IggySubFileEntry entry = subFileEntries.get(i);
            if (entry.type == IggySubFileEntry.TYPE_FLASH) {
                iggySwf = new IggySwf(new TemporaryDataStream(getEntryData(i)));
                break;
            }
            /*if (entry.type == IggySubFileEntry.TYPE_INDEX) {
                IggyIndexParser.parseIndex(true, new TemporaryDataStream(getEntryData(i)), new ArrayList<>(), new ArrayList<>());
            }*/
        }
    }

    @Override
    public void readFromDataStream(ReadDataStreamInterface stream) throws IOException {
        header = new IggyHeader(stream);
        for (int i = 0; i < header.getNumSubfiles(); i++) {
            subFileEntries.add(new IggySubFileEntry(stream));
        }
        for (IggySubFileEntry entry : subFileEntries) {
            stream.seek(entry.offset, SeekMode.SET);
            byte[] entryData = stream.readBytes((int) entry.size);
            subFileEntriesData.add(entryData);
        }
        parseEntries();
    }

    public void saveChanges() throws IOException {
        updateFlashEntry();
        try (RandomAccessFileDataStream raf = new RandomAccessFileDataStream(originalFile)) {
            writeToDataStream(raf);
        }
    }

    @Override
    public void writeToDataStream(WriteDataStreamInterface stream) throws IOException {
        header.writeToDataStream(stream);

        long startOffset = IggyHeader.STRUCT_SIZE + IggySubFileEntry.STRUCTURE_SIZE * subFileEntries.size();
        long currentOffset = startOffset;

        for (int i = 0; i < subFileEntries.size(); i++) {
            IggySubFileEntry entry = subFileEntries.get(i);
            entry.offset = currentOffset;
            currentOffset += entry.size;
            entry.writeToDataStream(stream);
        }

        for (int i = 0; i < subFileEntries.size(); i++) {
            byte[] entryData = subFileEntriesData.get(i);
            stream.writeBytes(entryData);
        }

    }

}
>>>>>>> ee32a453
<|MERGE_RESOLUTION|>--- conflicted
+++ resolved
@@ -1,962 +1,241 @@
-<<<<<<< HEAD
-package com.jpexs.decompiler.flash.iggy;
-
-import com.jpexs.decompiler.flash.iggy.streams.DataStreamInterface;
-import com.jpexs.decompiler.flash.iggy.streams.IggyIndexBuilder;
-import com.jpexs.decompiler.flash.iggy.streams.RandomAccessFileDataStream;
-import com.jpexs.decompiler.flash.iggy.streams.ReadDataStreamInterface;
-import com.jpexs.decompiler.flash.iggy.streams.SeekMode;
-import com.jpexs.decompiler.flash.iggy.streams.StructureInterface;
-import com.jpexs.decompiler.flash.iggy.streams.TemporaryDataStream;
-import com.jpexs.decompiler.flash.iggy.streams.WriteDataStreamInterface;
-import java.io.File;
-import java.io.FileOutputStream;
-import java.io.FilenameFilter;
-import java.io.IOException;
-import java.io.InputStream;
-import java.io.OutputStream;
-import java.util.ArrayList;
-import java.util.List;
-import java.util.logging.Level;
-import java.util.logging.Logger;
-
-/**
- *
- * @author JPEXS
- *
- * Based of works of somebody called eternity.
- *
- */
-public class IggyFile implements StructureInterface {
-
-    final static Logger LOGGER = Logger.getLogger(IggyFile.class.getName());
-
-    private File originalFile;
-    private IggyHeader header;
-    private List<IggySubFileEntry> subFileEntries = new ArrayList<>();
-    private List<byte[]> subFileEntriesData = new ArrayList<>();
-
-    private IggySwf iggySwf;
-
-    public static final int FIRST_TAG_POSITION = 3;
-
-    public IggySwf getSwf() {
-        return iggySwf;
-    }
-
-    public int getFontCount() {
-        return iggySwf.fonts.size();
-    }
-
-    public IggyFont getFont(int fontId) {
-        return iggySwf.fonts.get(fontId);
-    }
-
-    public IggyFile(String filePath) throws IOException {
-        this(new File(filePath));
-    }
-
-    public IggyFile(File file) throws IOException {
-        this.originalFile = file;
-        try (ReadDataStreamInterface stream = new RandomAccessFileDataStream(file)) {
-            readFromDataStream(stream);
-        }
-    }
-
-    public File getOriginalFile() {
-        return originalFile;
-    }
-
-    public IggyHeader getHeader() {
-        return header;
-    }
-
-    public IggySubFileEntry getSubFileEntry(int entryIndex) {
-        if (entryIndex < 0 || entryIndex >= subFileEntries.size()) {
-            throw new ArrayIndexOutOfBoundsException("No entry with index " + entryIndex + " exists");
-        }
-        return subFileEntries.get(entryIndex);
-    }
-
-    public int getNumEntries() {
-        return subFileEntries.size();
-    }
-
-    public byte[] getEntryData(int entryIndex) {
-        if (entryIndex < 0 || entryIndex >= subFileEntries.size()) {
-            throw new ArrayIndexOutOfBoundsException("No entry with index " + entryIndex + " exists");
-        }
-        return subFileEntriesData.get(entryIndex);
-    }
-
-    @Override
-    public String toString() {
-        StringBuilder sb = new StringBuilder();
-        sb.append("[IggyFile:").append("\r\n");
-        sb.append(header).append("\r\n");
-        sb.append("Entries:").append("\r\n");
-        for (IggySubFileEntry entry : subFileEntries) {
-            sb.append(entry).append("\r\n");
-        }
-        sb.append("]");
-        return sb.toString();
-    }
-
-    public static void extractIggyFile(File iggyFile, File extractDir) throws IOException {
-        final String FILENAME_FORMAT = "index%d_type%d.bin";
-        IggyFile ir = new IggyFile(iggyFile);
-        for (int i = 0; i < ir.getNumEntries(); i++) {
-            IggySubFileEntry entry = ir.getSubFileEntry(i);
-            try (FileOutputStream fos = new FileOutputStream(new File(extractDir, String.format(FILENAME_FORMAT, i, entry.type)))) {
-                fos.write(ir.getEntryData(i));
-            }
-        }
-    }
-
-    private static void processFile(File f) {
-        if (f.isDirectory()) {
-            System.out.println("Processing directory " + f + ":");
-            File iggyFiles[] = f.listFiles(new FilenameFilter() {
-                @Override
-                public boolean accept(File dir, String name) {
-                    return name.endsWith(".iggy");
-                }
-            });
-            for (File sf : iggyFiles) {
-                processFile(sf);
-            }
-            return;
-        }
-        System.out.print("Processing file " + f + "...");
-        try {
-            File dir = f.getParentFile();
-            File extractDir = new File(dir, "extracted_" + (f.getName()).replace(".iggy", ""));
-            extractDir.mkdir();
-            extractIggyFile(f, extractDir);
-            System.out.println("OK");
-        } catch (Exception ex) {
-            System.err.println("FAIL");
-            System.exit(1);
-        }
-    }
-
-    public static void main(String[] args) throws IOException {
-        /*
-        String indexFileName = "d:\\Dropbox\\jpexs-laptop\\iggi\\extraxtdir_orig\\index4_type0.bin";
-        IggyIndexParser.parseIndex(true, new TemporaryDataStream(Helper.readFile(indexFileName)), new ArrayList<>(), new ArrayList<>());
-
-        System.exit(0);*/
-        String inFileName = "d:\\Dropbox\\jpexs-laptop\\iggi\\lib_loc_english_font.iggy";
-        String outFileName = "d:\\Dropbox\\jpexs-laptop\\iggi\\lib_loc_english_font2.iggy";
-
-        File extractDirOrig = new File("d:\\Dropbox\\jpexs-laptop\\iggi\\extraxtdir_orig");
-        File extractDirNew = new File("d:\\Dropbox\\jpexs-laptop\\iggi\\extraxtdir_new");
-
-        if (!extractDirOrig.exists()) {
-            extractDirOrig.mkdir();
-        }
-        if (!extractDirNew.exists()) {
-            extractDirNew.mkdir();
-        }
-
-        File inFile = new File(inFileName);
-        File outFile = new File(outFileName);
-        IggyFile iggyFile = new IggyFile(inFile);
-        extractIggyFile(inFile, extractDirOrig);
-        iggyFile.updateFlashEntry();
-        outFile.delete();
-        try (RandomAccessFileDataStream outputStream = new RandomAccessFileDataStream(outFile)) {
-            iggyFile.writeToDataStream(outputStream);
-        }
-        extractIggyFile(outFile, extractDirNew);
-        System.exit(0);
-    }
-
-    private static void copyStream(InputStream is, OutputStream os) {
-        try {
-            final int bufSize = 4096;
-            byte[] buf = new byte[bufSize];
-            int cnt;
-            while ((cnt = is.read(buf)) > 0) {
-                os.write(buf, 0, cnt);
-            }
-        } catch (IOException ex) {
-            // ignore
-        }
-    }
-
-    private static boolean updateIndex(long item_offset /*uint32_t*/, boolean is_64, byte index_bytes[], long item_size_change /*int32_t*/) throws IOException {
-        TemporaryDataStream stream = new TemporaryDataStream(index_bytes);
-
-        /*
-        index_table:
-            n = UI8
-            for i=0..n-1
-                table[i] = UI8
-                cnt = UI8
-                cnt * UI16
-        
-         */
-        int index_table_size = stream.readUI8();
-        int index_table[] = new int[index_table_size];
-
-        for (int i = 0; i < index_table_size; i++) {
-            index_table[i] = stream.readUI8();
-            int num = stream.readUI8();
-            stream.seek(num * 2, SeekMode.CUR);
-            //num  * UI16
-        }
-
-        int state = 0;
-        long offset = 0;//uint32_t
-        int code; //uint8_t
-
-        while ((code = stream.readUI8()) >= 0) {
-            if (state == 1) {
-                if (code != 0xFD) {
-                    LOGGER.log(Level.WARNING, "We were expecting code 0xFD in state 1.");
-                    return false;
-                }
-            } else if (state == 2) {
-                if (code != 0xFF) {
-                    LOGGER.log(Level.WARNING, "We were expecting code 0xFF in state 2.");
-                    return false;
-                }
-            }
-
-            if (code < 0x80) // 0-0x7F
-            {
-                // code is directly an index to the index_table
-                if (code >= index_table_size) {
-                    LOGGER.log(Level.WARNING, String.format("< 0x80: index is greater than index_table_size. %x > %x", code, index_table_size));
-                    return false;
-                }
-
-                offset += index_table[code];
-            } else if (code < 0xC0) // 0x80-BF
-            {
-                int index; //uint8_t
-
-                if ((index = stream.readUI8()) < 0) {
-                    LOGGER.log(Level.WARNING, "< 0xC0: Cannot read index.");
-                    return false;
-                }
-
-                if (index >= index_table_size) {
-                    LOGGER.log(Level.WARNING, String.format("< 0xC0: index is greater than index_table_size. %x > %x", index, index_table_size));
-                    return false;
-                }
-
-                int n = code - 0x7F;
-                offset += index_table[index] * n;
-            } else if (code < 0xD0) // 0xC0-0xCF
-            {
-                offset += ((code * 2) - 0x17E);
-            } else if (code < 0xE0) // 0xD0-0xDF
-            {
-                // Code here depends on plattform[0], we are assuming it is 1, as we checked in load function
-                int i = code & 0xF; //uint8_t
-                int n8; //uint8_t
-                int n;
-
-                if ((n8 = stream.readUI8()) < 0) {
-                    LOGGER.log(Level.WARNING, "< 0xE0: Cannot read n.");
-                    return false;
-                }
-
-                n = n8 + 1;
-
-                if (is_64) {
-                    if (i <= 2) {
-                        offset += 8 * n; // Ptr type
-                    } else if (i <= 4) {
-                        offset += 2 * n;
-                    } else if (i == 5) {
-                        offset += 4 * n;
-                    } else if (i == 6) {
-                        offset += 8 * n; // 64 bits type
-                    } else {
-                        LOGGER.log(Level.WARNING, String.format("< 0xE0: Invalid value for i (%x %x)", i, code));
-                    }
-                } else {
-                    switch (i) {
-                        case 2:
-                            offset += 4 * n;  // Ptr type
-                            break;
-                        case 4:
-                            offset += 2 * n;
-                            break;
-                        case 5:
-                            offset += 4 * n; // 32 bits type
-                            break;
-                        case 6:
-                            offset += 8 * n;
-                            break;
-                        default:
-                            LOGGER.log(Level.WARNING, String.format("< 0xE0: invalid value for i (%x %x)", i, code));
-                    }
-                }
-            } else if (code == 0xFC) {
-                stream.seek(1, SeekMode.CUR);
-            } else if (code == 0xFD) {
-                int n, m; //uint8_t
-
-                if ((n = stream.readUI8()) < 0) {
-                    LOGGER.log(Level.WARNING, "0xFD: Cannot read n.");
-                    return false;
-                }
-
-                if (state == 1) {
-                    if (is_64) {
-                        if (n != 0xF) {
-                            LOGGER.log(Level.WARNING, String.format("We were expecting an offset of 0xF in state 1."));
-                            return false;
-                        }
-                    } else if (n != 0xB) {
-                        LOGGER.log(Level.WARNING, "We were expecting an offset of 0xB in state 1.");
-                        return false;
-                    }
-
-                    state = 2;
-                }
-
-                if ((m = stream.readUI8()) < 0) {
-                    LOGGER.log(Level.WARNING, "0xFD: Cannot read m.");
-                    return false;
-                }
-
-                offset += n;
-                stream.seek(m * 2, SeekMode.CUR);
-            } else if (code == 0xFE) {
-                int n8; //uint8_t
-                int n;
-
-                if ((n8 = stream.readUI8()) < 0) {
-                    LOGGER.log(Level.WARNING, "0xFE: Cannot read n.");
-                    return false;
-                }
-
-                n = n8 + 1;
-                offset += n;
-            } else if (code == 0xFF) {
-                long n; //uint32_t
-
-                if ((n = stream.readUI32()) < 0) {
-                    LOGGER.log(Level.WARNING, "0xFF: Cannot read n.");
-                    return false;
-                }
-
-                if (state == 2) {
-                    n += item_size_change;
-                    stream.seek(-4, SeekMode.CUR);
-                    return stream.writeUI32(n);
-                }
-
-                offset += n;
-            } else {
-                LOGGER.log(Level.WARNING, String.format("Unrecognized code: %x", code));
-            }
-
-            if (state == 0 && offset == item_offset) {
-                state = 1;
-            }
-        }
-        return false;
-    }
-
-    /**
-     * Gets length of an item.
-     *
-     * @param item_offset
-     * @param is_64
-     * @param index_bytes
-     * @return null when item not exists, item length otherwise
-     * @throws IOException
-     */
-    private static Long getItemLength(long item_offset /*uint32_t*/, boolean is_64, byte index_bytes[]) throws IOException {
-        return itemLength(item_offset, is_64, index_bytes, null);
-    }
-
-    /**
-     * Sets new length of an item.
-     *
-     * @param item_offset
-     * @param is_64
-     * @param index_bytes
-     * @param newLength
-     * @return null when item not exists, old item length otherwise
-     * @throws IOException
-     */
-    private static Long setItemLength(long item_offset /*uint32_t*/, boolean is_64, byte index_bytes[], long newLength) throws IOException {
-        return itemLength(item_offset, is_64, index_bytes, newLength);
-    }
-
-    /**
-     * Sets/Gets length of an item
-     *
-     * @param item_offset
-     * @param is_64
-     * @param index_bytes
-     * @param newValue New value to set. If null then no change.
-     * @return null when item does not exists, old item length otherwise
-     * @throws IOException
-     */
-    private static Long itemLength(long item_offset /*uint32_t*/, boolean is_64, byte index_bytes[], Long newValue) throws IOException {
-        TemporaryDataStream stream = new TemporaryDataStream(index_bytes);
-
-        /*
-        index_table:
-            n = UI8
-            for i=0..n-1
-                table[i] = UI8
-                cnt = UI8
-                cnt * UI16
-        
-         */
-        int index_table_size = stream.readUI8();
-        int index_table[] = new int[index_table_size];
-
-        for (int i = 0; i < index_table_size; i++) {
-            index_table[i] = stream.readUI8();
-            int num = stream.readUI8();
-            stream.seek(num * 2, SeekMode.CUR);
-            //num  * UI16
-        }
-
-        int state = 0;
-        long offset = 0;//uint32_t
-        int code; //uint8_t
-
-        while ((code = stream.readUI8()) >= 0) {
-            if (state == 1) {
-                if (code != 0xFD) {
-                    LOGGER.log(Level.WARNING, "We were expecting code 0xFD in state 1.");
-                    return null;
-                }
-            } else if (state == 2) {
-                if (code != 0xFF) {
-                    LOGGER.log(Level.WARNING, "We were expecting code 0xFF in state 2.");
-                    return null;
-                }
-            }
-
-            if (code < 0x80) // 0-0x7F
-            {
-                // code is directly an index to the index_table
-                if (code >= index_table_size) {
-                    LOGGER.log(Level.WARNING, String.format("< 0x80: index is greater than index_table_size. %x > %x", code, index_table_size));
-                    return null;
-                }
-
-                offset += index_table[code];
-            } else if (code < 0xC0) // 0x80-BF
-            {
-                int index; //uint8_t
-
-                if ((index = stream.readUI8()) < 0) {
-                    LOGGER.log(Level.WARNING, "< 0xC0: Cannot read index.");
-                    return null;
-                }
-
-                if (index >= index_table_size) {
-                    LOGGER.log(Level.WARNING, String.format("< 0xC0: index is greater than index_table_size. %x > %x", index, index_table_size));
-                    return null;
-                }
-
-                int n = code - 0x7F;
-                offset += index_table[index] * n;
-            } else if (code < 0xD0) // 0xC0-0xCF
-            {
-                offset += ((code * 2) - 0x17E);
-            } else if (code < 0xE0) // 0xD0-0xDF
-            {
-                // Code here depends on plattform[0], we are assuming it is 1, as we checked in load function
-                int i = code & 0xF; //uint8_t
-                int n8; //uint8_t
-                int n;
-
-                if ((n8 = stream.readUI8()) < 0) {
-                    LOGGER.log(Level.WARNING, "< 0xE0: Cannot read n.");
-                    return null;
-                }
-
-                n = n8 + 1;
-
-                if (is_64) {
-                    if (i <= 2) {
-                        offset += 8 * n; // Ptr type
-                    } else if (i <= 4) {
-                        offset += 2 * n;
-                    } else if (i == 5) {
-                        offset += 4 * n;
-                    } else if (i == 6) {
-                        offset += 8 * n; // 64 bits type
-                    } else {
-                        LOGGER.log(Level.WARNING, String.format("< 0xE0: Invalid value for i (%x %x)", i, code));
-                    }
-                } else {
-                    switch (i) {
-                        case 2:
-                            offset += 4 * n;  // Ptr type
-                            break;
-                        case 4:
-                            offset += 2 * n;
-                            break;
-                        case 5:
-                            offset += 4 * n; // 32 bits type
-                            break;
-                        case 6:
-                            offset += 8 * n;
-                            break;
-                        default:
-                            LOGGER.log(Level.WARNING, String.format("< 0xE0: invalid value for i (%x %x)", i, code));
-                    }
-                }
-            } else if (code == 0xFC) {
-                stream.seek(1, SeekMode.CUR);
-            } else if (code == 0xFD) {
-                int n, m; //uint8_t
-
-                if ((n = stream.readUI8()) < 0) {
-                    LOGGER.log(Level.WARNING, "0xFD: Cannot read n.");
-                    return null;
-                }
-
-                if (state == 1) {
-                    if (is_64) {
-                        if (n != 0xF) {
-                            LOGGER.log(Level.WARNING, String.format("We were expecting an offset of 0xF in state 1."));
-                            return null;
-                        }
-                    } else if (n != 0xB) {
-                        LOGGER.log(Level.WARNING, "We were expecting an offset of 0xB in state 1.");
-                        return null;
-                    }
-
-                    state = 2;
-                }
-
-                if ((m = stream.readUI8()) < 0) {
-                    LOGGER.log(Level.WARNING, "0xFD: Cannot read m.");
-                    return null;
-                }
-
-                offset += n;
-                stream.seek(m * 2, SeekMode.CUR);
-            } else if (code == 0xFE) {
-                int n8; //uint8_t
-                int n;
-
-                if ((n8 = stream.readUI8()) < 0) {
-                    LOGGER.log(Level.WARNING, "0xFE: Cannot read n.");
-                    return null;
-                }
-
-                n = n8 + 1;
-                offset += n;
-            } else if (code == 0xFF) {
-                long n; //uint32_t
-
-                if ((n = stream.readUI32()) < 0) {
-                    LOGGER.log(Level.WARNING, "0xFF: Cannot read n.");
-                    return null;
-                }
-
-                if (state == 2) {
-                    if (newValue != null) {
-                        stream.seek(-4, SeekMode.CUR);
-                        stream.writeUI32(newValue);
-                    }
-                    return n;
-                }
-
-                offset += n;
-            } else {
-                LOGGER.log(Level.WARNING, String.format("Unrecognized code: %x", code));
-            }
-
-            if (state == 0 && offset == item_offset) {
-                state = 1;
-            }
-        }
-        return null;
-    }
-
-    public String getSwfName() {
-        return iggySwf.getName();
-    }
-
-    public long getSwfXMin() {
-        return iggySwf.getHdr().getXMin();
-    }
-
-    public long getSwfYMin() {
-        return iggySwf.getHdr().getYMin();
-    }
-
-    public long getSwfXMax() {
-        return iggySwf.getHdr().getXMax();
-    }
-
-    public long getSwfYMax() {
-        return iggySwf.getHdr().getYMax();
-    }
-
-    public float getSwfFrameRate() {
-        return iggySwf.getHdr().getFrameRate();
-    }
-
-    /**
-     * Removes entries of type INDEX.There can be more than one INDEX,
-     * continuous. This removes all ot them.
-     */
-    public void removeIndexEntries() {
-        long offsetsChange = 0;
-        final int ENTRY_SIZE = 16;
-        for (int i = 0; i < subFileEntries.size(); i++) {
-            IggySubFileEntry entry = subFileEntries.get(i);
-            entry.offset += offsetsChange;
-            if (entry.type == IggySubFileEntry.TYPE_INDEX) {
-                offsetsChange = offsetsChange - entry.size - ENTRY_SIZE;
-                subFileEntriesData.remove(i);
-                subFileEntries.remove(i);
-                i--;
-            }
-        }
-    }
-
-    public boolean updateFlashEntry() throws IOException {
-
-        byte replacementData[];
-        byte replacementIndexData[];
-        IggyIndexBuilder ib = new IggyIndexBuilder();
-        try (DataStreamInterface stream = new TemporaryDataStream()) {
-            stream.setIndexing(ib);
-            iggySwf.writeToDataStream(stream);
-            replacementData = stream.getAllBytes();
-            replacementIndexData = ib.getIndexBytes();
-        } catch (IOException ex) {
-            Logger.getLogger(IggyFile.class.getName()).log(Level.SEVERE, "Error during updating SWF", ex);
-            return false;
-        }
-
-        long offsetsChange = 0;
-        for (int i = 0; i < subFileEntries.size(); i++) {
-            IggySubFileEntry entry = subFileEntries.get(i);
-            entry.offset += offsetsChange;
-            if (entry.type == IggySubFileEntry.TYPE_FLASH) {
-                long oldSize = entry.size;
-                long newSize = replacementData.length;
-                entry.size = newSize;
-                entry.size2 = newSize;
-                offsetsChange = offsetsChange + (newSize - oldSize); //entries after this one will have modified offsets
-                subFileEntriesData.set(i, replacementData);
-            }
-        }
-
-        removeIndexEntries();
-        IggySubFileEntry indexEntry = new IggySubFileEntry(IggySubFileEntry.TYPE_INDEX, replacementIndexData.length, replacementIndexData.length, 0 /*offset will be set automatically*/);
-        subFileEntries.add(indexEntry);
-        subFileEntriesData.add(replacementIndexData);
-        return true;
-    }
-
-    private void parseEntries() throws IOException {
-        for (int i = 0; i < subFileEntries.size(); i++) {
-            IggySubFileEntry entry = subFileEntries.get(i);
-            if (entry.type == IggySubFileEntry.TYPE_FLASH) {
-                iggySwf = new IggySwf(new TemporaryDataStream(getEntryData(i)));
-                break;
-            }
-            /*if (entry.type == IggySubFileEntry.TYPE_INDEX) {
-                IggyIndexParser.parseIndex(true, new TemporaryDataStream(getEntryData(i)), new ArrayList<>(), new ArrayList<>());
-            }*/
-        }
-    }
-
-    @Override
-    public void readFromDataStream(ReadDataStreamInterface stream) throws IOException {
-        header = new IggyHeader(stream);
-        for (int i = 0; i < header.getNumSubfiles(); i++) {
-            subFileEntries.add(new IggySubFileEntry(stream));
-        }
-        for (IggySubFileEntry entry : subFileEntries) {
-            stream.seek(entry.offset, SeekMode.SET);
-            byte[] entryData = stream.readBytes((int) entry.size);
-            subFileEntriesData.add(entryData);
-        }
-        parseEntries();
-    }
-
-    public void saveChanges() throws IOException {
-        updateFlashEntry();
-        try (RandomAccessFileDataStream raf = new RandomAccessFileDataStream(originalFile)) {
-            writeToDataStream(raf);
-        }
-    }
-
-    @Override
-    public void writeToDataStream(WriteDataStreamInterface stream) throws IOException {
-        header.writeToDataStream(stream);
-
-        long startOffset = IggyHeader.STRUCT_SIZE + IggySubFileEntry.STRUCTURE_SIZE * subFileEntries.size();
-        long currentOffset = startOffset;
-
-        for (int i = 0; i < subFileEntries.size(); i++) {
-            IggySubFileEntry entry = subFileEntries.get(i);
-            entry.offset = currentOffset;
-            currentOffset += entry.size;
-            entry.writeToDataStream(stream);
-        }
-
-        for (int i = 0; i < subFileEntries.size(); i++) {
-            byte[] entryData = subFileEntriesData.get(i);
-            stream.writeBytes(entryData);
-        }
-
-    }
-
-}
-=======
-package com.jpexs.decompiler.flash.iggy;
-
-import com.jpexs.decompiler.flash.iggy.streams.DataStreamInterface;
-import com.jpexs.decompiler.flash.iggy.streams.IggyIndexBuilder;
-import com.jpexs.decompiler.flash.iggy.streams.RandomAccessFileDataStream;
-import com.jpexs.decompiler.flash.iggy.streams.ReadDataStreamInterface;
-import com.jpexs.decompiler.flash.iggy.streams.SeekMode;
-import com.jpexs.decompiler.flash.iggy.streams.StructureInterface;
-import com.jpexs.decompiler.flash.iggy.streams.TemporaryDataStream;
-import com.jpexs.decompiler.flash.iggy.streams.WriteDataStreamInterface;
-import java.io.File;
-import java.io.FileOutputStream;
-import java.io.FilenameFilter;
-import java.io.IOException;
-import java.io.InputStream;
-import java.io.OutputStream;
-import java.util.ArrayList;
-import java.util.List;
-import java.util.logging.Level;
-import java.util.logging.Logger;
-
-/**
- *
- * @author JPEXS
- *
- * Based of works of somebody called eternity.
- *
- */
-public class IggyFile implements StructureInterface {
-
-    final static Logger LOGGER = Logger.getLogger(IggyFile.class.getName());
-
-    private File originalFile;
-    private IggyHeader header;
-    private List<IggySubFileEntry> subFileEntries = new ArrayList<>();
-    private List<byte[]> subFileEntriesData = new ArrayList<>();
-
-    private IggySwf iggySwf;
-
-    public static final int FIRST_TAG_POSITION = 3;
-
-    public IggySwf getSwf() {
-        return iggySwf;
-    }
-
-    public IggyFile(String filePath) throws IOException {
-        this(new File(filePath));
-    }
-
-    public IggyFile(File file) throws IOException {
-        this.originalFile = file;
-        try (ReadDataStreamInterface stream = new RandomAccessFileDataStream(file)) {
-            readFromDataStream(stream);
-        }
-    }
-
-    public File getOriginalFile() {
-        return originalFile;
-    }
-
-    public IggyHeader getHeader() {
-        return header;
-    }
-
-    public IggySubFileEntry getSubFileEntry(int entryIndex) {
-        if (entryIndex < 0 || entryIndex >= subFileEntries.size()) {
-            throw new ArrayIndexOutOfBoundsException("No entry with index " + entryIndex + " exists");
-        }
-        return subFileEntries.get(entryIndex);
-    }
-
-    public int getNumEntries() {
-        return subFileEntries.size();
-    }
-
-    public byte[] getEntryData(int entryIndex) {
-        if (entryIndex < 0 || entryIndex >= subFileEntries.size()) {
-            throw new ArrayIndexOutOfBoundsException("No entry with index " + entryIndex + " exists");
-        }
-        return subFileEntriesData.get(entryIndex);
-    }
-
-    @Override
-    public String toString() {
-        StringBuilder sb = new StringBuilder();
-        sb.append("[IggyFile:").append("\r\n");
-        sb.append(header).append("\r\n");
-        sb.append("Entries:").append("\r\n");
-        for (IggySubFileEntry entry : subFileEntries) {
-            sb.append(entry).append("\r\n");
-        }
-        sb.append("]");
-        return sb.toString();
-    }
-
-    public static void extractIggyFile(File iggyFile, File extractDir) throws IOException {
-        final String FILENAME_FORMAT = "index%d_type%d.bin";
-        IggyFile ir = new IggyFile(iggyFile);
-        for (int i = 0; i < ir.getNumEntries(); i++) {
-            IggySubFileEntry entry = ir.getSubFileEntry(i);
-            try (FileOutputStream fos = new FileOutputStream(new File(extractDir, String.format(FILENAME_FORMAT, i, entry.type)))) {
-                fos.write(ir.getEntryData(i));
-            }
-        }
-    }
-
-    public String getSwfName() {
-        return iggySwf.getName();
-    }
-
-    public long getSwfXMin() {
-        return iggySwf.getHdr().getXMin();
-    }
-
-    public long getSwfYMin() {
-        return iggySwf.getHdr().getYMin();
-    }
-
-    public long getSwfXMax() {
-        return iggySwf.getHdr().getXMax();
-    }
-
-    public long getSwfYMax() {
-        return iggySwf.getHdr().getYMax();
-    }
-
-    public float getSwfFrameRate() {
-        return iggySwf.getHdr().getFrameRate();
-    }
-
-    /**
-     * Removes entries of type INDEX.There can be more than one INDEX,
-     * continuous. This removes all ot them.
-     */
-    public void removeIndexEntries() {
-        long offsetsChange = 0;
-        final int ENTRY_SIZE = 16;
-        for (int i = 0; i < subFileEntries.size(); i++) {
-            IggySubFileEntry entry = subFileEntries.get(i);
-            entry.offset += offsetsChange;
-            if (entry.type == IggySubFileEntry.TYPE_INDEX) {
-                offsetsChange = offsetsChange - entry.size - ENTRY_SIZE;
-                subFileEntriesData.remove(i);
-                subFileEntries.remove(i);
-                i--;
-            }
-        }
-    }
-
-    public boolean updateFlashEntry() throws IOException {
-
-        byte replacementData[];
-        byte replacementIndexData[];
-        IggyIndexBuilder ib = new IggyIndexBuilder();
-        try (DataStreamInterface stream = new TemporaryDataStream()) {
-            stream.setIndexing(ib);
-            iggySwf.writeToDataStream(stream);
-            replacementData = stream.getAllBytes();
-            replacementIndexData = ib.getIndexBytes();
-        } catch (IOException ex) {
-            Logger.getLogger(IggyFile.class.getName()).log(Level.SEVERE, "Error during updating SWF", ex);
-            return false;
-        }
-
-        long offsetsChange = 0;
-        for (int i = 0; i < subFileEntries.size(); i++) {
-            IggySubFileEntry entry = subFileEntries.get(i);
-            entry.offset += offsetsChange;
-            if (entry.type == IggySubFileEntry.TYPE_FLASH) {
-                long oldSize = entry.size;
-                long newSize = replacementData.length;
-                entry.size = newSize;
-                entry.size2 = newSize;
-                offsetsChange = offsetsChange + (newSize - oldSize); //entries after this one will have modified offsets
-                subFileEntriesData.set(i, replacementData);
-            }
-        }
-
-        removeIndexEntries();
-        IggySubFileEntry indexEntry = new IggySubFileEntry(IggySubFileEntry.TYPE_INDEX, replacementIndexData.length, replacementIndexData.length, 0 /*offset will be set automatically*/);
-        subFileEntries.add(indexEntry);
-        subFileEntriesData.add(replacementIndexData);
-        return true;
-    }
-
-    private void parseEntries() throws IOException {
-        for (int i = 0; i < subFileEntries.size(); i++) {
-            IggySubFileEntry entry = subFileEntries.get(i);
-            if (entry.type == IggySubFileEntry.TYPE_FLASH) {
-                iggySwf = new IggySwf(new TemporaryDataStream(getEntryData(i)));
-                break;
-            }
-            /*if (entry.type == IggySubFileEntry.TYPE_INDEX) {
-                IggyIndexParser.parseIndex(true, new TemporaryDataStream(getEntryData(i)), new ArrayList<>(), new ArrayList<>());
-            }*/
-        }
-    }
-
-    @Override
-    public void readFromDataStream(ReadDataStreamInterface stream) throws IOException {
-        header = new IggyHeader(stream);
-        for (int i = 0; i < header.getNumSubfiles(); i++) {
-            subFileEntries.add(new IggySubFileEntry(stream));
-        }
-        for (IggySubFileEntry entry : subFileEntries) {
-            stream.seek(entry.offset, SeekMode.SET);
-            byte[] entryData = stream.readBytes((int) entry.size);
-            subFileEntriesData.add(entryData);
-        }
-        parseEntries();
-    }
-
-    public void saveChanges() throws IOException {
-        updateFlashEntry();
-        try (RandomAccessFileDataStream raf = new RandomAccessFileDataStream(originalFile)) {
-            writeToDataStream(raf);
-        }
-    }
-
-    @Override
-    public void writeToDataStream(WriteDataStreamInterface stream) throws IOException {
-        header.writeToDataStream(stream);
-
-        long startOffset = IggyHeader.STRUCT_SIZE + IggySubFileEntry.STRUCTURE_SIZE * subFileEntries.size();
-        long currentOffset = startOffset;
-
-        for (int i = 0; i < subFileEntries.size(); i++) {
-            IggySubFileEntry entry = subFileEntries.get(i);
-            entry.offset = currentOffset;
-            currentOffset += entry.size;
-            entry.writeToDataStream(stream);
-        }
-
-        for (int i = 0; i < subFileEntries.size(); i++) {
-            byte[] entryData = subFileEntriesData.get(i);
-            stream.writeBytes(entryData);
-        }
-
-    }
-
-}
->>>>>>> ee32a453
+package com.jpexs.decompiler.flash.iggy;
+
+import com.jpexs.decompiler.flash.iggy.streams.DataStreamInterface;
+import com.jpexs.decompiler.flash.iggy.streams.IggyIndexBuilder;
+import com.jpexs.decompiler.flash.iggy.streams.RandomAccessFileDataStream;
+import com.jpexs.decompiler.flash.iggy.streams.ReadDataStreamInterface;
+import com.jpexs.decompiler.flash.iggy.streams.SeekMode;
+import com.jpexs.decompiler.flash.iggy.streams.StructureInterface;
+import com.jpexs.decompiler.flash.iggy.streams.TemporaryDataStream;
+import com.jpexs.decompiler.flash.iggy.streams.WriteDataStreamInterface;
+import java.io.File;
+import java.io.FileOutputStream;
+import java.io.FilenameFilter;
+import java.io.IOException;
+import java.io.InputStream;
+import java.io.OutputStream;
+import java.util.ArrayList;
+import java.util.List;
+import java.util.logging.Level;
+import java.util.logging.Logger;
+
+/**
+ *
+ * @author JPEXS
+ *
+ * Based of works of somebody called eternity.
+ *
+ */
+public class IggyFile implements StructureInterface {
+
+    final static Logger LOGGER = Logger.getLogger(IggyFile.class.getName());
+
+    private File originalFile;
+    private IggyHeader header;
+    private List<IggySubFileEntry> subFileEntries = new ArrayList<>();
+    private List<byte[]> subFileEntriesData = new ArrayList<>();
+
+    private IggySwf iggySwf;
+
+    public static final int FIRST_TAG_POSITION = 3;
+
+    public IggySwf getSwf() {
+        return iggySwf;
+    }
+
+    public IggyFile(String filePath) throws IOException {
+        this(new File(filePath));
+    }
+
+    public IggyFile(File file) throws IOException {
+        this.originalFile = file;
+        try (ReadDataStreamInterface stream = new RandomAccessFileDataStream(file)) {
+            readFromDataStream(stream);
+        }
+    }
+
+    public File getOriginalFile() {
+        return originalFile;
+    }
+
+    public IggyHeader getHeader() {
+        return header;
+    }
+
+    public IggySubFileEntry getSubFileEntry(int entryIndex) {
+        if (entryIndex < 0 || entryIndex >= subFileEntries.size()) {
+            throw new ArrayIndexOutOfBoundsException("No entry with index " + entryIndex + " exists");
+        }
+        return subFileEntries.get(entryIndex);
+    }
+
+    public int getNumEntries() {
+        return subFileEntries.size();
+    }
+
+    public byte[] getEntryData(int entryIndex) {
+        if (entryIndex < 0 || entryIndex >= subFileEntries.size()) {
+            throw new ArrayIndexOutOfBoundsException("No entry with index " + entryIndex + " exists");
+        }
+        return subFileEntriesData.get(entryIndex);
+    }
+
+    @Override
+    public String toString() {
+        StringBuilder sb = new StringBuilder();
+        sb.append("[IggyFile:").append("\r\n");
+        sb.append(header).append("\r\n");
+        sb.append("Entries:").append("\r\n");
+        for (IggySubFileEntry entry : subFileEntries) {
+            sb.append(entry).append("\r\n");
+        }
+        sb.append("]");
+        return sb.toString();
+    }
+
+    public static void extractIggyFile(File iggyFile, File extractDir) throws IOException {
+        final String FILENAME_FORMAT = "index%d_type%d.bin";
+        IggyFile ir = new IggyFile(iggyFile);
+        for (int i = 0; i < ir.getNumEntries(); i++) {
+            IggySubFileEntry entry = ir.getSubFileEntry(i);
+            try (FileOutputStream fos = new FileOutputStream(new File(extractDir, String.format(FILENAME_FORMAT, i, entry.type)))) {
+                fos.write(ir.getEntryData(i));
+            }
+        }
+    }
+
+    public String getSwfName() {
+        return iggySwf.getName();
+    }
+
+    public long getSwfXMin() {
+        return iggySwf.getHdr().getXMin();
+    }
+
+    public long getSwfYMin() {
+        return iggySwf.getHdr().getYMin();
+    }
+
+    public long getSwfXMax() {
+        return iggySwf.getHdr().getXMax();
+    }
+
+    public long getSwfYMax() {
+        return iggySwf.getHdr().getYMax();
+    }
+
+    public float getSwfFrameRate() {
+        return iggySwf.getHdr().getFrameRate();
+    }
+
+    /**
+     * Removes entries of type INDEX.There can be more than one INDEX,
+     * continuous. This removes all ot them.
+     */
+    public void removeIndexEntries() {
+        long offsetsChange = 0;
+        final int ENTRY_SIZE = 16;
+        for (int i = 0; i < subFileEntries.size(); i++) {
+            IggySubFileEntry entry = subFileEntries.get(i);
+            entry.offset += offsetsChange;
+            if (entry.type == IggySubFileEntry.TYPE_INDEX) {
+                offsetsChange = offsetsChange - entry.size - ENTRY_SIZE;
+                subFileEntriesData.remove(i);
+                subFileEntries.remove(i);
+                i--;
+            }
+        }
+    }
+
+    public boolean updateFlashEntry() throws IOException {
+
+        byte replacementData[];
+        byte replacementIndexData[];
+        IggyIndexBuilder ib = new IggyIndexBuilder();
+        try (DataStreamInterface stream = new TemporaryDataStream()) {
+            stream.setIndexing(ib);
+            iggySwf.writeToDataStream(stream);
+            replacementData = stream.getAllBytes();
+            replacementIndexData = ib.getIndexBytes();
+        } catch (IOException ex) {
+            Logger.getLogger(IggyFile.class.getName()).log(Level.SEVERE, "Error during updating SWF", ex);
+            return false;
+        }
+
+        long offsetsChange = 0;
+        for (int i = 0; i < subFileEntries.size(); i++) {
+            IggySubFileEntry entry = subFileEntries.get(i);
+            entry.offset += offsetsChange;
+            if (entry.type == IggySubFileEntry.TYPE_FLASH) {
+                long oldSize = entry.size;
+                long newSize = replacementData.length;
+                entry.size = newSize;
+                entry.size2 = newSize;
+                offsetsChange = offsetsChange + (newSize - oldSize); //entries after this one will have modified offsets
+                subFileEntriesData.set(i, replacementData);
+            }
+        }
+
+        removeIndexEntries();
+        IggySubFileEntry indexEntry = new IggySubFileEntry(IggySubFileEntry.TYPE_INDEX, replacementIndexData.length, replacementIndexData.length, 0 /*offset will be set automatically*/);
+        subFileEntries.add(indexEntry);
+        subFileEntriesData.add(replacementIndexData);
+        return true;
+    }
+
+    private void parseEntries() throws IOException {
+        for (int i = 0; i < subFileEntries.size(); i++) {
+            IggySubFileEntry entry = subFileEntries.get(i);
+            if (entry.type == IggySubFileEntry.TYPE_FLASH) {
+                iggySwf = new IggySwf(new TemporaryDataStream(getEntryData(i)));
+                break;
+            }
+            /*if (entry.type == IggySubFileEntry.TYPE_INDEX) {
+                IggyIndexParser.parseIndex(true, new TemporaryDataStream(getEntryData(i)), new ArrayList<>(), new ArrayList<>());
+            }*/
+        }
+    }
+
+    @Override
+    public void readFromDataStream(ReadDataStreamInterface stream) throws IOException {
+        header = new IggyHeader(stream);
+        for (int i = 0; i < header.getNumSubfiles(); i++) {
+            subFileEntries.add(new IggySubFileEntry(stream));
+        }
+        for (IggySubFileEntry entry : subFileEntries) {
+            stream.seek(entry.offset, SeekMode.SET);
+            byte[] entryData = stream.readBytes((int) entry.size);
+            subFileEntriesData.add(entryData);
+        }
+        parseEntries();
+    }
+
+    public void saveChanges() throws IOException {
+        updateFlashEntry();
+        try (RandomAccessFileDataStream raf = new RandomAccessFileDataStream(originalFile)) {
+            writeToDataStream(raf);
+        }
+    }
+
+    @Override
+    public void writeToDataStream(WriteDataStreamInterface stream) throws IOException {
+        header.writeToDataStream(stream);
+
+        long startOffset = IggyHeader.STRUCT_SIZE + IggySubFileEntry.STRUCTURE_SIZE * subFileEntries.size();
+        long currentOffset = startOffset;
+
+        for (int i = 0; i < subFileEntries.size(); i++) {
+            IggySubFileEntry entry = subFileEntries.get(i);
+            entry.offset = currentOffset;
+            currentOffset += entry.size;
+            entry.writeToDataStream(stream);
+        }
+
+        for (int i = 0; i < subFileEntries.size(); i++) {
+            byte[] entryData = subFileEntriesData.get(i);
+            stream.writeBytes(entryData);
+        }
+
+    }
+
+}