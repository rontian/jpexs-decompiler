--- conflicted
+++ resolved
@@ -1,395 +1,198 @@
-<<<<<<< HEAD
-package com.jpexs.decompiler.flash.iggy;
-
-import com.jpexs.decompiler.flash.iggy.annotations.IggyArrayFieldType;
-import com.jpexs.decompiler.flash.iggy.annotations.IggyFieldType;
-import com.jpexs.decompiler.flash.iggy.streams.IggyIndexBuilder;
-import com.jpexs.decompiler.flash.iggy.streams.ReadDataStreamInterface;
-import com.jpexs.decompiler.flash.iggy.streams.SeekMode;
-import com.jpexs.decompiler.flash.iggy.streams.StructureInterface;
-import com.jpexs.decompiler.flash.iggy.streams.WriteDataStreamInterface;
-import java.io.IOException;
-
-/**
- *
- * @author JPEXS
- */
-public class IggyText implements StructureInterface {
-
-    public static final int STRUCT_SIZE = 104;
-
-    public static final int ID = 0xFF06;
-
-    @IggyFieldType(DataType.uint16_t)
-    int type; // Tag type
-    @IggyFieldType(DataType.uint16_t)
-    int textIndex;
-    @IggyArrayFieldType(value = DataType.uint8_t, count = 28)
-    byte zeroone[];
-    @IggyFieldType(DataType.float_t)
-    float par1;
-    @IggyFieldType(DataType.float_t)
-    float par2;
-    @IggyFieldType(DataType.float_t)
-    float par3;
-    @IggyFieldType(DataType.float_t)
-    float par4;
-    @IggyFieldType(DataType.uint16_t)
-    int enum_hex;
-
-    //Guessed
-    boolean hasText;
-    boolean wordWrap;
-    boolean multiline;
-    boolean password;
-    boolean readOnly;
-    boolean hasTextColor;
-    boolean hasMaxLength;
-    boolean hasFont;
-    boolean hasFontClass;
-    boolean autosize;
-    boolean hasLayout;
-    boolean noSelect;
-    boolean border;
-    boolean wasStatic;
-    boolean html;
-    boolean useOutlines;
-
-    @IggyFieldType(DataType.uint16_t)
-    int fontIndex;
-    @IggyFieldType(DataType.uint32_t)
-    long zero;
-    @IggyFieldType(DataType.uint64_t)
-    long one;
-    @IggyArrayFieldType(value = DataType.uint8_t, count = 32)
-    byte[] some; // same for different fonts
-    long ofs_name;
-
-    @IggyArrayFieldType(value = DataType.wchar_t)
-    String initialText; //till end of info file?
-
-    public IggyText(int type, int order_in_iggy_file, byte[] zeroone, float par1, float par2, float par3, float par4, int enum_hex, int for_which_font_order_in_iggyfile, long zero, long one, byte[] some, long offset_of_name, String name) {
-        this.type = type;
-        this.textIndex = order_in_iggy_file;
-        this.zeroone = zeroone;
-        this.par1 = par1;
-        this.par2 = par2;
-        this.par3 = par3;
-        this.par4 = par4;
-        this.enum_hex = enum_hex;
-        this.fontIndex = for_which_font_order_in_iggyfile;
-        this.zero = zero;
-        this.one = one;
-        this.some = some;
-        this.initialText = name;
-    }
-
-    public IggyText(ReadDataStreamInterface stream) throws IOException {
-        this.readFromDataStream(stream);
-    }
-
-    @Override
-    public void readFromDataStream(ReadDataStreamInterface s) throws IOException {
-
-        type = s.readUI16();
-        //characterId - iggy Id
-        textIndex = s.readUI16();
-        zeroone = s.readBytes(28);
-
-        //bounds?:
-        par1 = s.readFloat();
-        par2 = s.readFloat();
-        par3 = s.readFloat();
-        par4 = s.readFloat();
-
-        enum_hex = s.readUI16();
-        fontIndex = s.readUI16(); //fontId
-        zero = s.readUI32();
-        one = s.readUI64(); //01CB FF33 3333
-        some = s.readBytes(32); // [6] => 40, [24] => 8
-        ofs_name = s.readUI64();
-        long name_address = ofs_name + s.position() - 8;
-        s.seek(name_address, SeekMode.SET);
-        initialText = s.readWChar();
-        s.pad8bytes();
-    }
-
-    @Override
-    public void writeToDataStream(WriteDataStreamInterface s) throws IOException {
-        s.getIndexing().writeConstLength(IggyIndexBuilder.CONST_TEXT_DATA_SIZE);
-        s.writeUI16(type);
-        s.writeUI16(textIndex);
-        s.writeBytes(zeroone);
-        s.writeFloat(par1);
-        s.writeFloat(par2);
-        s.writeFloat(par3);
-        s.writeFloat(par4);
-        s.writeUI16(enum_hex);
-        s.writeUI16(fontIndex);
-        s.writeUI32(zero);
-        s.writeUI64(one);
-        s.writeBytes(some);
-        s.writeUI64(ofs_name);
-        long name_address = ofs_name + s.position() - 8;
-        s.seek(name_address, SeekMode.SET);
-        s.writeWChar(initialText);
-        s.pad8bytes();
-
-        s.getIndexing().write16bitArray(initialText.length() + 1);
-        s.getIndexing().pad8bytes();
-
-    }
-
-    public int getType() {
-        return type;
-    }
-
-    public int getTextIndex() {
-        return textIndex;
-    }
-
-    public byte[] getZeroone() {
-        return zeroone;
-    }
-
-    public float getPar1() {
-        return par1;
-    }
-
-    public float getPar2() {
-        return par2;
-    }
-
-    public float getPar3() {
-        return par3;
-    }
-
-    public float getPar4() {
-        return par4;
-    }
-
-    public int getEnum_hex() {
-        return enum_hex;
-    }
-
-    public int getFontIndex() {
-        return fontIndex;
-    }
-
-    public long getZero() {
-        return zero;
-    }
-
-    public long getOne() {
-        return one;
-    }
-
-    public byte[] getSome() {
-        return some;
-    }
-
-    public String getInitialText() {
-        return initialText;
-    }
-
-}
-=======
-package com.jpexs.decompiler.flash.iggy;
-
-import com.jpexs.decompiler.flash.iggy.annotations.IggyArrayFieldType;
-import com.jpexs.decompiler.flash.iggy.annotations.IggyFieldType;
-import com.jpexs.decompiler.flash.iggy.streams.IggyIndexBuilder;
-import com.jpexs.decompiler.flash.iggy.streams.ReadDataStreamInterface;
-import com.jpexs.decompiler.flash.iggy.streams.SeekMode;
-import com.jpexs.decompiler.flash.iggy.streams.StructureInterface;
-import com.jpexs.decompiler.flash.iggy.streams.WriteDataStreamInterface;
-import java.io.IOException;
-
-/**
- *
- * @author JPEXS
- */
-public class IggyText implements StructureInterface {
-
-    public static final int STRUCT_SIZE = 104;
-
-    public static final int ID = 0xFF06;
-
-    @IggyFieldType(DataType.uint16_t)
-    int type; // Tag type
-    @IggyFieldType(DataType.uint16_t)
-    int textIndex;
-    @IggyArrayFieldType(value = DataType.uint8_t, count = 28)
-    byte zeroone[];
-    @IggyFieldType(DataType.float_t)
-    float par1;
-    @IggyFieldType(DataType.float_t)
-    float par2;
-    @IggyFieldType(DataType.float_t)
-    float par3;
-    @IggyFieldType(DataType.float_t)
-    float par4;
-    @IggyFieldType(DataType.uint16_t)
-    int enum_hex;
-
-    //Guessed
-    boolean hasText;
-    boolean wordWrap;
-    boolean multiline;
-    boolean password;
-    boolean readOnly;
-    boolean hasTextColor;
-    boolean hasMaxLength;
-    boolean hasFont;
-    boolean hasFontClass;
-    boolean autosize;
-    boolean hasLayout;
-    boolean noSelect;
-    boolean border;
-    boolean wasStatic;
-    boolean html;
-    boolean useOutlines;
-
-    @IggyFieldType(DataType.uint16_t)
-    int fontIndex;
-    @IggyFieldType(DataType.uint32_t)
-    long zero;
-    @IggyFieldType(DataType.uint64_t)
-    long one;
-    @IggyArrayFieldType(value = DataType.uint8_t, count = 32)
-    byte[] some; // same for different fonts
-    long ofs_name;
-
-    @IggyArrayFieldType(value = DataType.wchar_t)
-    String initialText; //till end of info file?
-
-    public IggyText(int type, int order_in_iggy_file, byte[] zeroone, float par1, float par2, float par3, float par4, int enum_hex, int for_which_font_order_in_iggyfile, long zero, long one, byte[] some, long offset_of_name, String name) {
-        this.type = type;
-        this.textIndex = order_in_iggy_file;
-        this.zeroone = zeroone;
-        this.par1 = par1;
-        this.par2 = par2;
-        this.par3 = par3;
-        this.par4 = par4;
-        this.enum_hex = enum_hex;
-        this.fontIndex = for_which_font_order_in_iggyfile;
-        this.zero = zero;
-        this.one = one;
-        this.some = some;
-        this.initialText = name;
-    }
-
-    public IggyText(ReadDataStreamInterface stream) throws IOException {
-        this.readFromDataStream(stream);
-    }
-
-    @Override
-    public void readFromDataStream(ReadDataStreamInterface s) throws IOException {
-
-        type = s.readUI16();
-        //characterId - iggy Id
-        textIndex = s.readUI16();
-        zeroone = s.readBytes(28);
-
-        //bounds?:
-        par1 = s.readFloat();
-        par2 = s.readFloat();
-        par3 = s.readFloat();
-        par4 = s.readFloat();
-
-        enum_hex = s.readUI16();
-        fontIndex = s.readUI16(); //fontId
-        zero = s.readUI32();
-        one = s.readUI64(); //01CB FF33 3333
-        some = s.readBytes(32); // [6] => 40, [24] => 8
-        ofs_name = s.readUI64();
-        long name_address = ofs_name + s.position() - 8;
-        s.seek(name_address, SeekMode.SET);
-        initialText = s.readWChar();
-        s.pad8bytes();
-    }
-
-    @Override
-    public void writeToDataStream(WriteDataStreamInterface s) throws IOException {
-        s.getIndexing().writeConstLength(IggyIndexBuilder.CONST_TEXT_DATA_SIZE);
-        s.writeUI16(type);
-        s.writeUI16(textIndex);
-        s.writeBytes(zeroone);
-        s.writeFloat(par1);
-        s.writeFloat(par2);
-        s.writeFloat(par3);
-        s.writeFloat(par4);
-        s.writeUI16(enum_hex);
-        s.writeUI16(fontIndex);
-        s.writeUI32(zero);
-        s.writeUI64(one);
-        s.writeBytes(some);
-        s.writeUI64(ofs_name);
-        long name_address = ofs_name + s.position() - 8;
-        s.seek(name_address, SeekMode.SET);
-        s.writeWChar(initialText);
-        s.pad8bytes();
-
-        s.getIndexing().write16bitArray(initialText.length() + 1);
-        s.getIndexing().pad8bytes();
-
-    }
-
-    public int getType() {
-        return type;
-    }
-
-    public int getTextIndex() {
-        return textIndex;
-    }
-
-    public byte[] getZeroone() {
-        return zeroone;
-    }
-
-    public float getPar1() {
-        return par1;
-    }
-
-    public float getPar2() {
-        return par2;
-    }
-
-    public float getPar3() {
-        return par3;
-    }
-
-    public float getPar4() {
-        return par4;
-    }
-
-    public int getEnum_hex() {
-        return enum_hex;
-    }
-
-    public int getFontIndex() {
-        return fontIndex;
-    }
-
-    public long getZero() {
-        return zero;
-    }
-
-    public long getOne() {
-        return one;
-    }
-
-    public byte[] getSome() {
-        return some;
-    }
-
-    public String getInitialText() {
-        return initialText;
-    }
-
-    public void setInitialText(String initialText) {
-        this.initialText = initialText;
-    }
-
-}
->>>>>>> ee32a453
+package com.jpexs.decompiler.flash.iggy;
+
+import com.jpexs.decompiler.flash.iggy.annotations.IggyArrayFieldType;
+import com.jpexs.decompiler.flash.iggy.annotations.IggyFieldType;
+import com.jpexs.decompiler.flash.iggy.streams.IggyIndexBuilder;
+import com.jpexs.decompiler.flash.iggy.streams.ReadDataStreamInterface;
+import com.jpexs.decompiler.flash.iggy.streams.SeekMode;
+import com.jpexs.decompiler.flash.iggy.streams.StructureInterface;
+import com.jpexs.decompiler.flash.iggy.streams.WriteDataStreamInterface;
+import java.io.IOException;
+
+/**
+ *
+ * @author JPEXS
+ */
+public class IggyText implements StructureInterface {
+
+    public static final int STRUCT_SIZE = 104;
+
+    public static final int ID = 0xFF06;
+
+    @IggyFieldType(DataType.uint16_t)
+    int type; // Tag type
+    @IggyFieldType(DataType.uint16_t)
+    int textIndex;
+    @IggyArrayFieldType(value = DataType.uint8_t, count = 28)
+    byte zeroone[];
+    @IggyFieldType(DataType.float_t)
+    float par1;
+    @IggyFieldType(DataType.float_t)
+    float par2;
+    @IggyFieldType(DataType.float_t)
+    float par3;
+    @IggyFieldType(DataType.float_t)
+    float par4;
+    @IggyFieldType(DataType.uint16_t)
+    int enum_hex;
+
+    //Guessed
+    boolean hasText;
+    boolean wordWrap;
+    boolean multiline;
+    boolean password;
+    boolean readOnly;
+    boolean hasTextColor;
+    boolean hasMaxLength;
+    boolean hasFont;
+    boolean hasFontClass;
+    boolean autosize;
+    boolean hasLayout;
+    boolean noSelect;
+    boolean border;
+    boolean wasStatic;
+    boolean html;
+    boolean useOutlines;
+
+    @IggyFieldType(DataType.uint16_t)
+    int fontIndex;
+    @IggyFieldType(DataType.uint32_t)
+    long zero;
+    @IggyFieldType(DataType.uint64_t)
+    long one;
+    @IggyArrayFieldType(value = DataType.uint8_t, count = 32)
+    byte[] some; // same for different fonts
+    long ofs_name;
+
+    @IggyArrayFieldType(value = DataType.wchar_t)
+    String initialText; //till end of info file?
+
+    public IggyText(int type, int order_in_iggy_file, byte[] zeroone, float par1, float par2, float par3, float par4, int enum_hex, int for_which_font_order_in_iggyfile, long zero, long one, byte[] some, long offset_of_name, String name) {
+        this.type = type;
+        this.textIndex = order_in_iggy_file;
+        this.zeroone = zeroone;
+        this.par1 = par1;
+        this.par2 = par2;
+        this.par3 = par3;
+        this.par4 = par4;
+        this.enum_hex = enum_hex;
+        this.fontIndex = for_which_font_order_in_iggyfile;
+        this.zero = zero;
+        this.one = one;
+        this.some = some;
+        this.initialText = name;
+    }
+
+    public IggyText(ReadDataStreamInterface stream) throws IOException {
+        this.readFromDataStream(stream);
+    }
+
+    @Override
+    public void readFromDataStream(ReadDataStreamInterface s) throws IOException {
+
+        type = s.readUI16();
+        //characterId - iggy Id
+        textIndex = s.readUI16();
+        zeroone = s.readBytes(28);
+
+        //bounds?:
+        par1 = s.readFloat();
+        par2 = s.readFloat();
+        par3 = s.readFloat();
+        par4 = s.readFloat();
+
+        enum_hex = s.readUI16();
+        fontIndex = s.readUI16(); //fontId
+        zero = s.readUI32();
+        one = s.readUI64(); //01CB FF33 3333
+        some = s.readBytes(32); // [6] => 40, [24] => 8
+        ofs_name = s.readUI64();
+        long name_address = ofs_name + s.position() - 8;
+        s.seek(name_address, SeekMode.SET);
+        initialText = s.readWChar();
+        s.pad8bytes();
+    }
+
+    @Override
+    public void writeToDataStream(WriteDataStreamInterface s) throws IOException {
+        s.getIndexing().writeConstLength(IggyIndexBuilder.CONST_TEXT_DATA_SIZE);
+        s.writeUI16(type);
+        s.writeUI16(textIndex);
+        s.writeBytes(zeroone);
+        s.writeFloat(par1);
+        s.writeFloat(par2);
+        s.writeFloat(par3);
+        s.writeFloat(par4);
+        s.writeUI16(enum_hex);
+        s.writeUI16(fontIndex);
+        s.writeUI32(zero);
+        s.writeUI64(one);
+        s.writeBytes(some);
+        s.writeUI64(ofs_name);
+        long name_address = ofs_name + s.position() - 8;
+        s.seek(name_address, SeekMode.SET);
+        s.writeWChar(initialText);
+        s.pad8bytes();
+
+        s.getIndexing().write16bitArray(initialText.length() + 1);
+        s.getIndexing().pad8bytes();
+
+    }
+
+    public int getType() {
+        return type;
+    }
+
+    public int getTextIndex() {
+        return textIndex;
+    }
+
+    public byte[] getZeroone() {
+        return zeroone;
+    }
+
+    public float getPar1() {
+        return par1;
+    }
+
+    public float getPar2() {
+        return par2;
+    }
+
+    public float getPar3() {
+        return par3;
+    }
+
+    public float getPar4() {
+        return par4;
+    }
+
+    public int getEnum_hex() {
+        return enum_hex;
+    }
+
+    public int getFontIndex() {
+        return fontIndex;
+    }
+
+    public long getZero() {
+        return zero;
+    }
+
+    public long getOne() {
+        return one;
+    }
+
+    public byte[] getSome() {
+        return some;
+    }
+
+    public String getInitialText() {
+        return initialText;
+    }
+
+    public void setInitialText(String initialText) {
+        this.initialText = initialText;
+    }
+
+}