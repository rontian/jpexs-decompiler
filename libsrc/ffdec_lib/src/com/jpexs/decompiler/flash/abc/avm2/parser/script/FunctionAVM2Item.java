--- conflicted
+++ resolved
@@ -63,13 +63,10 @@
 
     public DottedChain pkg;
 
-<<<<<<< HEAD
     public List<Map.Entry<String, Map<String, String>>> metadata;
 
-    public FunctionAVM2Item(List<Map.Entry<String, Map<String, String>>> metadata, String pkg, boolean isInterface, boolean needsActivation, int namespace, boolean hasRest, int line, String functionName, List<GraphTargetItem> paramTypes, List<String> paramNames, List<GraphTargetItem> paramValues, List<GraphTargetItem> body, List<AssignableAVM2Item> subvariables, GraphTargetItem retType) {
-=======
-    public FunctionAVM2Item(DottedChain pkg, boolean isInterface, boolean needsActivation, int namespace, boolean hasRest, int line, String functionName, List<GraphTargetItem> paramTypes, List<String> paramNames, List<GraphTargetItem> paramValues, List<GraphTargetItem> body, List<AssignableAVM2Item> subvariables, GraphTargetItem retType) {
->>>>>>> 6171ad56
+    public FunctionAVM2Item(List<Map.Entry<String, Map<String, String>>> metadata, DottedChain pkg, boolean isInterface, boolean needsActivation, int namespace, boolean hasRest, int line, String functionName, List<GraphTargetItem> paramTypes, List<String> paramNames, List<GraphTargetItem> paramValues, List<GraphTargetItem> body, List<AssignableAVM2Item> subvariables, GraphTargetItem retType) {
+
         super(null, NOPRECEDENCE);
         this.metadata = metadata;
         this.pkg = pkg;
