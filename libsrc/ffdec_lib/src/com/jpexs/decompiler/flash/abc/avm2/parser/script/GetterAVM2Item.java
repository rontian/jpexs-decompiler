--- conflicted
+++ resolved
@@ -27,12 +27,7 @@
  */
 public class GetterAVM2Item extends MethodAVM2Item {
 
-<<<<<<< HEAD
-    public GetterAVM2Item(List<Map.Entry<String, Map<String, String>>> metadata, String pkg, boolean isInterface, String customNamespace, boolean needsActivation, boolean hasRest, int line, boolean override, boolean isFinal, boolean isStatic, int namespace, String methodName, List<GraphTargetItem> paramTypes, List<String> paramNames, List<GraphTargetItem> paramValues, List<GraphTargetItem> body, List<AssignableAVM2Item> subvariables, GraphTargetItem retType) {
+    public GetterAVM2Item(List<Map.Entry<String, Map<String, String>>> metadata, DottedChain pkg, boolean isInterface, String customNamespace, boolean needsActivation, boolean hasRest, int line, boolean override, boolean isFinal, boolean isStatic, int namespace, String methodName, List<GraphTargetItem> paramTypes, List<String> paramNames, List<GraphTargetItem> paramValues, List<GraphTargetItem> body, List<AssignableAVM2Item> subvariables, GraphTargetItem retType) {
         super(metadata, pkg, isInterface, customNamespace, needsActivation, hasRest, line, override, isFinal, isStatic, namespace, methodName, paramTypes, paramNames, paramValues, body, subvariables, retType);
-=======
-    public GetterAVM2Item(DottedChain pkg, boolean isInterface, String customNamespace, boolean needsActivation, boolean hasRest, int line, boolean override, boolean isFinal, boolean isStatic, int namespace, String methodName, List<GraphTargetItem> paramTypes, List<String> paramNames, List<GraphTargetItem> paramValues, List<GraphTargetItem> body, List<AssignableAVM2Item> subvariables, GraphTargetItem retType) {
-        super(pkg, isInterface, customNamespace, needsActivation, hasRest, line, override, isFinal, isStatic, namespace, methodName, paramTypes, paramNames, paramValues, body, subvariables, retType);
->>>>>>> 6171ad56
     }
 }