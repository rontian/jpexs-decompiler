/*
 *  Copyright (C) 2010-2015 JPEXS, All rights reserved.
 *
 * This library is free software; you can redistribute it and/or
 * modify it under the terms of the GNU Lesser General Public
 * License as published by the Free Software Foundation; either
 * version 3.0 of the License, or (at your option) any later version.
 *
 * This library is distributed in the hope that it will be useful,
 * but WITHOUT ANY WARRANTY; without even the implied warranty of
 * MERCHANTABILITY or FITNESS FOR A PARTICULAR PURPOSE.  See the GNU
 * Lesser General Public License for more details.
 *
 * You should have received a copy of the GNU Lesser General Public
 * License along with this library.
 */
package com.jpexs.decompiler.flash.abc.avm2.parser.script;

import com.jpexs.decompiler.flash.SWC;
import com.jpexs.decompiler.flash.SWF;
import com.jpexs.decompiler.flash.SourceGeneratorLocalData;
import com.jpexs.decompiler.flash.abc.ABC;
import com.jpexs.decompiler.flash.abc.avm2.model.ApplyTypeAVM2Item;
import com.jpexs.decompiler.flash.abc.avm2.model.BooleanAVM2Item;
import com.jpexs.decompiler.flash.abc.avm2.model.CoerceAVM2Item;
import com.jpexs.decompiler.flash.abc.avm2.model.ConstructSuperAVM2Item;
import com.jpexs.decompiler.flash.abc.avm2.model.DefaultXMLNamespace;
import com.jpexs.decompiler.flash.abc.avm2.model.EscapeXAttrAVM2Item;
import com.jpexs.decompiler.flash.abc.avm2.model.EscapeXElemAVM2Item;
import com.jpexs.decompiler.flash.abc.avm2.model.FloatValueAVM2Item;
import com.jpexs.decompiler.flash.abc.avm2.model.GetDescendantsAVM2Item;
import com.jpexs.decompiler.flash.abc.avm2.model.GetPropertyAVM2Item;
import com.jpexs.decompiler.flash.abc.avm2.model.InAVM2Item;
import com.jpexs.decompiler.flash.abc.avm2.model.InitVectorAVM2Item;
import com.jpexs.decompiler.flash.abc.avm2.model.IntegerValueAVM2Item;
import com.jpexs.decompiler.flash.abc.avm2.model.LocalRegAVM2Item;
import com.jpexs.decompiler.flash.abc.avm2.model.NameValuePair;
import com.jpexs.decompiler.flash.abc.avm2.model.NanAVM2Item;
import com.jpexs.decompiler.flash.abc.avm2.model.NewArrayAVM2Item;
import com.jpexs.decompiler.flash.abc.avm2.model.NewObjectAVM2Item;
import com.jpexs.decompiler.flash.abc.avm2.model.NullAVM2Item;
import com.jpexs.decompiler.flash.abc.avm2.model.PostDecrementAVM2Item;
import com.jpexs.decompiler.flash.abc.avm2.model.PostIncrementAVM2Item;
import com.jpexs.decompiler.flash.abc.avm2.model.ReturnValueAVM2Item;
import com.jpexs.decompiler.flash.abc.avm2.model.ReturnVoidAVM2Item;
import com.jpexs.decompiler.flash.abc.avm2.model.StringAVM2Item;
import com.jpexs.decompiler.flash.abc.avm2.model.ThrowAVM2Item;
import com.jpexs.decompiler.flash.abc.avm2.model.UndefinedAVM2Item;
import com.jpexs.decompiler.flash.abc.avm2.model.WithAVM2Item;
import com.jpexs.decompiler.flash.abc.avm2.model.clauses.ExceptionAVM2Item;
import com.jpexs.decompiler.flash.abc.avm2.model.clauses.ForEachInAVM2Item;
import com.jpexs.decompiler.flash.abc.avm2.model.clauses.ForInAVM2Item;
import com.jpexs.decompiler.flash.abc.avm2.model.clauses.TryAVM2Item;
import com.jpexs.decompiler.flash.abc.avm2.model.operations.AddAVM2Item;
import com.jpexs.decompiler.flash.abc.avm2.model.operations.AsTypeAVM2Item;
import com.jpexs.decompiler.flash.abc.avm2.model.operations.BitAndAVM2Item;
import com.jpexs.decompiler.flash.abc.avm2.model.operations.BitOrAVM2Item;
import com.jpexs.decompiler.flash.abc.avm2.model.operations.BitXorAVM2Item;
import com.jpexs.decompiler.flash.abc.avm2.model.operations.DeletePropertyAVM2Item;
import com.jpexs.decompiler.flash.abc.avm2.model.operations.DivideAVM2Item;
import com.jpexs.decompiler.flash.abc.avm2.model.operations.EqAVM2Item;
import com.jpexs.decompiler.flash.abc.avm2.model.operations.GeAVM2Item;
import com.jpexs.decompiler.flash.abc.avm2.model.operations.GtAVM2Item;
import com.jpexs.decompiler.flash.abc.avm2.model.operations.InstanceOfAVM2Item;
import com.jpexs.decompiler.flash.abc.avm2.model.operations.IsTypeAVM2Item;
import com.jpexs.decompiler.flash.abc.avm2.model.operations.LShiftAVM2Item;
import com.jpexs.decompiler.flash.abc.avm2.model.operations.LeAVM2Item;
import com.jpexs.decompiler.flash.abc.avm2.model.operations.LtAVM2Item;
import com.jpexs.decompiler.flash.abc.avm2.model.operations.ModuloAVM2Item;
import com.jpexs.decompiler.flash.abc.avm2.model.operations.MultiplyAVM2Item;
import com.jpexs.decompiler.flash.abc.avm2.model.operations.NegAVM2Item;
import com.jpexs.decompiler.flash.abc.avm2.model.operations.NeqAVM2Item;
import com.jpexs.decompiler.flash.abc.avm2.model.operations.PreDecrementAVM2Item;
import com.jpexs.decompiler.flash.abc.avm2.model.operations.PreIncrementAVM2Item;
import com.jpexs.decompiler.flash.abc.avm2.model.operations.RShiftAVM2Item;
import com.jpexs.decompiler.flash.abc.avm2.model.operations.StrictEqAVM2Item;
import com.jpexs.decompiler.flash.abc.avm2.model.operations.StrictNeqAVM2Item;
import com.jpexs.decompiler.flash.abc.avm2.model.operations.SubtractAVM2Item;
import com.jpexs.decompiler.flash.abc.avm2.model.operations.TypeOfAVM2Item;
import com.jpexs.decompiler.flash.abc.avm2.model.operations.URShiftAVM2Item;
import com.jpexs.decompiler.flash.abc.avm2.parser.AVM2ParseException;
import com.jpexs.decompiler.flash.abc.types.Namespace;
import com.jpexs.decompiler.flash.action.swf4.ActionIf;
import com.jpexs.decompiler.flash.configuration.Configuration;
import com.jpexs.decompiler.flash.tags.ABCContainerTag;
import com.jpexs.decompiler.flash.tags.Tag;
import com.jpexs.decompiler.graph.CompilationException;
import com.jpexs.decompiler.graph.DottedChain;
import com.jpexs.decompiler.graph.GraphTargetItem;
import com.jpexs.decompiler.graph.Loop;
import com.jpexs.decompiler.graph.TypeItem;
import com.jpexs.decompiler.graph.model.AndItem;
import com.jpexs.decompiler.graph.model.BinaryOp;
import com.jpexs.decompiler.graph.model.BlockItem;
import com.jpexs.decompiler.graph.model.BreakItem;
import com.jpexs.decompiler.graph.model.CommaExpressionItem;
import com.jpexs.decompiler.graph.model.ContinueItem;
import com.jpexs.decompiler.graph.model.DoWhileItem;
import com.jpexs.decompiler.graph.model.ForItem;
import com.jpexs.decompiler.graph.model.IfItem;
import com.jpexs.decompiler.graph.model.NotItem;
import com.jpexs.decompiler.graph.model.OrItem;
import com.jpexs.decompiler.graph.model.ParenthesisItem;
import com.jpexs.decompiler.graph.model.SwitchItem;
import com.jpexs.decompiler.graph.model.TernarOpItem;
import com.jpexs.decompiler.graph.model.UnboundedTypeItem;
import com.jpexs.decompiler.graph.model.WhileItem;
import com.jpexs.helpers.Helper;
import com.jpexs.helpers.utf8.Utf8Helper;
import java.io.BufferedOutputStream;
import java.io.File;
import java.io.FileInputStream;
import java.io.FileOutputStream;
import java.io.IOException;
import java.io.OutputStream;
import java.util.AbstractMap;
import java.util.ArrayList;
import java.util.HashMap;
import java.util.List;
import java.util.Map;
import java.util.Stack;
import java.util.logging.Level;
import java.util.logging.Logger;

/**
 *
 * @author JPEXS
 */
public class ActionScript3Parser {

    private long uniqLast = 0;

    private final boolean debugMode = false;

    private static final String AS3_NAMESPACE = "http://adobe.com/AS3/2006/builtin";

    private final ABC abc;

    private final List<ABC> otherABCs;

    private static final List<ABC> playerABCs = new ArrayList<>();

    private long uniqId() {
        uniqLast++;
        return uniqLast;
    }

    private List<GraphTargetItem> commands(TypeItem thisType, DottedChain pkg, Reference<Boolean> needsActivation, List<DottedChain> importedClasses, List<Integer> openedNamespaces, Stack<Loop> loops, Map<Loop, String> loopLabels, HashMap<String, Integer> registerVars, boolean inFunction, boolean inMethod, int forinlevel, List<AssignableAVM2Item> variables) throws IOException, AVM2ParseException {
        List<GraphTargetItem> ret = new ArrayList<>();
        if (debugMode) {
            System.out.println("commands:");
        }
        GraphTargetItem cmd = null;
        while ((cmd = command(thisType, pkg, needsActivation, importedClasses, openedNamespaces, loops, loopLabels, registerVars, inFunction, inMethod, forinlevel, true, variables)) != null) {
            ret.add(cmd);
        }
        if (debugMode) {
            System.out.println("/commands");
        }
        return ret;
    }

    private GraphTargetItem type(TypeItem thisType, DottedChain pkg, Reference<Boolean> needsActivation, List<DottedChain> importedClasses, List<Integer> openedNamespaces, List<AssignableAVM2Item> variables) throws IOException, AVM2ParseException {
        ParsedSymbol s = lex();
        if (s.type == SymbolType.MULTIPLY) {
            return new UnboundedTypeItem();
        } else if (s.type == SymbolType.VOID) {
            return new TypeItem(DottedChain.VOID);
        } else {
            lexer.pushback(s);
        }

        GraphTargetItem t = name(thisType, pkg, needsActivation, true, openedNamespaces, null, false, false, variables, importedClasses);
        t = applyType(thisType, pkg, needsActivation, importedClasses, openedNamespaces, t, new HashMap<>(), false, false, variables);
        return t;
    }

    private GraphTargetItem memberOrCall(TypeItem thisType, DottedChain pkg, Reference<Boolean> needsActivation, List<DottedChain> importedClasses, List<Integer> openedNamespaces, GraphTargetItem newcmds, HashMap<String, Integer> registerVars, boolean inFunction, boolean inMethod, List<AssignableAVM2Item> variables) throws IOException, AVM2ParseException {
        if (debugMode) {
            System.out.println("memberOrCall:");
        }
        ParsedSymbol s = lex();
        GraphTargetItem ret = newcmds;
        while (s.isType(SymbolType.DOT, SymbolType.PARENT_OPEN, SymbolType.BRACKET_OPEN, SymbolType.TYPENAME, SymbolType.FILTER)) {
            switch (s.type) {
                case BRACKET_OPEN:
                case DOT:
                case TYPENAME:
                    lexer.pushback(s);
                    ret = member(thisType, pkg, needsActivation, importedClasses, openedNamespaces, ret, registerVars, inFunction, inMethod, variables);
                    break;
                case FILTER:
                    needsActivation.setVal(true);
                    ret = new XMLFilterAVM2Item(ret, expression(thisType, pkg, needsActivation, importedClasses, openedNamespaces, registerVars, inFunction, inMethod, inMethod, variables), openedNamespaces);
                    expectedType(SymbolType.PARENT_CLOSE);
                    break;
                case PARENT_OPEN:
                    ret = new CallAVM2Item(lexer.yyline(), ret, call(thisType, pkg, needsActivation, importedClasses, openedNamespaces, registerVars, inFunction, inMethod, variables));
                    break;

            }
            s = lex();
        }
        if (s.type == SymbolType.INCREMENT) {
            if (!isNameOrProp(ret)) {
                throw new AVM2ParseException("Invalid assignment", lexer.yyline());
            }
            ret = new PostIncrementAVM2Item(null, ret);
            s = lex();

        } else if (s.type == SymbolType.DECREMENT) {
            if (!isNameOrProp(ret)) {
                throw new AVM2ParseException("Invalid assignment", lexer.yyline());
            }
            ret = new PostDecrementAVM2Item(null, ret);
            s = lex();
        }

        lexer.pushback(s);

        if (debugMode) {
            System.out.println("/memberOrCall");
        }
        return ret;
    }

    private GraphTargetItem applyType(TypeItem thisType, DottedChain pkg, Reference<Boolean> needsActivation, List<DottedChain> importedClasses, List<Integer> openedNamespaces, GraphTargetItem obj, HashMap<String, Integer> registerVars, boolean inFunction, boolean inMethod, List<AssignableAVM2Item> variables) throws IOException, AVM2ParseException {
        GraphTargetItem ret = obj;
        ParsedSymbol s = lex();
        if (s.type == SymbolType.TYPENAME) {
            List<GraphTargetItem> params = new ArrayList<>();
            do {
                params.add(expressionPrimary(thisType, pkg, needsActivation, importedClasses, openedNamespaces, false, registerVars, inFunction, inMethod, false, variables)
                );
                s = lex();
            } while (s.type == SymbolType.COMMA);
            if (s.type == SymbolType.USHIFT_RIGHT) {
                s = new ParsedSymbol(SymbolGroup.OPERATOR, SymbolType.GREATER_THAN);
                lexer.pushback(s);
                lexer.pushback(s);
            }
            if (s.type == SymbolType.SHIFT_RIGHT) {
                s = new ParsedSymbol(SymbolGroup.OPERATOR, SymbolType.GREATER_THAN);
                lexer.pushback(s);
            }
            expected(s, lexer.yyline(), SymbolType.GREATER_THAN);
            ret = new ApplyTypeAVM2Item(null, ret, params);
        } else {
            lexer.pushback(s);
        }
        return ret;
    }

    private GraphTargetItem member(TypeItem thisType, DottedChain pkg, Reference<Boolean> needsActivation, List<DottedChain> importedClasses, List<Integer> openedNamespaces, GraphTargetItem obj, HashMap<String, Integer> registerVars, boolean inFunction, boolean inMethod, List<AssignableAVM2Item> variables) throws IOException, AVM2ParseException {
        if (debugMode) {
            System.out.println("member:");
        }
        GraphTargetItem ret = obj;
        ParsedSymbol s = lex();
        while (s.isType(SymbolType.DOT, SymbolType.BRACKET_OPEN, SymbolType.TYPENAME)) {
            ParsedSymbol s2 = lex();
            boolean attr = false;
            if (s.type == SymbolType.DOT) {
                if (s2.type == SymbolType.ATTRIBUTE) {
                    attr = true;
                } else {
                    lexer.pushback(s2);
                }

            } else {
                lexer.pushback(s2);
            }
            if (s.type == SymbolType.TYPENAME) {
                lexer.pushback(s);
                ret = applyType(thisType, pkg, needsActivation, importedClasses, openedNamespaces, ret, registerVars, inFunction, inMethod, variables);
                s = lex();
            } else if (s.type == SymbolType.BRACKET_OPEN) {
                GraphTargetItem index = expression(thisType, pkg, needsActivation, importedClasses, openedNamespaces, registerVars, inFunction, inMethod, true, variables);
                expectedType(SymbolType.BRACKET_CLOSE);
                ret = new IndexAVM2Item(attr, ret, index, null, openedNamespaces);
                s = lex();
            } else {
                s = lex();
                expected(s, lexer.yyline(), SymbolGroup.IDENTIFIER);
                String propName = s.value.toString();
                GraphTargetItem propItem = null;
                s = lex();
                GraphTargetItem ns = null;
                if (s.type == SymbolType.NAMESPACE_OP) {
                    ns = new UnresolvedAVM2Item(new ArrayList<>(), importedClasses, false, null, lexer.yyline(), new DottedChain(propName), null, openedNamespaces);
                    variables.add((UnresolvedAVM2Item) ns);
                    s = lex();
                    if (s.type == SymbolType.BRACKET_OPEN) {
                        propItem = expression(thisType, pkg, needsActivation, importedClasses, openedNamespaces, registerVars, inFunction, inMethod, true, variables);
                        expectedType(SymbolType.BRACKET_CLOSE);
                        propName = null;
                    } else {
                        expected(s, lexer.yyline(), SymbolGroup.IDENTIFIER);
                        propName = s.value.toString();
                        propItem = null;
                    }
                } else {
                    lexer.pushback(s);
                }
                if (ns != null) {
                    ret = new NamespacedAVM2Item(ns, propName, propItem, ret, attr, openedNamespaces, null);
                } else {
                    ret = new PropertyAVM2Item(ret, (attr ? "@" : "") + propName, abc, otherABCs, openedNamespaces, new ArrayList<>());
                }
                s = lex();
            }
        }
        lexer.pushback(s);

        if (debugMode) {
            System.out.println("/member");
        }
        return ret;
    }

    private GraphTargetItem name(TypeItem thisType, DottedChain pkg, Reference<Boolean> needsActivation, boolean typeOnly, List<Integer> openedNamespaces, HashMap<String, Integer> registerVars, boolean inFunction, boolean inMethod, List<AssignableAVM2Item> variables, List<DottedChain> importedClasses) throws IOException, AVM2ParseException {
        ParsedSymbol s = lex();
        DottedChain name = new DottedChain();
        String name2 = "";
        if (s.type == SymbolType.ATTRIBUTE) {
            name2 += "@";
            s = lex();
        }
        expected(s, lexer.yyline(), SymbolGroup.IDENTIFIER, SymbolType.THIS, SymbolType.SUPER, SymbolType.STRING_OP);
        name2 += s.value.toString();
        s = lex();
        boolean attrBracket = false;

        name = name.add(name2);
        while (s.isType(SymbolType.DOT)) {
            //name += s.value.toString(); //. or ::
            s = lex();
            name2 = "";
            if (s.type == SymbolType.ATTRIBUTE) {
                name2 += "@";
                s = lex();
                if (s.type == SymbolType.MULTIPLY) {
                    name2 += s.value.toString();
                } else if (s.group == SymbolGroup.IDENTIFIER) {
                    name2 += s.value.toString();
                } else {
                    if (s.type != SymbolType.BRACKET_OPEN) {
                        throw new AVM2ParseException("Attribute identifier or bracket expected", lexer.yyline());
                    }
                    attrBracket = true;
                    continue;
                }
            } else {
                expected(s, lexer.yyline(), SymbolGroup.IDENTIFIER, SymbolType.NAMESPACE);
                name2 += s.value.toString();
            }
            name = name.add(name2);
            s = lex();
        }
        String nsname = null;
        String nsprop = null;
        GraphTargetItem nspropItem = null;
        if (s.type == SymbolType.NAMESPACE_OP) {
            nsname = name.getLast();
            s = lex();
            if (s.group == SymbolGroup.IDENTIFIER) {
                nsprop = s.value.toString();
            } else if (s.type == SymbolType.BRACKET_OPEN) {
                nspropItem = expression(thisType, pkg, needsActivation, importedClasses, openedNamespaces, registerVars, inFunction, inMethod, true, variables);
                expectedType(SymbolType.BRACKET_CLOSE);
            }
            name = name.getWithoutLast();
            s = lex();
        }

        GraphTargetItem ret = null;
        if (!name.isEmpty()) {
            UnresolvedAVM2Item unr = new UnresolvedAVM2Item(new ArrayList<>(), importedClasses, typeOnly, null, lexer.yyline(), name, null, openedNamespaces);
            //unr.setIndex(index);
            variables.add(unr);
            ret = unr;
        }
        if (nsname != null) {
            boolean attr = nsname.startsWith("@");
            if (attr) {
                nsname = nsname.substring(1);
            }
            UnresolvedAVM2Item ns = new UnresolvedAVM2Item(new ArrayList<>(), importedClasses, typeOnly, null, lexer.yyline(), new DottedChain(nsname), null, openedNamespaces);
            variables.add(ns);
            ret = new NamespacedAVM2Item(ns, nsprop, nspropItem, ret, attr, openedNamespaces, null);
        }
        if (s.type == SymbolType.BRACKET_OPEN) {
            lexer.pushback(s);
            if (attrBracket) {
                lexer.pushback(new ParsedSymbol(SymbolGroup.OPERATOR, SymbolType.ATTRIBUTE, "@"));
                lexer.pushback(new ParsedSymbol(SymbolGroup.OPERATOR, SymbolType.DOT, "."));
            }
            ret = member(thisType, pkg, needsActivation, importedClasses, openedNamespaces, ret, registerVars, inFunction, inMethod, variables);
        } else {
            lexer.pushback(s);
        }
        return ret;
    }

    private void expected(ParsedSymbol symb, int line, Object... expected) throws IOException, AVM2ParseException {
        boolean found = false;
        for (Object t : expected) {
            if (symb.type == t) {
                found = true;
            }
            if (symb.group == t) {
                found = true;
            }
        }
        if (!found) {
            String expStr = "";
            boolean first = true;
            for (Object e : expected) {
                if (!first) {
                    expStr += " or ";
                }
                expStr += e;
                first = false;
            }
            throw new AVM2ParseException("" + expStr + " expected but " + symb.type + " found", line);
        }
    }

    private ParsedSymbol expectedType(Object... type) throws IOException, AVM2ParseException {
        ParsedSymbol symb = lex();
        expected(symb, lexer.yyline(), type);
        return symb;
    }

    private ParsedSymbol lex() throws IOException, AVM2ParseException {
        ParsedSymbol ret = lexer.lex();
        if (debugMode) {
            System.out.println(ret);
        }
        return ret;
    }

    private List<GraphTargetItem> call(TypeItem thisType, DottedChain pkg, Reference<Boolean> needsActivation, List<DottedChain> importedClasses, List<Integer> openedNamespaces, HashMap<String, Integer> registerVars, boolean inFunction, boolean inMethod, List<AssignableAVM2Item> variables) throws IOException, AVM2ParseException {
        List<GraphTargetItem> ret = new ArrayList<>();
        //expected(SymbolType.PARENT_OPEN); //MUST BE HANDLED BY CALLER
        ParsedSymbol s = lex();
        while (s.type != SymbolType.PARENT_CLOSE) {
            if (s.type != SymbolType.COMMA) {
                lexer.pushback(s);
            }
            ret.add(expression(thisType, pkg, needsActivation, importedClasses, openedNamespaces, registerVars, inFunction, inMethod, true, variables));
            s = lex();
            expected(s, lexer.yyline(), SymbolType.COMMA, SymbolType.PARENT_CLOSE);
        }
        return ret;
    }

<<<<<<< HEAD
    private MethodAVM2Item method(List<Map.Entry<String, Map<String, String>>> metadata, String pkg, boolean isInterface, String customAccess, Reference<Boolean> needsActivation, List<DottedChain> importedClasses, boolean override, boolean isFinal, TypeItem thisType, List<Integer> openedNamespaces, boolean isStatic, int namespace, String functionName, boolean isMethod, List<AssignableAVM2Item> variables) throws IOException, AVM2ParseException {
        FunctionAVM2Item f = function(metadata, pkg, isInterface, needsActivation, importedClasses, namespace, thisType, openedNamespaces, functionName, isMethod, variables);
        return new MethodAVM2Item(f.metadata, f.pkg, f.isInterface, customAccess, f.needsActivation, f.hasRest, f.line, override, isFinal, isStatic, f.namespace, functionName, f.paramTypes, f.paramNames, f.paramValues, f.body, f.subvariables, f.retType);
    }

    private FunctionAVM2Item function(List<Map.Entry<String, Map<String, String>>> metadata, String pkg, boolean isInterface, Reference<Boolean> needsActivation, List<DottedChain> importedClasses, int namespace, TypeItem thisType, List<Integer> openedNamespaces, String functionName, boolean isMethod, List<AssignableAVM2Item> variables) throws IOException, AVM2ParseException {
=======
    private MethodAVM2Item method(DottedChain pkg, boolean isInterface, String customAccess, Reference<Boolean> needsActivation, List<DottedChain> importedClasses, boolean override, boolean isFinal, TypeItem thisType, List<Integer> openedNamespaces, boolean isStatic, int namespace, String functionName, boolean isMethod, List<AssignableAVM2Item> variables) throws IOException, AVM2ParseException {
        FunctionAVM2Item f = function(pkg, isInterface, needsActivation, importedClasses, namespace, thisType, openedNamespaces, functionName, isMethod, variables);
        return new MethodAVM2Item(f.pkg, f.isInterface, customAccess, f.needsActivation, f.hasRest, f.line, override, isFinal, isStatic, f.namespace, functionName, f.paramTypes, f.paramNames, f.paramValues, f.body, f.subvariables, f.retType);
    }

    private FunctionAVM2Item function(DottedChain pkg, boolean isInterface, Reference<Boolean> needsActivation, List<DottedChain> importedClasses, int namespace, TypeItem thisType, List<Integer> openedNamespaces, String functionName, boolean isMethod, List<AssignableAVM2Item> variables) throws IOException, AVM2ParseException {
>>>>>>> 6171ad56
        openedNamespaces = new ArrayList<>(openedNamespaces); //local copy
        int line = lexer.yyline();
        ParsedSymbol s;
        expectedType(SymbolType.PARENT_OPEN);
        s = lex();
        List<String> paramNames = new ArrayList<>();
        List<GraphTargetItem> paramTypes = new ArrayList<>();
        List<GraphTargetItem> paramValues = new ArrayList<>();
        boolean hasRest = false;
        while (s.type != SymbolType.PARENT_CLOSE) {
            if (s.type != SymbolType.COMMA) {
                lexer.pushback(s);
            }
            s = lex();
            if (s.type == SymbolType.REST) {
                hasRest = true;
                s = lex();
            }
            expected(s, lexer.yyline(), SymbolGroup.IDENTIFIER);

            paramNames.add(s.value.toString());
            s = lex();
            if (!hasRest) {
                if (s.type == SymbolType.COLON) {
                    paramTypes.add(type(thisType, pkg, needsActivation, importedClasses, openedNamespaces, variables));
                    s = lex();
                } else {
                    paramTypes.add(new UnboundedTypeItem());
                }
                if (s.type == SymbolType.ASSIGN) {
                    paramValues.add(expression(thisType, pkg, new Reference<>(false), importedClasses, openedNamespaces, null, isMethod, isMethod, isMethod, variables));
                    s = lex();
                } else {
                    if (!paramValues.isEmpty()) {
                        throw new AVM2ParseException("Some of parameters do not have default values", lexer.yyline());
                    }
                }
            }

            if (!s.isType(SymbolType.COMMA, SymbolType.PARENT_CLOSE)) {
                expected(s, lexer.yyline(), SymbolType.COMMA, SymbolType.PARENT_CLOSE);
            }
            if (hasRest) {
                expected(s, lexer.yyline(), SymbolType.PARENT_CLOSE);
            }
        }
        s = lex();
        GraphTargetItem retType;
        if (s.type == SymbolType.COLON) {
            retType = type(thisType, pkg, needsActivation, importedClasses, openedNamespaces, variables);
        } else {
            retType = new UnboundedTypeItem();
            lexer.pushback(s);
        }
        List<GraphTargetItem> body = null;
        List<AssignableAVM2Item> subvariables = new ArrayList<>();
        subvariables.add(new NameAVM2Item(thisType, lexer.yyline(), "this", null, true, openedNamespaces));
        for (int i = 0; i < paramNames.size() - (hasRest ? 1 : 0); i++) {
            subvariables.add(new NameAVM2Item(paramTypes.get(i), lexer.yyline(), paramNames.get(i), null, true, openedNamespaces));
        }
        if (hasRest) {
            subvariables.add(new NameAVM2Item(TypeItem.UNBOUNDED, lexer.yyline(), paramNames.get(paramNames.size() - 1), null, true, openedNamespaces));
        }
        subvariables.add(new NameAVM2Item(thisType, lexer.yyline(), "arguments", null, true, openedNamespaces));
        int parCnt = subvariables.size();
        Reference<Boolean> needsActivation2 = new Reference<>(false);
        if (!isInterface) {
            expectedType(SymbolType.CURLY_OPEN);
            body = commands(thisType, pkg, needsActivation2, importedClasses, openedNamespaces, new Stack<>(), new HashMap<>(), new HashMap<>(), true, isMethod, 0, subvariables);
            expectedType(SymbolType.CURLY_CLOSE);
        } else {
            expectedType(SymbolType.SEMICOLON);
        }

        for (int i = 0; i < parCnt; i++) {
            subvariables.remove(0);
        }
        return new FunctionAVM2Item(metadata, pkg, isInterface, needsActivation2.getVal(), namespace, hasRest, line, functionName, paramTypes, paramNames, paramValues, body, subvariables, retType);
    }

    private GraphTargetItem traits(String scriptName, boolean scriptTraits, List<AssignableAVM2Item> sinitVariables, Reference<Boolean> sinitNeedsActivation, List<GraphTargetItem> staticInitializer, List<DottedChain> importedClasses, int privateNs, int protectedNs, int publicNs, int packageInternalNs, int protectedStaticNs, List<Integer> openedNamespaces, DottedChain pkg, String classNameStr, boolean isInterface, List<GraphTargetItem> traits) throws AVM2ParseException, IOException, CompilationException {
        ParsedSymbol s;
        GraphTargetItem constr = null;
        TypeItem thisType = pkg == null && classNameStr == null ? null : new TypeItem(pkg == null || pkg.isEmpty() ? new DottedChain(classNameStr) : pkg.add(classNameStr));
        List<AssignableAVM2Item> constrVariables = new ArrayList<>();
        List<Integer> originalOpenedNamespaces = openedNamespaces;
        int originalPrivateNs = privateNs;
        boolean inPkg = pkg != null;
        looptrait:
        while (true) {
            s = lex();
            boolean isStatic = false;
            int namespace = -1;
            boolean isGetter = false;
            boolean isSetter = false;
            boolean isOverride = false;
            boolean isFinal = false;
            boolean isDynamic = false;
            String customAccess = null;

            if (scriptTraits && s.type == SymbolType.PACKAGE) {
                if (inPkg) {
                    throw new AVM2ParseException("No subpackages allowed", lexer.yyline());
                }
                openedNamespaces = new ArrayList<>();
                lexer.pushback(s);
                PackageAVM2Item p = parsePackage(openedNamespaces);
                pkg = p.packageName;
                inPkg = true;
                publicNs = p.publicNs;
                importedClasses = p.importedClasses;
                s = lex();
            }

            List<Map.Entry<String, Map<String, String>>> metadata = new ArrayList<>();
            while (s.isType(SymbolType.BRACKET_OPEN)) {
                s = lex();
                expected(s, lexer.yyline(), SymbolGroup.IDENTIFIER);
                String name = s.value.toString();
                Map.Entry<String, Map<String, String>> en = new AbstractMap.SimpleEntry<>(name, new HashMap<String, String>());
                s = lex();
                if (s.isType(SymbolType.PARENT_OPEN)) {
                    s = lex();
                    if (s.isType(SymbolGroup.STRING)) {
                        en.getValue().put("", s.value.toString());
                        s = lex();
                    } else {
                        lexer.pushback(s);
                        do {
                            s = lex();
                            expected(s, lexer.yyline(), SymbolGroup.IDENTIFIER);
                            String key = s.value.toString();
                            expectedType(SymbolType.ASSIGN);
                            s = lex();
                            expected(s, lexer.yyline(), SymbolGroup.STRING);
                            String value = s.value.toString();
                            en.getValue().put(key, value);
                            s = lex();
                        } while (s.isType(SymbolType.COMMA));
                    }
                    expected(s, lexer.yyline(), SymbolType.PARENT_CLOSE);
                    s = lex();
                }
                metadata.add(en);
                expected(s, lexer.yyline(), SymbolType.BRACKET_CLOSE);
                s = lex();
            }

            if (inPkg || classNameStr != null) {
                if (s.type == SymbolType.CURLY_OPEN) {
                    staticInitializer.addAll(commands(thisType, pkg, sinitNeedsActivation, importedClasses, openedNamespaces, new Stack<>(), new HashMap<>(), new HashMap<>(), true, false, 0, sinitVariables));
                    expectedType(SymbolType.CURLY_CLOSE);
                    s = lex();
                }

                while (s.isType(SymbolType.STATIC, SymbolType.PUBLIC, SymbolType.PRIVATE, SymbolType.PROTECTED, SymbolType.OVERRIDE, SymbolType.FINAL, SymbolType.DYNAMIC, SymbolGroup.IDENTIFIER)) {
                    if (s.type == SymbolType.FINAL) {
                        if (isFinal) {
                            throw new AVM2ParseException("Only one final keyword allowed", lexer.yyline());
                        }
                        isFinal = true;
                    } else if (s.type == SymbolType.DYNAMIC) {
                        if (isDynamic) {
                            throw new AVM2ParseException("Only one dynamic keyword allowed", lexer.yyline());
                        }
                        isDynamic = true;
                    } else if (s.type == SymbolType.OVERRIDE) {
                        if (isOverride) {
                            throw new AVM2ParseException("Only one override keyword allowed", lexer.yyline());
                        }
                        isOverride = true;
                    } else if (s.type == SymbolType.STATIC) {
                        if (isInterface) {
                            throw new AVM2ParseException("Interface cannot have static traits", lexer.yyline());
                        }
                        if (classNameStr == null) {
                            throw new AVM2ParseException("No static keyword allowed here", lexer.yyline());
                        }
                        if (isStatic) {
                            throw new AVM2ParseException("Only one static keyword allowed", lexer.yyline());
                        }
                        isStatic = true;
                    } else if (s.type == SymbolType.NAMESPACE) {
                        break;
                    } else if (s.type == SymbolType.NATIVE) {
                        throw new AVM2ParseException("Cannot compile native code", lexer.yyline());
                    } else if (s.group == SymbolGroup.IDENTIFIER) {
                        customAccess = s.value.toString();
                        namespace = -2;
                    } else {
                        if (namespace != -1) {
                            throw new AVM2ParseException("Only one access identifier allowed", lexer.yyline());
                        }
                    }
                    switch (s.type) {
                        case PUBLIC:
                            namespace = publicNs;
                            if (isInterface) {
                                throw new AVM2ParseException("Interface cannot have public, private or protected modifier", lexer.yyline());
                            }
                            break;
                        case PRIVATE:
                            namespace = privateNs;
                            if (isInterface) {
                                throw new AVM2ParseException("Interface cannot have public, private or protected modifier", lexer.yyline());
                            }
                            break;
                        case PROTECTED:
                            namespace = protectedNs;
                            if (isInterface) {
                                throw new AVM2ParseException("Interface cannot have public, private or protected modifier", lexer.yyline());
                            }
                            break;
                    }
                    s = lex();
                }
            } else {
                namespace = privateNs;
            }
            if (namespace == -1) {
                if (isInterface) {
                    namespace = abc.constants.getNamespaceId(new Namespace(Namespace.KIND_NAMESPACE, abc.constants.getStringId(pkg == null || pkg.isEmpty() ? classNameStr : pkg + ":" + classNameStr, true)), 0, true);
                } else {
                    namespace = packageInternalNs;
                }
            }
            if (namespace == protectedNs && isStatic) {
                namespace = protectedStaticNs;
            }
            switch (s.type) {
                /*case PACKAGE:
                 lexer.pushback(s);
                 traits.add(parsePackage(openedNamespaces));
                 break;*/
                case CLASS:
                    List<Integer> subNamespaces = new ArrayList<>(openedNamespaces);
                    if (classNameStr != null) {
                        throw new AVM2ParseException("Nested classes not supported", lexer.yyline());
                    }
                    if (isOverride) {
                        throw new AVM2ParseException("Override flag not allowed for classes", lexer.yyline());
                    }

                    //GraphTargetItem classTypeStr = type(thisType,pkg,needsActivation, importedClasses, openedNamespaces, variables);
                    s = lex();
                    expected(s, lexer.yyline(), SymbolGroup.IDENTIFIER);
                    String classTypeStr = s.value.toString();
                    GraphTargetItem extendsTypeStr = null;
                    s = lex();
                    if (s.type == SymbolType.EXTENDS) {
                        extendsTypeStr = type(thisType, pkg, new Reference<>(false), importedClasses, subNamespaces, new ArrayList<>());
                        s = lex();
                    }
                    List<GraphTargetItem> implementsTypeStrs = new ArrayList<>();
                    if (s.type == SymbolType.IMPLEMENTS) {
                        do {
                            GraphTargetItem implementsTypeStr = type(thisType, pkg, new Reference<>(false), importedClasses, subNamespaces, new ArrayList<>());
                            implementsTypeStrs.add(implementsTypeStr);
                            s = lex();
                        } while (s.type == SymbolType.COMMA);
                    }
                    expected(s, lexer.yyline(), SymbolType.CURLY_OPEN);
                    if (customAccess != null) {
                        throw new AVM2ParseException("Class cannot have custom namespace", lexer.yyline());
                    }
                    traits.add((classTraits(metadata, scriptName, publicNs, pkg, importedClasses, isDynamic, isFinal, subNamespaces, pkg, namespace, false, classTypeStr, extendsTypeStr, implementsTypeStrs, new ArrayList<>())));
                    expectedType(SymbolType.CURLY_CLOSE);
                    break;
                case INTERFACE:
                    if (classNameStr != null) {
                        throw new AVM2ParseException("Nested interfaces not supported", lexer.yyline());
                    }
                    if (isOverride) {
                        throw new AVM2ParseException("Override flag not allowed for interfaces", lexer.yyline());
                    }
                    if (isFinal) {
                        throw new AVM2ParseException("Final flag not allowed for interfaces", lexer.yyline());
                    }
                    if (isDynamic) {
                        throw new AVM2ParseException("Dynamic flag not allowed for interfaces", lexer.yyline());
                    }
                    //GraphTargetItem interfaceTypeStr = type(thisType,pkg,needsActivation, importedClasses, openedNamespaces, variables);
                    s = lex();
                    expected(s, lexer.yyline(), SymbolGroup.IDENTIFIER);
                    String intTypeStr = s.value.toString();
                    s = lex();
                    List<GraphTargetItem> intExtendsTypeStrs = new ArrayList<>();

                    if (s.type == SymbolType.EXTENDS) {
                        do {
                            GraphTargetItem intExtendsTypeStr = type(thisType, pkg, new Reference<>(false), importedClasses, openedNamespaces, new ArrayList<>());
                            intExtendsTypeStrs.add(intExtendsTypeStr);
                            s = lex();
                        } while (s.type == SymbolType.COMMA);
                    }
                    expected(s, lexer.yyline(), SymbolType.CURLY_OPEN);
                    if (customAccess != null) {
                        throw new AVM2ParseException("Interface cannot have custom namespace", lexer.yyline());
                    }
                    traits.add((classTraits(metadata, scriptName, publicNs, pkg, importedClasses, false, isFinal, openedNamespaces, pkg, namespace, true, intTypeStr, null, intExtendsTypeStrs, new ArrayList<>())));
                    expectedType(SymbolType.CURLY_CLOSE);
                    break;

                case FUNCTION:

                    if (isDynamic) {
                        throw new AVM2ParseException("Dynamic flag not allowed for methods", lexer.yyline());
                    }
                    s = lex();
                    if (s.type == SymbolType.GET) {
                        if (classNameStr == null) {
                            throw new AVM2ParseException("No get keyword allowed here", lexer.yyline());
                        }
                        isGetter = true;
                        s = lex();
                    } else if (s.type == SymbolType.SET) {
                        if (classNameStr == null) {
                            throw new AVM2ParseException("No set keyword allowed here", lexer.yyline());
                        }
                        isSetter = true;
                        s = lex();
                    }

                    expected(s, lexer.yyline(), SymbolGroup.IDENTIFIER);
                    String fname = s.value.toString();
                    if (classNameStr != null && fname.equals(classNameStr)) { //constructor
                        if (isStatic) {
                            throw new AVM2ParseException("Constructor cannot be static", lexer.yyline());
                        }
                        if (isStatic) {
                            throw new AVM2ParseException("Constructor cannot be static", lexer.yyline());
                        }
                        if (isOverride) {
                            throw new AVM2ParseException("Override flag not allowed for constructor", lexer.yyline());
                        }
                        if (isFinal) {
                            throw new AVM2ParseException("Final flag not allowed for constructor", lexer.yyline());
                        }
                        if (isInterface) {
                            throw new AVM2ParseException("Interface cannot have constructor", lexer.yyline());
                        }
                        constr = (method(metadata, pkg, false, customAccess, new Reference<>(false), importedClasses, false, false, thisType, openedNamespaces, false, namespace, "", true, constrVariables));
                    } else {
                        MethodAVM2Item ft = method(metadata, pkg, isInterface, customAccess, new Reference<>(false), importedClasses, isOverride, isFinal, thisType, openedNamespaces, isStatic, namespace, fname, true, new ArrayList<>());

                        if (isGetter) {
                            if (!ft.paramTypes.isEmpty()) {
                                throw new AVM2ParseException("Getter can't have any parameters", lexer.yyline());
                            }
                        }

                        if (isSetter) {
                            if (ft.paramTypes.size() != 1) {
                                throw new AVM2ParseException("Getter must have exactly one parameter", lexer.yyline());
                            }
                        }

                        if (isStatic && isInterface) {
                            if (isInterface) {
                                throw new AVM2ParseException("Interface cannot have static fields", lexer.yyline());
                            }
                        }
                        GraphTargetItem t;
                        if (isGetter) {
                            GetterAVM2Item g = new GetterAVM2Item(ft.metadata, ft.pkg, isInterface, customAccess, ft.needsActivation, ft.hasRest, ft.line, ft.isOverride(), ft.isFinal(), isStatic, ft.namespace, ft.functionName, ft.paramTypes, ft.paramNames, ft.paramValues, ft.body, ft.subvariables, ft.retType);
                            t = g;
                        } else if (isSetter) {
                            SetterAVM2Item st = new SetterAVM2Item(ft.metadata, ft.pkg, isInterface, customAccess, ft.needsActivation, ft.hasRest, ft.line, ft.isOverride(), ft.isFinal(), isStatic, ft.namespace, ft.functionName, ft.paramTypes, ft.paramNames, ft.paramValues, ft.body, ft.subvariables, ft.retType);
                            t = st;
                        } else {
                            t = ft;
                        }

                        traits.add(t);
                    }
                    //}
                    break;
                case NAMESPACE:
                    if (isInterface) {
                        throw new AVM2ParseException("Interface cannot have namespace fields", lexer.yyline());
                    }
                    s = lex();
                    expected(s, lexer.yyline(), SymbolGroup.IDENTIFIER);
                    String nname = s.value.toString();
                    String nval = "";
                    s = lex();

                    if (s.type == SymbolType.ASSIGN) {
                        s = lex();
                        expected(s, lexer.yyline(), SymbolType.STRING);
                        nval = s.value.toString();
                        s = lex();
                    } else {
                        nval = (pkg == null || pkg.isEmpty() ? classNameStr : pkg + ":" + classNameStr) + "/" + nname;
                    }
                    if (s.type != SymbolType.SEMICOLON) {
                        lexer.pushback(s);
                    }

<<<<<<< HEAD
                    ConstAVM2Item ns = new ConstAVM2Item(metadata, pkg, customAccess, true, namespace, nname, new TypeItem("Namespace"), new StringAVM2Item(null, nval), lexer.yyline());
=======
                    ConstAVM2Item ns = new ConstAVM2Item(pkg, customAccess, true, namespace, nname, new TypeItem(DottedChain.NAMESPACE), new StringAVM2Item(null, nval), lexer.yyline());
>>>>>>> 6171ad56
                    traits.add(ns);
                    break;
                case CONST:
                case VAR:
                    boolean isConst = s.type == SymbolType.CONST;
                    if (isOverride) {
                        throw new AVM2ParseException("Override flag not allowed for " + (isConst ? "consts" : "vars"), lexer.yyline());
                    }
                    if (isFinal) {
                        throw new AVM2ParseException("Final flag not allowed for " + (isConst ? "consts" : "vars"), lexer.yyline());
                    }
                    if (isDynamic) {
                        throw new AVM2ParseException("Dynamic flag not allowed for " + (isConst ? "consts" : "vars"), lexer.yyline());
                    }
                    if (isInterface) {
                        throw new AVM2ParseException("Interface cannot have variable/const fields", lexer.yyline());
                    }

                    s = lex();
                    expected(s, lexer.yyline(), SymbolGroup.IDENTIFIER);
                    String vcname = s.value.toString();
                    s = lex();
                    GraphTargetItem type = null;
                    if (s.type == SymbolType.COLON) {
                        type = type(thisType, pkg, new Reference<>(false), importedClasses, openedNamespaces, new ArrayList<>());
                        s = lex();
                    } else {
                        type = TypeItem.UNBOUNDED;
                    }

                    GraphTargetItem value = null;

                    if (s.type == SymbolType.ASSIGN) {
                        value = expression(thisType, pkg, new Reference<>(false), importedClasses, openedNamespaces, new HashMap<>(), false, false, true, isStatic || isConst ? sinitVariables : constrVariables);
                        s = lex();
                    }
                    GraphTargetItem tar;
                    if (isConst) {
                        tar = new ConstAVM2Item(metadata, pkg, customAccess, isStatic, namespace, vcname, type, value, lexer.yyline());
                    } else {
                        tar = new SlotAVM2Item(metadata, pkg, customAccess, isStatic, namespace, vcname, type, value, lexer.yyline());
                    }
                    traits.add(tar);
                    if (s.type != SymbolType.SEMICOLON) {
                        lexer.pushback(s);
                    }
                    break;
                default:
                    if (s.type == SymbolType.CURLY_CLOSE && inPkg && classNameStr == null) {
                        inPkg = false;
                        pkg = null;
                        openedNamespaces = originalOpenedNamespaces;
                        privateNs = originalPrivateNs;
                    } else {
                        lexer.pushback(s);
                        break looptrait;
                    }

            }
        }
        return constr;
    }

<<<<<<< HEAD
    private GraphTargetItem classTraits(List<Map.Entry<String, Map<String, String>>> metadata, String scriptName, int gpublicNs, String pkg, List<DottedChain> importedClasses, boolean isDynamic, boolean isFinal, List<Integer> openedNamespaces, String packageName, int namespace, boolean isInterface, String nameStr, GraphTargetItem extendsStr, List<GraphTargetItem> implementsStr, List<AssignableAVM2Item> variables) throws IOException, AVM2ParseException, CompilationException {
=======
    private GraphTargetItem classTraits(String scriptName, int gpublicNs, DottedChain pkg, List<DottedChain> importedClasses, boolean isDynamic, boolean isFinal, List<Integer> openedNamespaces, DottedChain packageName, int namespace, boolean isInterface, String nameStr, GraphTargetItem extendsStr, List<GraphTargetItem> implementsStr, List<AssignableAVM2Item> variables) throws IOException, AVM2ParseException, CompilationException {
>>>>>>> 6171ad56

        GraphTargetItem ret = null;

        ParsedSymbol s = null;
        List<GraphTargetItem> traits = new ArrayList<>();

        String classNameStr = nameStr;

        openedNamespaces = new ArrayList<>(openedNamespaces);

        int publicNs = 0;
        int privateNs = 0;
        int packageInternalNs = 0;
        if (pkg != null) {
            openedNamespaces.add(packageInternalNs = abc.constants.getNamespaceId(new Namespace(Namespace.KIND_PACKAGE_INTERNAL, abc.constants.getStringId(pkg, true)), 0, true));
        }
        if (pkg != null && !pkg.isEmpty()) {
            openedNamespaces.add(publicNs = abc.constants.getNamespaceId(new Namespace(Namespace.KIND_PACKAGE, abc.constants.getStringId("", true)), 0, true));
        } else {
            publicNs = gpublicNs;
        }

        openedNamespaces.add(privateNs = abc.constants.addNamespace(new Namespace(Namespace.KIND_PRIVATE, 0))); //abc.constants.getStringId(fileName + "$", true)

        openedNamespaces.add(abc.constants.getNamespaceId(new Namespace(Namespace.KIND_NAMESPACE, abc.constants.getStringId(AS3_NAMESPACE, true)), 0, true));

        //int privateNs = 0;
        int protectedNs = 0;
        //int publicNs = namespace;
        int protectedStaticNs = 0;

        openedNamespaces.add(protectedNs = abc.constants.getNamespaceId(new Namespace(Namespace.KIND_PROTECTED, abc.constants.getStringId(packageName == null ? (scriptName + "$0:"/*FIXME?*/ + classNameStr) : packageName.isEmpty() ? classNameStr : packageName.toRawString() + ":" + classNameStr, true)), 0, true));
        openedNamespaces.add(protectedStaticNs = abc.constants.getNamespaceId(new Namespace(Namespace.KIND_STATIC_PROTECTED, abc.constants.getStringId(packageName == null || packageName.isEmpty() ? classNameStr : packageName.toRawString() + ":" + classNameStr, true)), 0, true));

        if (extendsStr != null) {
            List<Integer> indices = new ArrayList<>();
            List<String> names = new ArrayList<>();
            List<String> namespaces = new ArrayList<>();
            //FIXME for Private classes in script!!!
            AVM2SourceGenerator.parentNamesAddNames(abc, otherABCs, AVM2SourceGenerator.resolveType(new SourceGeneratorLocalData(new HashMap<>(), 0, false, 0), ((TypeItem) ((UnresolvedAVM2Item) extendsStr).resolve(null, new ArrayList<>(), new ArrayList<>(), abc, otherABCs, new ArrayList<>(), new ArrayList<>())), abc, otherABCs), indices, names, namespaces);
            for (int i = 0; i < names.size(); i++) {
                if (namespaces.get(i).isEmpty()) {
                    continue;
                }
                openedNamespaces.add(abc.constants.getNamespaceId(new Namespace(Namespace.KIND_STATIC_PROTECTED, abc.constants.getStringId(namespaces.get(i) + ":" + names.get(i), true)), 0, true));
            }
        }

        Reference<Boolean> staticNeedsActivation = new Reference<>(false);
        List<GraphTargetItem> staticInit = new ArrayList<>();
        List<AssignableAVM2Item> sinitVariables = new ArrayList<>();
        GraphTargetItem constr = traits(scriptName, false, sinitVariables, staticNeedsActivation, staticInit, importedClasses, privateNs, protectedNs, publicNs, packageInternalNs, protectedStaticNs, openedNamespaces, packageName, classNameStr, isInterface, traits);

        if (isInterface) {
            return new InterfaceAVM2Item(metadata, importedClasses, packageName, openedNamespaces, isFinal, namespace, classNameStr, implementsStr, traits);
        } else {
            return new ClassAVM2Item(metadata, importedClasses, packageName, openedNamespaces, protectedNs, isDynamic, isFinal, namespace, classNameStr, extendsStr, implementsStr, staticInit, staticNeedsActivation.getVal(), sinitVariables, constr, traits);
        }
    }

    private GraphTargetItem expressionCommands(ParsedSymbol s, HashMap<String, Integer> registerVars, boolean inFunction, boolean inMethod, int forinlevel, List<AssignableAVM2Item> variables) throws IOException, AVM2ParseException {
        GraphTargetItem ret = null;
        switch (s.type) {
            /*case INT:
             expectedType(SymbolType.PARENT_OPEN);
             ret = new ToIntegerAVM2Item(null, expression(thisType,pkg,needsActivation, importedClasses, openedNamespaces,openedNamespacesKinds,registerVars, inFunction, inMethod, true, variables));
             expectedType(SymbolType.PARENT_CLOSE);
             break;
             case NUMBER_OP:
             s = lex();
             if (s.type == SymbolType.DOT) {
             VariableAVM2Item vi = new VariableAVM2Item(s.value.toString(), null, false);
             variables.add(vi);
             ret = memberOrCall(thisType,vi, registerVars, inFunction, inMethod, variables);
             } else {
             expected(s, lexer.yyline(), SymbolType.PARENT_OPEN);
             ret = new ToNumberAVM2Item(null, expression(thisType,pkg,needsActivation, importedClasses, openedNamespaces,openedNamespacesKinds,registerVars, inFunction, inMethod, true, variables));
             expectedType(SymbolType.PARENT_CLOSE);
             }
             break;
             case STRING_OP:
             ParsedSymbol sop = s;
             s = lex();
             if (s.type == SymbolType.DOT) {
             lexer.pushback(s);
             VariableAVM2Item vi2 = new VariableAVM2Item(sop.value.toString(), null, false);
             variables.add(vi2);
             ret = memberOrCall(thisType,vi2, registerVars, inFunction, inMethod, variables);
             } else {
             expected(s, lexer.yyline(), SymbolType.PARENT_OPEN);
             ret = new ToStringAVM2Item(null, expression(thisType,pkg,needsActivation, importedClasses, openedNamespaces,openedNamespacesKinds,registerVars, inFunction, inMethod, true, variables));
             expectedType(SymbolType.PARENT_CLOSE);
             ret = memberOrCall(thisType,ret, registerVars, inFunction, inMethod, variables);
             }
             break;*/
            default:
                return null;
        }
        //return ret;
    }

    private GraphTargetItem add(Object a) {
        if (a instanceof List) {
            List l = (List) a;
            if (l.isEmpty()) {
                return null;
            }
            GraphTargetItem o = add(l.get(0));
            for (int i = 1; i < l.size(); i++) {
                o = add(o, l.get(i));
            }
            return o;
        }
        if (a instanceof StringBuilder) {
            if (((StringBuilder) a).length() == 0) {
                return null;
            }
            GraphTargetItem ret = new StringAVM2Item(null, a.toString());
            ((StringBuilder) a).setLength(0);
            return ret;
        }
        if (a instanceof String) {
            return new StringAVM2Item(null, (String) a);
        }
        if (a instanceof GraphTargetItem) {
            return (GraphTargetItem) a;
        }
        return null;
    }

    private GraphTargetItem add(Object a, Object b) {
        GraphTargetItem ta = add(a);
        GraphTargetItem tb = add(b);
        if (ta == null && tb == null) {
            return null;
        }
        if (ta == null) {
            return tb;
        }
        if (tb == null) {
            return ta;
        }
        return new AddAVM2Item(null, ta, tb);
    }

    private void addS(List<GraphTargetItem> rets, StringBuilder sb) {
        if (sb.length() > 0) {
            if (!rets.isEmpty() && (rets.get(rets.size() - 1) instanceof StringAVM2Item)) {
                ((StringAVM2Item) rets.get(rets.size() - 1)).value += sb.toString();
            } else {
                rets.add(new StringAVM2Item(null, sb.toString()));
            }
            sb.setLength(0);
        }
    }

    private List<GraphTargetItem> xmltag(TypeItem thisType, DottedChain pkg, Reference<Boolean> usesVars, List<String> openedTags, Reference<Integer> closedVarTags, Reference<Boolean> needsActivation, List<DottedChain> importedClasses, List<Integer> openedNamespaces, HashMap<String, Integer> registerVars, boolean inFunction, boolean inMethod, List<AssignableAVM2Item> variables) throws IOException, AVM2ParseException {
        ParsedSymbol s = null;
        List<GraphTargetItem> rets = new ArrayList<>();
        //GraphTargetItem ret = null;
        StringBuilder sb = new StringBuilder();
        loop:
        do {
            s = lex();
            List<String> sub = new ArrayList<>();
            Reference<Integer> subclose = new Reference<>(0);
            Reference<Boolean> subusesvars = new Reference<>(false);
            switch (s.type) {
                case XML_ATTRNAMEVAR_BEGIN: //add
                    usesVars.setVal(true);
                    addS(rets, sb);
                    rets.add(expression(thisType, pkg, needsActivation, importedClasses, openedNamespaces, registerVars, inFunction, inMethod, true, variables));
                    expectedType(SymbolType.CURLY_CLOSE);
                    expectedType(SymbolType.ASSIGN);
                    sb.append("=");
                    lexer.yybegin(ActionScriptLexer.XMLOPENTAGATTRIB);
                    break;
                case XML_ATTRVALVAR_BEGIN: //esc_xattr
                    usesVars.setVal(true);
                    sb.append("\"");
                    addS(rets, sb);
                    rets.add(new EscapeXAttrAVM2Item(null, expression(thisType, pkg, needsActivation, importedClasses, openedNamespaces, registerVars, inFunction, inMethod, true, variables)));
                    sb.append("\"");
                    expectedType(SymbolType.CURLY_CLOSE);
                    lexer.yybegin(ActionScriptLexer.XMLOPENTAG);
                    break;
                case XML_INSTRATTRNAMEVAR_BEGIN: //add
                    usesVars.setVal(true);
                    addS(rets, sb);
                    rets.add(expression(thisType, pkg, needsActivation, importedClasses, openedNamespaces, registerVars, inFunction, inMethod, true, variables));
                    expectedType(SymbolType.CURLY_CLOSE);
                    expectedType(SymbolType.ASSIGN);
                    sb.append("=");
                    lexer.yybegin(ActionScriptLexer.XMLOPENTAGATTRIB);
                    break;
                case XML_INSTRATTRVALVAR_BEGIN: //esc_xattr
                    usesVars.setVal(true);
                    sb.append("\"");
                    addS(rets, sb);
                    rets.add(new EscapeXAttrAVM2Item(null, expression(thisType, pkg, needsActivation, importedClasses, openedNamespaces, registerVars, inFunction, inMethod, true, variables)));
                    sb.append("\"");
                    expectedType(SymbolType.CURLY_CLOSE);
                    lexer.yybegin(ActionScriptLexer.XMLOPENTAG);
                    break;
                case XML_VAR_BEGIN: //esc_xelem
                    usesVars.setVal(true);
                    addS(rets, sb);
                    rets.add(new EscapeXElemAVM2Item(null, expression(thisType, pkg, needsActivation, importedClasses, openedNamespaces, registerVars, inFunction, inMethod, true, variables)));
                    expectedType(SymbolType.CURLY_CLOSE);
                    lexer.yybegin(ActionScriptLexer.XML);
                    break;
                case XML_FINISHVARTAG_BEGIN: //add
                    usesVars.setVal(true);
                    closedVarTags.setVal(closedVarTags.getVal() + 1);
                    sb.append("</");
                    addS(rets, sb);

                    rets.add(expression(thisType, pkg, needsActivation, importedClasses, openedNamespaces, registerVars, inFunction, inMethod, true, variables));
                    expectedType(SymbolType.CURLY_CLOSE);
                    expectedType(SymbolType.GREATER_THAN);
                    sb.append(">");
                    addS(rets, sb);
                    lexer.yybegin(ActionScriptLexer.XML);
                    break;
                case XML_STARTVARTAG_BEGIN: //add
                    //openedTags.add("*");

                    //ret = add(ret, );
                    GraphTargetItem ex = expression(thisType, pkg, needsActivation, importedClasses, openedNamespaces, registerVars, inFunction, inMethod, true, variables);
                    expectedType(SymbolType.CURLY_CLOSE);
                    lexer.yybegin(ActionScriptLexer.XMLOPENTAG);
                    sub.add("*");
                    sb.append("<");
                    addS(rets, sb);
                    rets.add(ex);
                    rets.addAll(xmltag(thisType, pkg, subusesvars, sub, subclose, needsActivation, importedClasses, openedNamespaces, registerVars, inFunction, inMethod, variables));
                    closedVarTags.setVal(subclose.getVal() + subclose.getVal());
                    break;
                case XML_INSTRVARTAG_BEGIN: //add
                    usesVars.setVal(true);
                    addS(rets, sb);
                    sb.append("<?");
                    addS(rets, sb);
                    rets.add(expression(thisType, pkg, needsActivation, importedClasses, openedNamespaces, registerVars, inFunction, inMethod, true, variables));
                    expectedType(SymbolType.CURLY_CLOSE);
                    lexer.yybegin(ActionScriptLexer.XMLINSTROPENTAG);
                    break;
                case XML_STARTTAG_BEGIN:
                    sub.add(s.value.toString().trim().substring(1)); //remove < from beginning
                    List<GraphTargetItem> st = xmltag(thisType, pkg, subusesvars, sub, closedVarTags, needsActivation, importedClasses, openedNamespaces, registerVars, inFunction, inMethod, variables);
                    sb.append(s.value.toString());
                    addS(rets, sb);
                    rets.addAll(st);
                    closedVarTags.setVal(subclose.getVal() + subclose.getVal());
                    break;
                /*case XML_STARTTAG_END:
                 sb.append(s.value.toString());
                 ret = addstr(ret,sb);
                 break;*/
                case XML_FINISHTAG:
                    String tname = s.value.toString().substring(2, s.value.toString().length() - 1).trim();
                    if (openedTags.contains(tname)) {
                        openedTags.remove(tname);
                    } else if (openedTags.contains("*")) {
                        openedTags.remove("*");
                    } else {
                        throw new AVM2ParseException("XML : Closing unopened tag", lexer.yyline());
                    }
                    sb.append(s.value.toString());
                    break;
                case XML_STARTFINISHTAG_END:
                    openedTags.remove(openedTags.size() - 1); //close last tag
                    sb.append(s.value.toString());
                    break;
                case EOF:
                    throw new AVM2ParseException("End of file before XML finish", lexer.yyline());
                default:
                    sb.append(s.value.toString());
                    break;
            }
        } while (!(openedTags.isEmpty() || closedVarTags.getVal() >= openedTags.size()));
        addS(rets, sb);
        return rets;
    }

    private GraphTargetItem xml(TypeItem thisType, DottedChain pkg, Reference<Boolean> needsActivation, List<DottedChain> importedClasses, List<Integer> openedNamespaces, HashMap<String, Integer> registerVars, boolean inFunction, boolean inMethod, List<AssignableAVM2Item> variables) throws IOException, AVM2ParseException {
        List<String> openedTags = new ArrayList<>();
        int closedVarTags = 0;

        GraphTargetItem ret = add(xmltag(thisType, pkg, new Reference<>(false), openedTags, new Reference<>(closedVarTags), needsActivation, importedClasses, openedNamespaces, registerVars, inFunction, inMethod, variables));
        ret = new XMLAVM2Item(ret);
        lexer.yybegin(ActionScriptLexer.YYINITIAL);
        //TODO: Order of additions as in official compiler
        return ret;
    }

    private GraphTargetItem command(TypeItem thisType, DottedChain pkg, Reference<Boolean> needsActivation, List<DottedChain> importedClasses, List<Integer> openedNamespaces, Stack<Loop> loops, Map<Loop, String> loopLabels, HashMap<String, Integer> registerVars, boolean inFunction, boolean inMethod, int forinlevel, boolean mustBeCommand, List<AssignableAVM2Item> variables) throws IOException, AVM2ParseException {
        LexBufferer buf = new LexBufferer();
        lexer.addListener(buf);
        GraphTargetItem ret = null;
        if (debugMode) {
            System.out.println("command:");
        }
        ParsedSymbol s = lex();
        if (s.type == SymbolType.EOF) {
            return null;
        }
        String loopLabel = null;

        if (s.group == SymbolGroup.IDENTIFIER) {
            ParsedSymbol sc = lex();
            if (sc.type == SymbolType.COLON) {
                loopLabel = s.value.toString();
                s = lex();
            } else {
                lexer.pushback(sc);
            }
        }

        if (s.type == SymbolType.DEFAULT) {
            ParsedSymbol sx = lex();
            if (sx.group != SymbolGroup.IDENTIFIER) {
                lexer.pushback(sx);
            } else {
                if (!sx.value.equals("xml")) {
                    lexer.pushback(sx);
                } else {
                    expectedType(SymbolType.NAMESPACE);
                    expectedType(SymbolType.ASSIGN);
                    GraphTargetItem ns = expression(thisType, pkg, needsActivation, importedClasses, openedNamespaces, registerVars, inFunction, inMethod, true, variables);
                    ret = new DefaultXMLNamespace(null, ns);
                    //TODO: use dxns for attribute namespaces instead of dxnslate
                }
            }
        }
        if (ret == null) {
            switch (s.type) {
                case USE:
                    expectedType(SymbolType.NAMESPACE);
                    GraphTargetItem ns = type(thisType, pkg, needsActivation, importedClasses, openedNamespaces, variables);
                    openedNamespaces.add(abc.constants.getNamespaceId(new Namespace(Namespace.KIND_PACKAGE /*FIXME?*/, abc.constants.getStringId(ns.toString(), true)), 0, true));
                    break;
                case WITH:
                    needsActivation.setVal(true);
                    expectedType(SymbolType.PARENT_OPEN);
                    GraphTargetItem wvar = expression(thisType, pkg, needsActivation, importedClasses, openedNamespaces, registerVars, inFunction, inMethod, true, variables);//(name(thisType,false, openedNamespaces, registerVars, inFunction, inMethod, variables));
                    if (!isNameOrProp(wvar)) {
                        throw new AVM2ParseException("Not a property or name", lexer.yyline());
                    }
                    expectedType(SymbolType.PARENT_CLOSE);
                    expectedType(SymbolType.CURLY_OPEN);
                    List<AssignableAVM2Item> withVars = new ArrayList<>();
                    List<GraphTargetItem> wcmd = commands(thisType, pkg, needsActivation, importedClasses, openedNamespaces, loops, loopLabels, registerVars, inFunction, inMethod, forinlevel, withVars);
                    variables.addAll(withVars);
                    for (AssignableAVM2Item a : withVars) {
                        if (a instanceof UnresolvedAVM2Item) {
                            UnresolvedAVM2Item ua = (UnresolvedAVM2Item) a;
                            ua.scopeStack.add(0, wvar);
                        }
                    }
                    expectedType(SymbolType.CURLY_CLOSE);
                    ret = new WithAVM2Item(null, wvar, wcmd);
                    ((WithAVM2Item) ret).subvariables = withVars;
                    break;
                /*case DELETE:
                 GraphTargetItem varDel = expression(thisType,pkg,needsActivation, importedClasses, openedNamespaces, registerVars, inFunction, inMethod, true, variables);//name(thisType,false, openedNamespaces, registerVars, inFunction, inMethod, variables);
                 if(!isNameOrProp(varDel)){
                 throw new ParseException("Not a property or name", lexer.yyline());
                 }
                 if (varDel instanceof GetPropertyAVM2Item) {
                 GetPropertyAVM2Item gm = (GetPropertyAVM2Item) varDel;
                 ret = new DeletePropertyAVM2Item(null, gm.object, gm.propertyName);
                 } else if (varDel instanceof NameAVM2Item) {
                 variables.remove(varDel);
                 ret = new DeletePropertyAVM2Item(null, null, (NameAVM2Item) varDel);
                 } else {
                 throw new ParseException("Not a property", lexer.yyline());
                 }
                 break;*/
                case FUNCTION:
                    s = lexer.lex();
                    expected(s, lexer.yyline(), SymbolGroup.IDENTIFIER);
                    needsActivation.setVal(true);
                    ret = (function(new ArrayList<Map.Entry<String, Map<String, String>>>(), pkg, false, needsActivation, importedClasses, 0/*?*/, thisType, openedNamespaces, s.value.toString(), false, variables));
                    break;
                case VAR:
                    s = lex();
                    expected(s, lexer.yyline(), SymbolGroup.IDENTIFIER);
                    String varIdentifier = s.value.toString();
                    s = lex();
                    GraphTargetItem type;
                    if (s.type == SymbolType.COLON) {
                        type = type(thisType, pkg, needsActivation, importedClasses, openedNamespaces, variables);
                        s = lex();
                    } else {
                        type = new UnboundedTypeItem();
                    }

                    if (s.type == SymbolType.ASSIGN) {
                        GraphTargetItem varval = (expression(thisType, pkg, needsActivation, importedClasses, openedNamespaces, registerVars, inFunction, inMethod, true, variables));
                        ret = new NameAVM2Item(type, lexer.yyline(), varIdentifier, varval, true, openedNamespaces);
                        variables.add((NameAVM2Item) ret);
                    } else {
                        ret = new NameAVM2Item(type, lexer.yyline(), varIdentifier, null, true, openedNamespaces);
                        variables.add((NameAVM2Item) ret);
                        lexer.pushback(s);
                    }
                    break;
                case CURLY_OPEN:
                    ret = new BlockItem(null, commands(thisType, pkg, needsActivation, importedClasses, openedNamespaces, loops, loopLabels, registerVars, inFunction, inMethod, forinlevel, variables));
                    expectedType(SymbolType.CURLY_CLOSE);
                    break;
                /*case INCREMENT: //preincrement
                 case DECREMENT: //predecrement
                 GraphTargetItem varincdec = expression(thisType,pkg,needsActivation, importedClasses, openedNamespaces, registerVars, inFunction, inMethod, true, variables);//name(thisType,false, openedNamespaces, registerVars, inFunction, inMethod, variables);
                 if(!isNameOrProp(varincdec)){
                 throw new ParseException("Not a property or name", lexer.yyline());
                 }
                 if (s.type == SymbolType.INCREMENT) {
                 ret = new PreIncrementAVM2Item(null, varincdec);
                 } else if (s.type == SymbolType.DECREMENT) {
                 ret = new PreDecrementAVM2Item(null, varincdec);
                 }
                 break;*/
                case SUPER: //constructor call
                    ParsedSymbol ss2 = lex();
                    if (ss2.type == SymbolType.PARENT_OPEN) {
                        List<GraphTargetItem> args = call(thisType, pkg, needsActivation, importedClasses, openedNamespaces, registerVars, inFunction, inMethod, variables);
                        ret = new ConstructSuperAVM2Item(null, new LocalRegAVM2Item(null, 0, null), args);
                    } else {//no costructor call, but it could be calling parent methods... => handle in expression
                        lexer.pushback(ss2);
                        lexer.pushback(s);
                    }
                    break;
                case IF:
                    expectedType(SymbolType.PARENT_OPEN);
                    GraphTargetItem ifExpr = (expression(thisType, pkg, needsActivation, importedClasses, openedNamespaces, registerVars, inFunction, inMethod, true, variables));
                    expectedType(SymbolType.PARENT_CLOSE);
                    GraphTargetItem onTrue = command(thisType, pkg, needsActivation, importedClasses, openedNamespaces, loops, loopLabels, registerVars, inFunction, inMethod, forinlevel, true, variables);
                    List<GraphTargetItem> onTrueList = new ArrayList<>();
                    onTrueList.add(onTrue);
                    s = lex();
                    List<GraphTargetItem> onFalseList = null;
                    if (s.type == SymbolType.ELSE) {
                        onFalseList = new ArrayList<>();
                        onFalseList.add(command(thisType, pkg, needsActivation, importedClasses, openedNamespaces, loops, loopLabels, registerVars, inFunction, inMethod, forinlevel, true, variables));
                    } else {
                        lexer.pushback(s);
                    }
                    ret = new IfItem(null, ifExpr, onTrueList, onFalseList);
                    break;
                case WHILE:
                    expectedType(SymbolType.PARENT_OPEN);
                    List<GraphTargetItem> whileExpr = new ArrayList<>();
                    whileExpr.add(commaExpression(thisType, pkg, needsActivation, importedClasses, openedNamespaces, loops, loopLabels, registerVars, inFunction, inMethod, forinlevel, variables));
                    expectedType(SymbolType.PARENT_CLOSE);
                    List<GraphTargetItem> whileBody = new ArrayList<>();
                    Loop wloop = new Loop(uniqId(), null, null);
                    if (loopLabel != null) {
                        loopLabels.put(wloop, loopLabel);
                    }
                    loops.push(wloop);
                    whileBody.add(command(thisType, pkg, needsActivation, importedClasses, openedNamespaces, loops, loopLabels, registerVars, inFunction, inMethod, forinlevel, true, variables));
                    ret = new WhileItem(null, wloop, whileExpr, whileBody);
                    break;
                case DO:
                    List<GraphTargetItem> doBody = new ArrayList<>();
                    Loop dloop = new Loop(uniqId(), null, null);
                    loops.push(dloop);
                    if (loopLabel != null) {
                        loopLabels.put(dloop, loopLabel);
                    }
                    doBody.add(command(thisType, pkg, needsActivation, importedClasses, openedNamespaces, loops, loopLabels, registerVars, inFunction, inMethod, forinlevel, true, variables));
                    expectedType(SymbolType.WHILE);
                    expectedType(SymbolType.PARENT_OPEN);
                    List<GraphTargetItem> doExpr = new ArrayList<>();
                    doExpr.add(commaExpression(thisType, pkg, needsActivation, importedClasses, openedNamespaces, loops, loopLabels, registerVars, inFunction, inMethod, forinlevel, variables));
                    expectedType(SymbolType.PARENT_CLOSE);
                    ret = new DoWhileItem(null, dloop, doBody, doExpr);
                    break;
                case FOR:
                    s = lex();
                    boolean forin = false;
                    boolean each = false;
                    GraphTargetItem collection = null;
                    if (s.type == SymbolType.EACH) {
                        each = true;
                        forin = true;
                        s = lex();
                    }
                    expected(s, lexer.yyline(), SymbolType.PARENT_OPEN);
                    GraphTargetItem firstCommand = command(thisType, pkg, needsActivation, importedClasses, openedNamespaces, loops, loopLabels, registerVars, inFunction, inMethod, forinlevel, false, variables);
                    if (firstCommand instanceof NameAVM2Item) {
                        NameAVM2Item nai = (NameAVM2Item) firstCommand;
                        if (nai.isDefinition() && nai.getAssignedValue() == null) { //Declared value in for..in
                            firstCommand = expression1(firstCommand, GraphTargetItem.NOPRECEDENCE, thisType, pkg, needsActivation, importedClasses, openedNamespaces, true, registerVars, inFunction, inMethod, true, variables);
                        }
                    }
                    InAVM2Item inexpr = null;
                    if (firstCommand instanceof InAVM2Item) {
                        forin = true;
                        inexpr = (InAVM2Item) firstCommand;
                    } else {
                        if (forin) {
                            throw new AVM2ParseException("In expression required", lexer.yyline());
                        }
                    }

                    Loop floop = new Loop(uniqId(), null, null);
                    loops.push(floop);
                    if (loopLabel != null) {
                        loopLabels.put(floop, loopLabel);
                    }
                    List<GraphTargetItem> forFinalCommands = new ArrayList<>();
                    GraphTargetItem forExpr = null;
                    List<GraphTargetItem> forFirstCommands = new ArrayList<>();
                    if (!forin) {
                        //GraphTargetItem firstCommand = command(thisType,pkg,needsActivation, importedClasses, openedNamespaces, loops, loopLabels, registerVars, inFunction, inMethod, forinlevel, true, variables);
                        if (firstCommand != null) { //can be empty command
                            forFirstCommands.add(firstCommand);
                        }
                        forExpr = (expression(thisType, pkg, needsActivation, importedClasses, openedNamespaces, registerVars, inFunction, inMethod, true, variables));
                        expectedType(SymbolType.SEMICOLON);
                        GraphTargetItem fcom = command(thisType, pkg, needsActivation, importedClasses, openedNamespaces, loops, loopLabels, registerVars, inFunction, inMethod, forinlevel, true, variables);
                        if (fcom != null) {
                            forFinalCommands.add(fcom);
                        }
                    }
                    expectedType(SymbolType.PARENT_CLOSE);
                    List<GraphTargetItem> forBody = new ArrayList<>();
                    forBody.add(command(thisType, pkg, needsActivation, importedClasses, openedNamespaces, loops, loopLabels, registerVars, inFunction, inMethod, forin ? forinlevel + 1 : forinlevel, true, variables));
                    if (forin) {
                        if (each) {
                            ret = new ForEachInAVM2Item(null, floop, inexpr, forBody);
                        } else {

                            ret = new ForInAVM2Item(null, floop, inexpr, forBody);
                        }
                    } else {
                        ret = new ForItem(null, floop, forFirstCommands, forExpr, forFinalCommands, forBody);
                    }
                    break;
                case SWITCH:
                    Loop sloop = new Loop(-uniqId(), null, null); //negative id marks switch = no continue
                    loops.push(sloop);
                    if (loopLabel != null) {
                        loopLabels.put(sloop, loopLabel);
                    }
                    expectedType(SymbolType.PARENT_OPEN);
                    GraphTargetItem switchExpr = expression(thisType, pkg, needsActivation, importedClasses, openedNamespaces, registerVars, inFunction, inMethod, true, variables);
                    expectedType(SymbolType.PARENT_CLOSE);
                    expectedType(SymbolType.CURLY_OPEN);
                    s = lex();
                    //ret.addAll(switchExpr);
                    int exprReg = 0;
                    for (int i = 0; i < 256; i++) {
                        if (!registerVars.containsValue(i)) {
                            registerVars.put("__switch" + uniqId(), i);
                            exprReg = i;
                            break;
                        }
                    }
                    List<List<ActionIf>> caseIfs = new ArrayList<>();
                    List<List<GraphTargetItem>> caseCmds = new ArrayList<>();
                    List<GraphTargetItem> caseExprsAll = new ArrayList<>();
                    List<Integer> valueMapping = new ArrayList<>();
                    int pos = 0;
                    while (s.type == SymbolType.CASE) {
                        List<GraphTargetItem> caseExprs = new ArrayList<>();
                        while (s.type == SymbolType.CASE) {
                            GraphTargetItem curCaseExpr = expression(thisType, pkg, needsActivation, importedClasses, openedNamespaces, registerVars, inFunction, inMethod, true, variables);
                            caseExprs.add(curCaseExpr);
                            expectedType(SymbolType.COLON);
                            s = lex();
                            caseExprsAll.add(curCaseExpr);
                            valueMapping.add(pos);
                        }
                        pos++;
                        lexer.pushback(s);
                        List<GraphTargetItem> caseCmd = commands(thisType, pkg, needsActivation, importedClasses, openedNamespaces, loops, loopLabels, registerVars, inFunction, inMethod, forinlevel, variables);
                        caseCmds.add(caseCmd);
                        s = lex();
                    }
                    List<GraphTargetItem> defCmd = new ArrayList<>();
                    if (s.type == SymbolType.DEFAULT) {
                        expectedType(SymbolType.COLON);
                        defCmd = commands(thisType, pkg, needsActivation, importedClasses, openedNamespaces, loops, loopLabels, registerVars, inFunction, inMethod, forinlevel, variables);
                        s = lexer.lex();
                    }
                    expected(s, lexer.yyline(), SymbolType.CURLY_CLOSE);
                    ret = new SwitchItem(null, sloop, switchExpr, caseExprsAll, caseCmds, defCmd, valueMapping);
                    break;
                case BREAK:
                    s = lex();
                    long bloopId = 0;
                    if (loops.isEmpty()) {
                        throw new AVM2ParseException("No loop to break", lexer.yyline());
                    }
                    if (s.group == SymbolGroup.IDENTIFIER) {
                        String breakLabel = s.value.toString();
                        for (Loop l : loops) {
                            if (breakLabel.equals(loopLabels.get(l))) {
                                bloopId = l.id;
                                break;
                            }
                        }
                        if (bloopId == 0) {
                            throw new AVM2ParseException("Identifier of loop expected", lexer.yyline());
                        }
                    } else {
                        lexer.pushback(s);
                        bloopId = loops.peek().id;
                    }
                    ret = new BreakItem(null, bloopId);
                    break;
                case CONTINUE:
                    s = lex();
                    long cloopId = 0;
                    if (loops.isEmpty()) {
                        throw new AVM2ParseException("No loop to continue", lexer.yyline());
                    }
                    if (s.group == SymbolGroup.IDENTIFIER) {
                        String continueLabel = s.value.toString();
                        for (Loop l : loops) {
                            if (l.id < 0) { //negative id marks switch => no continue
                                continue;
                            }
                            if (continueLabel.equals(loopLabels.get(l))) {
                                cloopId = l.id;
                                break;
                            }
                        }
                        if (cloopId == -1) {
                            throw new AVM2ParseException("Identifier of loop expected", lexer.yyline());
                        }
                    } else {
                        lexer.pushback(s);
                        for (int i = loops.size() - 1; i >= 0; i--) {
                            if (loops.get(i).id >= 0) {//no switches
                                cloopId = loops.get(i).id;
                                break;
                            }
                        }
                        if (cloopId <= 0) {
                            throw new AVM2ParseException("No loop to continue", lexer.yyline());
                        }
                    }
                    //TODO: handle switch
                    ret = new ContinueItem(null, cloopId);
                    break;
                case RETURN:
                    GraphTargetItem retexpr = expression(thisType, pkg, needsActivation, importedClasses, openedNamespaces, true, registerVars, inFunction, inMethod, true, variables);
                    if (retexpr == null) {
                        ret = new ReturnVoidAVM2Item(null);
                    } else {
                        ret = new ReturnValueAVM2Item(null, retexpr);
                    }
                    break;
                case TRY:
                    needsActivation.setVal(true);
                    List<GraphTargetItem> tryCommands = new ArrayList<>();
                    tryCommands.add(command(thisType, pkg, needsActivation, importedClasses, openedNamespaces, loops, loopLabels, registerVars, inFunction, inMethod, forinlevel, true, variables));
                    s = lex();
                    boolean found = false;
                    List<List<GraphTargetItem>> catchCommands = new ArrayList<>();
                    List<NameAVM2Item> catchExceptions = new ArrayList<>();
                    int varCnt = variables.size();
                    List<List<AssignableAVM2Item>> catchesVars = new ArrayList<>();
                    while (s.type == SymbolType.CATCH) {
                        expectedType(SymbolType.PARENT_OPEN);
                        s = lex();
                        expected(s, lexer.yyline(), SymbolGroup.IDENTIFIER, SymbolType.THIS, SymbolType.SUPER, SymbolType.STRING_OP);

                        String enamestr = s.value.toString();
                        expectedType(SymbolType.COLON);
                        GraphTargetItem etype = type(thisType, pkg, needsActivation, importedClasses, openedNamespaces, variables);
                        NameAVM2Item e = new NameAVM2Item(etype, lexer.yyline(), enamestr, new ExceptionAVM2Item(null)/*?*/, true/*?*/, openedNamespaces);
                        variables.add(e);
                        catchExceptions.add(e);
                        e.setSlotNumber(1);
                        e.setSlotScope(Integer.MAX_VALUE); //will be changed later
                        expectedType(SymbolType.PARENT_CLOSE);
                        List<GraphTargetItem> cc = new ArrayList<>();
                        List<AssignableAVM2Item> catchVars = new ArrayList<>();
                        cc.add(command(thisType, pkg, needsActivation, importedClasses, openedNamespaces, loops, loopLabels, registerVars, inFunction, inMethod, forinlevel, true, catchVars));
                        catchesVars.add(catchVars);
                        variables.addAll(catchVars);

                        for (AssignableAVM2Item a : catchVars) {
                            if (a instanceof UnresolvedAVM2Item) {
                                UnresolvedAVM2Item ui = (UnresolvedAVM2Item) a;
                                if (ui.getVariableName().equals(e.getVariableName())) {
                                    try {
                                        ui.resolve(null, new ArrayList<>(), new ArrayList<>(), abc, otherABCs, new ArrayList<>(), variables);
                                    } catch (CompilationException ex) {
                                        // ignore
                                    }
                                    ui.setSlotNumber(e.getSlotNumber());
                                    ui.setSlotScope(e.getSlotScope());
                                }

                            }
                        }

                        catchCommands.add(cc);
                        s = lex();
                        found = true;
                    }
                    //TODO:
                    for (int i = varCnt; i < variables.size(); i++) {
                        AssignableAVM2Item av = variables.get(i);
                        if (av instanceof UnresolvedAVM2Item) {
                            UnresolvedAVM2Item ui = (UnresolvedAVM2Item) av;
                            for (NameAVM2Item e : catchExceptions) {
                                if (ui.getVariableName().equals(e.getVariableName())) {
                                    try {
                                        ui.resolve(null, new ArrayList<>(), new ArrayList<>(), abc, otherABCs, new ArrayList<>(), variables);
                                    } catch (CompilationException ex) {
                                        // ignore
                                    }
                                    ui.setSlotNumber(e.getSlotNumber());
                                    ui.setSlotScope(e.getSlotScope());
                                }
                            }
                        }
                    }

                    List<GraphTargetItem> finallyCommands = null;
                    if (s.type == SymbolType.FINALLY) {
                        finallyCommands = new ArrayList<>();
                        finallyCommands.add(command(thisType, pkg, needsActivation, importedClasses, openedNamespaces, loops, loopLabels, registerVars, inFunction, inMethod, forinlevel, true, variables));
                        found = true;
                        s = lex();
                    }
                    if (!found) {
                        expected(s, lexer.yyline(), SymbolType.CATCH, SymbolType.FINALLY);
                    }
                    lexer.pushback(s);
                    TryAVM2Item tai = new TryAVM2Item(tryCommands, null, catchCommands, finallyCommands, "");
                    tai.catchVariables = catchesVars;
                    tai.catchExceptions2 = catchExceptions;
                    ret = tai;
                    break;
                case THROW:
                    ret = new ThrowAVM2Item(null, expression(thisType, pkg, needsActivation, importedClasses, openedNamespaces, registerVars, inFunction, inMethod, true, variables));
                    break;
                default:
                    GraphTargetItem valcmd = expressionCommands(s, registerVars, inFunction, inMethod, forinlevel, variables);
                    if (valcmd != null) {
                        ret = valcmd;
                        break;
                    }
                    if (s.type == SymbolType.SEMICOLON) {
                        return null;
                    }
                    lexer.pushback(s);
                    ret = expression(thisType, pkg, needsActivation, importedClasses, openedNamespaces, registerVars, inFunction, inMethod, true, variables);
                    if (debugMode) {
                        System.out.println("/command");
                    }
            }
        }
        if (debugMode) {
            System.out.println("/command");
        }
        lexer.removeListener(buf);
        if (ret == null) {  //can be popped expression
            buf.pushAllBack(lexer);
            ret = expression(thisType, pkg, needsActivation, importedClasses, openedNamespaces, registerVars, inFunction, inMethod, true, variables);
        }
        s = lex();
        if ((s != null) && (s.type != SymbolType.SEMICOLON)) {
            lexer.pushback(s);
        }

        return ret;

    }

    private GraphTargetItem expression(TypeItem thisType, DottedChain pkg, Reference<Boolean> needsActivation, List<DottedChain> importedClasses, List<Integer> openedNamespaces, HashMap<String, Integer> registerVars, boolean inFunction, boolean inMethod, boolean allowRemainder, List<AssignableAVM2Item> variables) throws IOException, AVM2ParseException {
        return expression(thisType, pkg, needsActivation, importedClasses, openedNamespaces, false, registerVars, inFunction, inMethod, allowRemainder, variables);
    }

    private GraphTargetItem fixPrecedence(GraphTargetItem expr) {
        System.out.println("Fixing " + expr);
        GraphTargetItem ret = expr;

        /*
         fix > :
         a || b > c   =>   a || (b > c)

         a < 0 || (b > c) + 1

         */
        if (expr instanceof BinaryOp) {
            BinaryOp bo = (BinaryOp) expr;
            GraphTargetItem left = bo.getLeftSide();
            GraphTargetItem right = bo.getRightSide();
            if (left.getPrecedence() > bo.getPrecedence()) {
                if (left instanceof BinaryOp) {
                    BinaryOp leftBo = (BinaryOp) left;
                    bo.setLeftSide(leftBo.getRightSide());
                    leftBo.setRightSide(expr);
                    System.out.println("fixed");
                    return left;
                }
            }
        }
        return ret;
    }

    /*private GraphTargetItem expressionRemainder(TypeItem thisType, String pkg, Reference<Boolean> needsActivation, List<Integer> openedNamespaces, GraphTargetItem expr, HashMap<String, Integer> registerVars, boolean inFunction, boolean inMethod, boolean allowRemainder, List<AssignableAVM2Item> variables, List<DottedChain> importedClasses) throws IOException, AVM2ParseException {
     GraphTargetItem ret = null;
     ParsedSymbol s = lex();

     ret = fixPrecedence(ret);
     return ret;
     }*/
    private boolean isNameOrProp(GraphTargetItem item) {
        if (item instanceof UnresolvedAVM2Item) {
            return true; //we don't know yet
        }
        if (item instanceof NameAVM2Item) {
            return true;
        }
        if (item instanceof PropertyAVM2Item) {
            return true;
        }
        if (item instanceof IndexAVM2Item) {
            return true;
        }
        return false;
    }

    private boolean isType(GraphTargetItem item) {
        if (item == null) {
            return false;
        }
        while (item instanceof GetPropertyAVM2Item) {
            item = ((GetPropertyAVM2Item) item).object;
        }
        if (item instanceof NameAVM2Item) {
            return true;
        }
        return false;
    }

    private int brackets(TypeItem thisType, DottedChain pkg, Reference<Boolean> needsActivation, List<DottedChain> importedClasses, List<Integer> openedNamespaces, List<GraphTargetItem> ret, HashMap<String, Integer> registerVars, boolean inFunction, boolean inMethod, List<AssignableAVM2Item> variables) throws IOException, AVM2ParseException {
        ParsedSymbol s = lex();
        int arrCnt = 0;
        if (s.type == SymbolType.BRACKET_OPEN) {
            s = lex();

            while (s.type != SymbolType.BRACKET_CLOSE) {
                if (s.type != SymbolType.COMMA) {
                    lexer.pushback(s);
                }
                arrCnt++;
                ret.add(expression(thisType, pkg, needsActivation, importedClasses, openedNamespaces, registerVars, inFunction, inMethod, true, variables));
                s = lex();
                if (!s.isType(SymbolType.COMMA, SymbolType.BRACKET_CLOSE)) {
                    expected(s, lexer.yyline(), SymbolType.COMMA, SymbolType.BRACKET_CLOSE);
                }
            }
        } else {
            lexer.pushback(s);
            return -1;
        }
        return arrCnt;
    }

    private GraphTargetItem commaExpression(TypeItem thisType, DottedChain pkg, Reference<Boolean> needsActivation, List<DottedChain> importedClasses, List<Integer> openedNamespaces, Stack<Loop> loops, Map<Loop, String> loopLabels, HashMap<String, Integer> registerVars, boolean inFunction, boolean inMethod, int forInLevel, List<AssignableAVM2Item> variables) throws IOException, AVM2ParseException {
        GraphTargetItem cmd = null;
        List<GraphTargetItem> expr = new ArrayList<>();
        ParsedSymbol s;
        do {
            cmd = command(thisType, pkg, needsActivation, importedClasses, openedNamespaces, loops, loopLabels, registerVars, inFunction, inMethod, forInLevel, false, variables);
            if (cmd != null) {
                expr.add(cmd);
            }
            s = lex();
        } while (s.type == SymbolType.COMMA && cmd != null);
        lexer.pushback(s);
        if (cmd == null) {
            expr.add(expression(thisType, pkg, needsActivation, importedClasses, openedNamespaces, registerVars, inFunction, inMethod, true, variables));
        } else {
            if (!cmd.hasReturnValue()) {
                throw new AVM2ParseException("Expression expected", lexer.yyline());
            }
        }
        return new CommaExpressionItem(null, expr);
    }

    private GraphTargetItem expression(TypeItem thisType, DottedChain pkg, Reference<Boolean> needsActivation, List<DottedChain> importedClasses, List<Integer> openedNamespaces, boolean allowEmpty, HashMap<String, Integer> registerVars, boolean inFunction, boolean inMethod, boolean allowRemainder, List<AssignableAVM2Item> variables) throws IOException, AVM2ParseException {
        GraphTargetItem prim = expressionPrimary(thisType, pkg, needsActivation, importedClasses, openedNamespaces, allowEmpty, registerVars, inFunction, inMethod, allowRemainder, variables);
        if (prim == null) {
            return null;
        }
        return expression1(prim, GraphTargetItem.NOPRECEDENCE, thisType, pkg, needsActivation, importedClasses, openedNamespaces, allowEmpty, registerVars, inFunction, inMethod, allowRemainder, variables);
    }

    /**
     * Lexer can return XML opentags instead of greater. In expression, we need
     * greater sign only
     *
     * @param symb
     */
    private void xmlToGreaterFix(ParsedSymbol symb) {
        if (symb.isType(SymbolType.XML_STARTVARTAG_BEGIN, SymbolType.XML_STARTTAG_BEGIN)) {
            lexer.yypushbackstr(symb.value.toString().substring(1)); //parse again as GREATER_THAN
            symb.type = SymbolType.GREATER_THAN;
            symb.group = SymbolGroup.OPERATOR;
        }
    }

    private ParsedSymbol peekExprToken() throws IOException, AVM2ParseException {
        ParsedSymbol lookahead = lex();
        xmlToGreaterFix(lookahead);

        lexer.pushback(lookahead);
        return lookahead;
    }

    private GraphTargetItem expression1(GraphTargetItem lhs, int min_precedence, TypeItem thisType, DottedChain pkg, Reference<Boolean> needsActivation, List<DottedChain> importedClasses, List<Integer> openedNamespaces, boolean allowEmpty, HashMap<String, Integer> registerVars, boolean inFunction, boolean inMethod, boolean allowRemainder, List<AssignableAVM2Item> variables) throws IOException, AVM2ParseException {
        if (debugMode) {
            System.out.println("expression1:");
        }
        ParsedSymbol lookahead = peekExprToken();

        ParsedSymbol op;
        GraphTargetItem rhs;
        GraphTargetItem mhs = null;

        //Note: algorithm from http://en.wikipedia.org/wiki/Operator-precedence_parser
        //with relation operators reversed as we have precedence in reverse order
        while (lookahead.type.isBinary() && lookahead.type.getPrecedence() <= /* >= on wiki */ min_precedence) {
            op = lookahead;
            lex();

            //Note: Handle ternar operator as Binary
            //http://stackoverflow.com/questions/13681293/how-can-i-incorporate-ternary-operators-into-a-precedence-climbing-algorithm
            if (op.type == SymbolType.TERNAR) {
                if (debugMode) {
                    System.out.println("ternar-middle:");
                }
                mhs = expression(thisType, pkg, needsActivation, importedClasses, openedNamespaces, registerVars, inFunction, inMethod, allowRemainder, variables);
                expectedType(SymbolType.COLON);
                if (debugMode) {
                    System.out.println("/ternar-middle");
                }
            }

            rhs = expressionPrimary(thisType, pkg, needsActivation, importedClasses, openedNamespaces, allowEmpty, registerVars, inFunction, inMethod, allowRemainder, variables);
            if (rhs == null) {
                lexer.pushback(op);
                break;
            }

            lookahead = peekExprToken();
            while ((lookahead.type.isBinary() && lookahead.type.getPrecedence() < /* > on wiki */ op.type.getPrecedence())
                    || (lookahead.type.isRightAssociative() && lookahead.type.getPrecedence() == op.type.getPrecedence())) {
                rhs = expression1(rhs, lookahead.type.getPrecedence(), thisType, pkg, needsActivation, importedClasses, openedNamespaces, allowEmpty, registerVars, inFunction, inMethod, allowRemainder, variables);
                lookahead = peekExprToken();
            }

            switch (op.type) {
                case AS:
                    //GraphTargetItem type = type(thisType, pkg, needsActivation, importedClasses, openedNamespaces, variables);

                    lhs = new AsTypeAVM2Item(null, lhs, rhs); //???
                    allowRemainder = false;
                    break;

                case IN:
                    lhs = new InAVM2Item(null, lhs, rhs);
                    break;

                case TERNAR: //???
                    lhs = new TernarOpItem(null, lhs, mhs, rhs);
                    break;
                case SHIFT_LEFT:
                    lhs = new LShiftAVM2Item(null, lhs, rhs);
                    break;
                case SHIFT_RIGHT:
                    lhs = new RShiftAVM2Item(null, lhs, rhs);
                    break;
                case USHIFT_RIGHT:
                    lhs = new URShiftAVM2Item(null, lhs, rhs);
                    break;
                case BITAND:
                    lhs = new BitAndAVM2Item(null, lhs, rhs);
                    break;
                case BITOR:
                    lhs = new BitOrAVM2Item(null, lhs, rhs);
                    break;
                case DIVIDE:
                    lhs = new DivideAVM2Item(null, lhs, rhs);
                    break;
                case MODULO:
                    lhs = new ModuloAVM2Item(null, lhs, rhs);
                    break;
                case EQUALS:
                    lhs = new EqAVM2Item(null, lhs, rhs);
                    break;
                case STRICT_EQUALS:
                    lhs = new StrictEqAVM2Item(null, lhs, rhs);
                    break;
                case NOT_EQUAL:
                    lhs = new NeqAVM2Item(null, lhs, rhs);
                    break;
                case STRICT_NOT_EQUAL:
                    lhs = new StrictNeqAVM2Item(null, lhs, rhs);
                    break;
                case LOWER_THAN:
                    lhs = new LtAVM2Item(null, lhs, rhs);
                    break;
                case LOWER_EQUAL:
                    lhs = new LeAVM2Item(null, lhs, rhs);
                    break;
                case GREATER_THAN:
                    lhs = new GtAVM2Item(null, lhs, rhs);
                    break;
                case GREATER_EQUAL:
                    lhs = new GeAVM2Item(null, lhs, rhs);
                    break;
                case AND:
                    lhs = new AndItem(null, lhs, rhs);
                    break;
                case OR:
                    lhs = new OrItem(null, lhs, rhs);
                    break;
                case MINUS:
                    lhs = new SubtractAVM2Item(null, lhs, rhs);
                    break;
                case MULTIPLY:
                    lhs = new MultiplyAVM2Item(null, lhs, rhs);
                    break;
                case PLUS:
                    lhs = new AddAVM2Item(null, lhs, rhs);
                    break;
                case XOR:
                    lhs = new BitXorAVM2Item(null, lhs, rhs);
                    break;
                case INSTANCEOF:
                    lhs = new InstanceOfAVM2Item(null, lhs, rhs);
                    break;
                case IS:
                    GraphTargetItem istype = rhs;//type(thisType,pkg,needsActivation, importedClasses, openedNamespaces, variables);
                    lhs = new IsTypeAVM2Item(null, lhs, istype);
                    break;
                case ASSIGN:
                case ASSIGN_BITAND:
                case ASSIGN_BITOR:
                case ASSIGN_DIVIDE:
                case ASSIGN_MINUS:
                case ASSIGN_MODULO:
                case ASSIGN_MULTIPLY:
                case ASSIGN_PLUS:
                case ASSIGN_SHIFT_LEFT:
                case ASSIGN_SHIFT_RIGHT:
                case ASSIGN_USHIFT_RIGHT:
                case ASSIGN_XOR:
                    GraphTargetItem assigned = rhs;
                    switch (op.type) {
                        case ASSIGN:
                            //assigned = assigned;
                            break;
                        case ASSIGN_BITAND:
                            assigned = new BitAndAVM2Item(null, lhs, assigned);
                            break;
                        case ASSIGN_BITOR:
                            assigned = new BitOrAVM2Item(null, lhs, assigned);
                            break;
                        case ASSIGN_DIVIDE:
                            assigned = new DivideAVM2Item(null, lhs, assigned);
                            break;
                        case ASSIGN_MINUS:
                            assigned = new SubtractAVM2Item(null, lhs, assigned);
                            break;
                        case ASSIGN_MODULO:
                            assigned = new ModuloAVM2Item(null, lhs, assigned);
                            break;
                        case ASSIGN_MULTIPLY:
                            assigned = new MultiplyAVM2Item(null, lhs, assigned);
                            break;
                        case ASSIGN_PLUS:
                            assigned = new AddAVM2Item(null, lhs, assigned);
                            break;
                        case ASSIGN_SHIFT_LEFT:
                            assigned = new LShiftAVM2Item(null, lhs, assigned);
                            break;
                        case ASSIGN_SHIFT_RIGHT:
                            assigned = new RShiftAVM2Item(null, lhs, assigned);
                            break;
                        case ASSIGN_USHIFT_RIGHT:
                            assigned = new URShiftAVM2Item(null, lhs, assigned);
                            break;
                        case ASSIGN_XOR:
                            assigned = new BitXorAVM2Item(null, lhs, assigned);
                            break;
                    }

                    if (!(lhs instanceof AssignableAVM2Item)) {
                        throw new AVM2ParseException("Invalid assignment", lexer.yyline());
                    }
                    AssignableAVM2Item as = ((AssignableAVM2Item) lhs).copy();
                    if ((as instanceof UnresolvedAVM2Item) || (as instanceof NameAVM2Item)) {
                        variables.add(as);
                    }
                    as.setAssignedValue(assigned);
                    if (lhs instanceof NameAVM2Item) {
                        ((NameAVM2Item) lhs).setDefinition(false);
                    }
                    lhs = as;
                    break;
                case DESCENDANTS:
                    expected(lookahead, lexer.yyline(), SymbolGroup.IDENTIFIER, SymbolType.MULTIPLY);
                    lookahead = lex();
                    lhs = new GetDescendantsAVM2Item(lhs, lookahead.type == SymbolType.MULTIPLY ? null : lookahead.value.toString(), openedNamespaces);
                    allowRemainder = true;
                    break;
            }
        }
        if (lhs instanceof ParenthesisItem) {
            GraphTargetItem coerced = expression(thisType, pkg, needsActivation, importedClasses, openedNamespaces, registerVars, inFunction, inMethod, allowRemainder, variables);
            if (coerced != null && isType(((ParenthesisItem) lhs).value)) {
                lhs = new CoerceAVM2Item(null, ((ParenthesisItem) lhs).value, coerced);
            }
        }

        if (debugMode) {
            System.out.println("/expression1");
        }
        return lhs;
    }

    private GraphTargetItem expressionPrimary(TypeItem thisType, DottedChain pkg, Reference<Boolean> needsActivation, List<DottedChain> importedClasses, List<Integer> openedNamespaces, boolean allowEmpty, HashMap<String, Integer> registerVars, boolean inFunction, boolean inMethod, boolean allowRemainder, List<AssignableAVM2Item> variables) throws IOException, AVM2ParseException {
        if (debugMode) {
            System.out.println("primary:");
        }
        GraphTargetItem ret = null;
        ParsedSymbol s = lex();
        boolean allowMemberOrCall = false;
        switch (s.type) {
            case XML_STARTTAG_BEGIN:
                lexer.pushback(s);
                ret = xml(thisType, pkg, needsActivation, importedClasses, openedNamespaces, registerVars, inFunction, inMethod, variables);
                break;
            case STRING:
                ret = new StringAVM2Item(null, s.value.toString());
                allowMemberOrCall = true;
                break;
            case NEGATE:
                ret = expressionPrimary(thisType, pkg, needsActivation, importedClasses, openedNamespaces, false, registerVars, inFunction, inMethod, false, variables);
                ret = new NegAVM2Item(null, ret);

                break;
            case MINUS:
                s = lex();
                if (s.isType(SymbolType.DOUBLE)) {
                    ret = new FloatValueAVM2Item(null, -(Double) s.value);

                } else if (s.isType(SymbolType.INTEGER)) {
                    ret = new IntegerValueAVM2Item(null, -(Long) s.value);

                } else {
                    lexer.pushback(s);
                    GraphTargetItem num = expressionPrimary(thisType, pkg, needsActivation, importedClasses, openedNamespaces, false, registerVars, inFunction, inMethod, true, variables);
                    if (num instanceof IntegerValueAVM2Item) {
                        ((IntegerValueAVM2Item) num).value = -((IntegerValueAVM2Item) num).value;
                        ret = num;
                    } else if (num instanceof FloatValueAVM2Item) {
                        Double d = ((FloatValueAVM2Item) num).value;
                        if (d.isInfinite()) {
                            ((FloatValueAVM2Item) num).value = Double.NEGATIVE_INFINITY;
                        } else {
                            ((FloatValueAVM2Item) num).value = -d;
                        }
                        ret = (num);
                    } else {
                        ret = (new SubtractAVM2Item(null, new IntegerValueAVM2Item(null, 0L), num));
                    }
                }
                break;
            case TYPEOF:
                ret = new TypeOfAVM2Item(null, expressionPrimary(thisType, pkg, needsActivation, importedClasses, openedNamespaces, false, registerVars, inFunction, inMethod, false, variables));
                break;
            case TRUE:
                ret = new BooleanAVM2Item(null, true);

                break;
            case NULL:
                ret = new NullAVM2Item(null);

                break;
            case UNDEFINED:
                ret = new UndefinedAVM2Item(null);
                break;
            case FALSE:
                ret = new BooleanAVM2Item(null, false);

                break;
            case CURLY_OPEN: //Object literal
                s = lex();
                List<NameValuePair> nvs = new ArrayList<>();

                while (s.type != SymbolType.CURLY_CLOSE) {
                    if (s.type != SymbolType.COMMA) {
                        lexer.pushback(s);
                    }
                    s = lex();
                    expected(s, lexer.yyline(), SymbolGroup.IDENTIFIER, SymbolType.STRING);

                    GraphTargetItem n = new StringAVM2Item(null, s.value.toString());
//expression(thisType,pkg,needsActivation, importedClasses, openedNamespaces, registerVars, inFunction, inMethod, allowRemainder, variables);
                    expectedType(SymbolType.COLON);
                    GraphTargetItem v = expression(thisType, pkg, needsActivation, importedClasses, openedNamespaces, registerVars, inFunction, inMethod, allowRemainder, variables);

                    NameValuePair nv = new NameValuePair(n, v);
                    nvs.add(nv);
                    s = lex();
                    if (!s.isType(SymbolType.COMMA, SymbolType.CURLY_CLOSE)) {
                        expected(s, lexer.yyline(), SymbolType.COMMA, SymbolType.CURLY_CLOSE);
                    }
                }
                ret = new NewObjectAVM2Item(null, nvs);
                allowMemberOrCall = true;
                break;
            case BRACKET_OPEN: //Array literal or just brackets
                lexer.pushback(s);
                List<GraphTargetItem> inBrackets = new ArrayList<>();
                int arrCnt = brackets(thisType, pkg, needsActivation, importedClasses, openedNamespaces, inBrackets, registerVars, inFunction, inMethod, variables);
                ret = new NewArrayAVM2Item(null, inBrackets);

                break;
            case FUNCTION:
                s = lexer.lex();
                String fname = "";
                if (s.isType(SymbolGroup.IDENTIFIER)) {
                    fname = s.value.toString();
                } else {
                    lexer.pushback(s);
                }
                needsActivation.setVal(true);
                ret = function(new ArrayList<>(), pkg, false, needsActivation, importedClasses, 0/*?*/, thisType, openedNamespaces, fname, false, variables);
                allowMemberOrCall = true;
                break;
            case NAN:
                ret = new NanAVM2Item(null);

                break;
            case INFINITY:
                ret = new FloatValueAVM2Item(null, Double.POSITIVE_INFINITY);

                break;
            case INTEGER:
                ret = new IntegerValueAVM2Item(null, (Long) s.value);

                break;
            case DOUBLE:
                ret = new FloatValueAVM2Item(null, (Double) s.value);

                break;
            case DELETE:
                GraphTargetItem varDel = expressionPrimary(thisType, pkg, needsActivation, importedClasses, openedNamespaces, false, registerVars, inFunction, inMethod, true, variables);//name(thisType,false, openedNamespaces, registerVars, inFunction, inMethod, variables);
                if (!isNameOrProp(varDel)) {
                    throw new AVM2ParseException("Not a property or name", lexer.yyline());
                }
                ret = new DeletePropertyAVM2Item(varDel, lexer.yyline());
                break;
            case INCREMENT:
            case DECREMENT: //preincrement
                GraphTargetItem varincdec = expressionPrimary(thisType, pkg, needsActivation, importedClasses, openedNamespaces, false, registerVars, inFunction, inMethod, false/*?*/, variables);//name(thisType,false, openedNamespaces, registerVars, inFunction, inMethod, variables);
                if (!isNameOrProp(varincdec)) {
                    throw new AVM2ParseException("Not a property or name", lexer.yyline());
                }
                if (s.type == SymbolType.INCREMENT) {
                    ret = new PreIncrementAVM2Item(null, varincdec);
                }
                if (s.type == SymbolType.DECREMENT) {
                    ret = new PreDecrementAVM2Item(null, varincdec);
                }

                break;
            case NOT:
                ret = new NotItem(null, expressionPrimary(thisType, pkg, needsActivation, importedClasses, openedNamespaces, false, registerVars, inFunction, inMethod, false, variables));

                break;
            case PARENT_OPEN:
                ret = new ParenthesisItem(null, expression(thisType, pkg, needsActivation, importedClasses, openedNamespaces, registerVars, inFunction, inMethod, true, variables));
                expectedType(SymbolType.PARENT_CLOSE);
                allowMemberOrCall = true;
                break;
            case NEW:
                s = lex();
                if (s.type == SymbolType.XML_STARTTAG_BEGIN) {
                    lexer.yypushbackstr(s.value.toString().substring(1), ActionScriptLexer.YYINITIAL);
                    s = new ParsedSymbol(SymbolGroup.OPERATOR, SymbolType.LOWER_THAN);
                }
                if (s.type == SymbolType.FUNCTION) {
                    s = lexer.lex();
                    String ffname = "";
                    if (s.isType(SymbolGroup.IDENTIFIER)) {
                        ffname = s.value.toString();
                    } else {
                        lexer.pushback(s);
                    }
                    needsActivation.setVal(true);
                    ret = function(new ArrayList<Map.Entry<String, Map<String, String>>>(), pkg, false, needsActivation, importedClasses, 0/*?*/, thisType, openedNamespaces, ffname, false, variables);
                } else if (s.type == SymbolType.LOWER_THAN) {
                    GraphTargetItem subtype = type(thisType, pkg, needsActivation, importedClasses, openedNamespaces, variables);
                    expectedType(SymbolType.GREATER_THAN);
                    s = lex();
                    expected(s, lexer.yyline(), SymbolType.BRACKET_OPEN);
                    lexer.pushback(s);
                    List<GraphTargetItem> params = new ArrayList<>();
                    brackets(thisType, pkg, needsActivation, importedClasses, openedNamespaces, params, registerVars, inFunction, inMethod, variables);
                    ret = new InitVectorAVM2Item(subtype, params, openedNamespaces);
                } else if (s.type == SymbolType.PARENT_OPEN) {
                    GraphTargetItem newvar = expression(thisType, pkg, needsActivation, importedClasses, openedNamespaces, registerVars, inFunction, inMethod, true, variables);
                    newvar = applyType(thisType, pkg, needsActivation, importedClasses, openedNamespaces, newvar, registerVars, inFunction, inMethod, variables);
                    expectedType(SymbolType.PARENT_CLOSE);
                    expectedType(SymbolType.PARENT_OPEN);
                    ret = new ConstructSomethingAVM2Item(lexer.yyline(), openedNamespaces, newvar, call(thisType, pkg, needsActivation, importedClasses, openedNamespaces, registerVars, inFunction, inMethod, variables));

                } else {
                    lexer.pushback(s);
                    GraphTargetItem newvar = name(thisType, pkg, needsActivation, false /*?*/, openedNamespaces, registerVars, inFunction, inMethod, variables, importedClasses);
                    newvar = applyType(thisType, pkg, needsActivation, importedClasses, openedNamespaces, newvar, registerVars, inFunction, inMethod, variables);
                    expectedType(SymbolType.PARENT_OPEN);
                    ret = new ConstructSomethingAVM2Item(lexer.yyline(), openedNamespaces, newvar, call(thisType, pkg, needsActivation, importedClasses, openedNamespaces, registerVars, inFunction, inMethod, variables));
                }
                allowMemberOrCall = true;
                break;
            case IDENTIFIER:
            case THIS:
            case SUPER:
            case ATTRIBUTE:
                lexer.pushback(s);
                ret = name(thisType, pkg, needsActivation, false, openedNamespaces, registerVars, inFunction, inMethod, variables, importedClasses);
                allowMemberOrCall = true;

                //var = memberOrCall(thisType, pkg, needsActivation, importedClasses, openedNamespaces, var, registerVars, inFunction, inMethod, variables);
                //ret = var;
                break;
            default:
                GraphTargetItem excmd = expressionCommands(s, registerVars, inFunction, inMethod, -1, variables);
                if (excmd != null) {
                    //?
                    ret = excmd;
                    allowMemberOrCall = true; //?
                    break;
                }
                lexer.pushback(s);
        }
        if (allowMemberOrCall && ret != null) {
            ret = memberOrCall(thisType, pkg, needsActivation, importedClasses, openedNamespaces, ret, registerVars, inFunction, inMethod, variables);
        }
        if (debugMode) {
            System.out.println("/primary");
        }
        return ret;
    }

    private ActionScriptLexer lexer = null;

    private List<String> constantPool;

    private PackageAVM2Item parsePackage(List<Integer> openedNamespaces) throws IOException, AVM2ParseException, CompilationException {
        List<GraphTargetItem> items = new ArrayList<>();
        expectedType(SymbolType.PACKAGE);
        DottedChain name = DottedChain.EMPTY;
        ParsedSymbol s = lex();
        if (s.type != SymbolType.CURLY_OPEN) {
            expected(s, lexer.yyline(), SymbolGroup.IDENTIFIER);
            name = name.add(s.value.toString());
            s = lex();
        }
        while (s.type != SymbolType.CURLY_OPEN) {
            expected(s, lexer.yyline(), SymbolType.DOT);
            s = lex();
            expected(s, lexer.yyline(), SymbolGroup.IDENTIFIER);
            name.add(s.value.toString());
            s = lex();
        }

        List<DottedChain> importedClasses = new ArrayList<>();

        s = lex();
        while (s.type == SymbolType.IMPORT) {
            boolean all = false;
            s = lex();
            expected(s, lexer.yyline(), SymbolGroup.IDENTIFIER);
            DottedChain imp = new DottedChain();
            imp = imp.add(s.value.toString());
            s = lex();
            boolean isStar = false;
            while (s.type == SymbolType.DOT) {

                s = lex();
                if (s.type == SymbolType.MULTIPLY) {
                    isStar = true;
                    s = lex();
                    break;
                }
                expected(s, lexer.yyline(), SymbolGroup.IDENTIFIER);
                imp = imp.add(s.value.toString());
                s = lex();
            }

            if (isStar) {
                openedNamespaces.add(abc.constants.getNamespaceId(new Namespace(Namespace.KIND_PACKAGE, abc.constants.getStringId(imp.toString(), true)), 0, true));
            } else {
                importedClasses.add(imp);
            }

            expected(s, lexer.yyline(), SymbolType.SEMICOLON);
            s = lex();
        }
        lexer.pushback(s);

        int publicNs;
        openedNamespaces.add(publicNs = abc.constants.getNamespaceId(new Namespace(Namespace.KIND_PACKAGE, abc.constants.getStringId(name, true)), 0, true));

        //traits(false, new ArrayList<AssignableAVM2Item>(), new Reference<Boolean>(false), new ArrayList<GraphTargetItem>(), importedClasses, privateNs, 0, publicNs, packageInternalNs, 0, openedNamespaces, name, null, false, items);
        //expectedType(SymbolType.CURLY_CLOSE);
        return new PackageAVM2Item(publicNs, importedClasses, name, items);
    }

    private List<GraphTargetItem> parseScript(String fileName) throws IOException, AVM2ParseException, CompilationException {

        List<Integer> openedNamespaces = new ArrayList<>();

        int scriptPrivateNs = 0;

        if (fileName.contains("/")) {
            fileName = fileName.substring(fileName.lastIndexOf('/') + 1);
        }
        if (fileName.contains("\\")) {
            fileName = fileName.substring(fileName.lastIndexOf('\\') + 1);
        }
        String className = fileName;
        if (className.endsWith(".as")) {
            className = className.substring(0, className.length() - 3);
        }
        openedNamespaces.add(scriptPrivateNs = abc.constants.addNamespace(new Namespace(Namespace.KIND_PRIVATE, 0))); //abc.constants.getStringId(name + ":" + className, true)

        int publicNs;
        openedNamespaces.add(publicNs = abc.constants.getNamespaceId(new Namespace(Namespace.KIND_PACKAGE, abc.constants.getStringId("", true)), 0, true));

        List<GraphTargetItem> items = new ArrayList<>();
        traits(fileName, true, new ArrayList<>(), new Reference<>(false), new ArrayList<>(), new ArrayList<>(), scriptPrivateNs, 0, publicNs, 0, 0, openedNamespaces, null, null, false, items);
        return items;
    }

    public List<GraphTargetItem> scriptTraitsFromString(String str, String fileName) throws AVM2ParseException, IOException, CompilationException {
        lexer = new ActionScriptLexer(str);

        List<GraphTargetItem> ret = parseScript(fileName);
        if (lexer.lex().type != SymbolType.EOF) {
            throw new AVM2ParseException("Parsing finisned before end of the file", lexer.yyline());
        }
        return ret;
    }

    public void addScriptFromTree(List<GraphTargetItem> items, boolean documentClass, int classPos) throws AVM2ParseException, CompilationException {
        AVM2SourceGenerator gen = new AVM2SourceGenerator(abc, otherABCs);
        SourceGeneratorLocalData localData = new SourceGeneratorLocalData(
                new HashMap<>(), 0, Boolean.FALSE, 0);
        localData.documentClass = documentClass;
        abc.script_info.add(gen.generateScriptInfo(localData, items, classPos));
    }

    public void addScript(String s, boolean documentClass, String fileName, int classPos) throws AVM2ParseException, IOException, CompilationException {
        List<GraphTargetItem> traits = scriptTraitsFromString(s, fileName);
        addScriptFromTree(traits, documentClass, classPos);
    }

    public ActionScript3Parser(ABC abc, List<ABC> otherABCs) {
        this.abc = abc;
        this.otherABCs = otherABCs;
    }

    private static void initPlayer() throws IOException, InterruptedException {
        if (playerABCs.isEmpty()) {
            if (Configuration.getPlayerSWC() == null) {
                throw new IOException("Player SWC library not found, please place it to " + Configuration.getFlashLibPath());
            }
            SWC swc = new SWC(new FileInputStream(Configuration.getPlayerSWC()));
            SWF swf = new SWF(swc.getSWF("library.swf"), true);
            for (Tag t : swf.tags) {
                if (t instanceof ABCContainerTag) {
                    playerABCs.add(((ABCContainerTag) t).getABC());
                }
            }
        }
    }

    public static void compile(String src, ABC abc, List<ABC> otherABCs, boolean documentClass, String fileName, int classPos) throws AVM2ParseException, IOException, InterruptedException, CompilationException {
        List<ABC> parABCs = new ArrayList<>();
        initPlayer();
        parABCs.addAll(playerABCs);
        parABCs.addAll(otherABCs);
        ActionScript3Parser parser = new ActionScript3Parser(abc, parABCs);
        parser.addScript(src, documentClass, fileName, classPos);
    }

    public static void compile(SWF swf, String src, String dst, int classPos) {
        System.err.println("WARNING: AS3 compiler is not finished yet. This is only used for debuggging!");
        try {
            initPlayer();
            ABC abc = new ABC(null);
            ActionScript3Parser parser = new ActionScript3Parser(abc, playerABCs);
            parser.addScript(new String(Helper.readFile(src), Utf8Helper.charset), true, src, classPos);
            try (OutputStream fos = new BufferedOutputStream(new FileOutputStream(new File(dst)))) {
                abc.saveToStream(fos);
            }
        } catch (Exception ex) {
            Logger.getLogger(ActionScript3Parser.class.getName()).log(Level.SEVERE, null, ex);
        }
        System.exit(0);
    }
}<|MERGE_RESOLUTION|>--- conflicted
+++ resolved
@@ -455,21 +455,13 @@
         return ret;
     }
 
-<<<<<<< HEAD
-    private MethodAVM2Item method(List<Map.Entry<String, Map<String, String>>> metadata, String pkg, boolean isInterface, String customAccess, Reference<Boolean> needsActivation, List<DottedChain> importedClasses, boolean override, boolean isFinal, TypeItem thisType, List<Integer> openedNamespaces, boolean isStatic, int namespace, String functionName, boolean isMethod, List<AssignableAVM2Item> variables) throws IOException, AVM2ParseException {
+    private MethodAVM2Item method(List<Map.Entry<String, Map<String, String>>> metadata, DottedChain pkg, boolean isInterface, String customAccess, Reference<Boolean> needsActivation, List<DottedChain> importedClasses, boolean override, boolean isFinal, TypeItem thisType, List<Integer> openedNamespaces, boolean isStatic, int namespace, String functionName, boolean isMethod, List<AssignableAVM2Item> variables) throws IOException, AVM2ParseException {
         FunctionAVM2Item f = function(metadata, pkg, isInterface, needsActivation, importedClasses, namespace, thisType, openedNamespaces, functionName, isMethod, variables);
         return new MethodAVM2Item(f.metadata, f.pkg, f.isInterface, customAccess, f.needsActivation, f.hasRest, f.line, override, isFinal, isStatic, f.namespace, functionName, f.paramTypes, f.paramNames, f.paramValues, f.body, f.subvariables, f.retType);
     }
 
-    private FunctionAVM2Item function(List<Map.Entry<String, Map<String, String>>> metadata, String pkg, boolean isInterface, Reference<Boolean> needsActivation, List<DottedChain> importedClasses, int namespace, TypeItem thisType, List<Integer> openedNamespaces, String functionName, boolean isMethod, List<AssignableAVM2Item> variables) throws IOException, AVM2ParseException {
-=======
-    private MethodAVM2Item method(DottedChain pkg, boolean isInterface, String customAccess, Reference<Boolean> needsActivation, List<DottedChain> importedClasses, boolean override, boolean isFinal, TypeItem thisType, List<Integer> openedNamespaces, boolean isStatic, int namespace, String functionName, boolean isMethod, List<AssignableAVM2Item> variables) throws IOException, AVM2ParseException {
-        FunctionAVM2Item f = function(pkg, isInterface, needsActivation, importedClasses, namespace, thisType, openedNamespaces, functionName, isMethod, variables);
-        return new MethodAVM2Item(f.pkg, f.isInterface, customAccess, f.needsActivation, f.hasRest, f.line, override, isFinal, isStatic, f.namespace, functionName, f.paramTypes, f.paramNames, f.paramValues, f.body, f.subvariables, f.retType);
-    }
-
-    private FunctionAVM2Item function(DottedChain pkg, boolean isInterface, Reference<Boolean> needsActivation, List<DottedChain> importedClasses, int namespace, TypeItem thisType, List<Integer> openedNamespaces, String functionName, boolean isMethod, List<AssignableAVM2Item> variables) throws IOException, AVM2ParseException {
->>>>>>> 6171ad56
+    private FunctionAVM2Item function(List<Map.Entry<String, Map<String, String>>> metadata, DottedChain pkg, boolean isInterface, Reference<Boolean> needsActivation, List<DottedChain> importedClasses, int namespace, TypeItem thisType, List<Integer> openedNamespaces, String functionName, boolean isMethod, List<AssignableAVM2Item> variables) throws IOException, AVM2ParseException {
+
         openedNamespaces = new ArrayList<>(openedNamespaces); //local copy
         int line = lexer.yyline();
         ParsedSymbol s;
@@ -869,11 +861,7 @@
                         lexer.pushback(s);
                     }
 
-<<<<<<< HEAD
-                    ConstAVM2Item ns = new ConstAVM2Item(metadata, pkg, customAccess, true, namespace, nname, new TypeItem("Namespace"), new StringAVM2Item(null, nval), lexer.yyline());
-=======
-                    ConstAVM2Item ns = new ConstAVM2Item(pkg, customAccess, true, namespace, nname, new TypeItem(DottedChain.NAMESPACE), new StringAVM2Item(null, nval), lexer.yyline());
->>>>>>> 6171ad56
+                    ConstAVM2Item ns = new ConstAVM2Item(metadata, pkg, customAccess, true, namespace, nname, new TypeItem(DottedChain.NAMESPACE), new StringAVM2Item(null, nval), lexer.yyline());
                     traits.add(ns);
                     break;
                 case CONST:
@@ -937,11 +925,7 @@
         return constr;
     }
 
-<<<<<<< HEAD
-    private GraphTargetItem classTraits(List<Map.Entry<String, Map<String, String>>> metadata, String scriptName, int gpublicNs, String pkg, List<DottedChain> importedClasses, boolean isDynamic, boolean isFinal, List<Integer> openedNamespaces, String packageName, int namespace, boolean isInterface, String nameStr, GraphTargetItem extendsStr, List<GraphTargetItem> implementsStr, List<AssignableAVM2Item> variables) throws IOException, AVM2ParseException, CompilationException {
-=======
-    private GraphTargetItem classTraits(String scriptName, int gpublicNs, DottedChain pkg, List<DottedChain> importedClasses, boolean isDynamic, boolean isFinal, List<Integer> openedNamespaces, DottedChain packageName, int namespace, boolean isInterface, String nameStr, GraphTargetItem extendsStr, List<GraphTargetItem> implementsStr, List<AssignableAVM2Item> variables) throws IOException, AVM2ParseException, CompilationException {
->>>>>>> 6171ad56
+    private GraphTargetItem classTraits(List<Map.Entry<String, Map<String, String>>> metadata, String scriptName, int gpublicNs, DottedChain pkg, List<DottedChain> importedClasses, boolean isDynamic, boolean isFinal, List<Integer> openedNamespaces, DottedChain packageName, int namespace, boolean isInterface, String nameStr, GraphTargetItem extendsStr, List<GraphTargetItem> implementsStr, List<AssignableAVM2Item> variables) throws IOException, AVM2ParseException, CompilationException {
 
         GraphTargetItem ret = null;
 
