--- conflicted
+++ resolved
@@ -205,12 +205,8 @@
     XML_INSTRVARTAG_BEGIN(GraphTargetItem.PRECEDENCE_PRIMARY, false), // <?{
     FILTER(GraphTargetItem.PRECEDENCE_PRIMARY, false),
     DESCENDANTS(GraphTargetItem.PRECEDENCE_PRIMARY, false),
-<<<<<<< HEAD
-    NATIVE;
-=======
     NATIVE,
     PREPROCESSOR(GraphTargetItem.PRECEDENCE_PRIMARY, false);
->>>>>>> ab5e7963
 
     private int precedence = GraphTargetItem.NOPRECEDENCE;
 
