/*
 *  Copyright (C) 2010-2015 JPEXS, All rights reserved.
 *
 * This library is free software; you can redistribute it and/or
 * modify it under the terms of the GNU Lesser General Public
 * License as published by the Free Software Foundation; either
 * version 3.0 of the License, or (at your option) any later version.
 *
 * This library is distributed in the hope that it will be useful,
 * but WITHOUT ANY WARRANTY; without even the implied warranty of
 * MERCHANTABILITY or FITNESS FOR A PARTICULAR PURPOSE.  See the GNU
 * Lesser General Public License for more details.
 *
 * You should have received a copy of the GNU Lesser General Public
 * License along with this library.
 */
package com.jpexs.decompiler.flash.abc.avm2.parser.script;

import com.jpexs.decompiler.flash.abc.avm2.model.AVM2Item;
import com.jpexs.decompiler.flash.helpers.GraphTextWriter;
import com.jpexs.decompiler.graph.DottedChain;
import com.jpexs.decompiler.graph.GraphTargetItem;
import com.jpexs.decompiler.graph.model.LocalData;
import java.util.List;
import java.util.Map;

/**
 *
 * @author JPEXS
 */
public class ConstAVM2Item extends AVM2Item {

    private final int namespace;

    private final boolean isStatic;

    public String var;

    public GraphTargetItem type;

    public String customNamespace;

    public List<Map.Entry<String, Map<String, String>>> metadata;

    public int line;

    public DottedChain pkg;

    public int getNamespace() {
        return namespace;
    }

    public boolean isStatic() {
        return isStatic;
    }

<<<<<<< HEAD
    public ConstAVM2Item(List<Map.Entry<String, Map<String, String>>> metadata, String pkg, String customNamespace, boolean isStatic, int namespace, String var, GraphTargetItem type, GraphTargetItem value, int line) {
=======
    public ConstAVM2Item(DottedChain pkg, String customNamespace, boolean isStatic, int namespace, String var, GraphTargetItem type, GraphTargetItem value, int line) {
>>>>>>> 6171ad56
        super(null, NOPRECEDENCE, value);
        this.metadata = metadata;
        this.pkg = pkg;
        this.line = line;
        this.namespace = namespace;
        this.isStatic = isStatic;
        this.var = var;
        this.type = type;
        this.customNamespace = customNamespace;
    }

    @Override
    public GraphTextWriter appendTo(GraphTextWriter writer, LocalData localData) throws InterruptedException {
        return writer; //TODO
    }

    @Override
    public GraphTargetItem returnType() {
        return type;
    }

    @Override
    public boolean hasReturnValue() {
        return true;
    }
}<|MERGE_RESOLUTION|>--- conflicted
+++ resolved
@@ -54,11 +54,8 @@
         return isStatic;
     }
 
-<<<<<<< HEAD
-    public ConstAVM2Item(List<Map.Entry<String, Map<String, String>>> metadata, String pkg, String customNamespace, boolean isStatic, int namespace, String var, GraphTargetItem type, GraphTargetItem value, int line) {
-=======
-    public ConstAVM2Item(DottedChain pkg, String customNamespace, boolean isStatic, int namespace, String var, GraphTargetItem type, GraphTargetItem value, int line) {
->>>>>>> 6171ad56
+    public ConstAVM2Item(List<Map.Entry<String, Map<String, String>>> metadata, DottedChain pkg, String customNamespace, boolean isStatic, int namespace, String var, GraphTargetItem type, GraphTargetItem value, int line) {
+
         super(null, NOPRECEDENCE, value);
         this.metadata = metadata;
         this.pkg = pkg;
