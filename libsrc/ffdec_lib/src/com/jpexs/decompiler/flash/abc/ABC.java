<<<<<<< HEAD
/*
 *  Copyright (C) 2010-2016 JPEXS, All rights reserved.
 *
 * This library is free software; you can redistribute it and/or
 * modify it under the terms of the GNU Lesser General Public
 * License as published by the Free Software Foundation; either
 * version 3.0 of the License, or (at your option) any later version.
 *
 * This library is distributed in the hope that it will be useful,
 * but WITHOUT ANY WARRANTY; without even the implied warranty of
 * MERCHANTABILITY or FITNESS FOR A PARTICULAR PURPOSE.  See the GNU
 * Lesser General Public License for more details.
 *
 * You should have received a copy of the GNU Lesser General Public
 * License along with this library.
 */
package com.jpexs.decompiler.flash.abc;

import com.jpexs.decompiler.flash.EndOfStreamException;
import com.jpexs.decompiler.flash.EventListener;
import com.jpexs.decompiler.flash.SWF;
import com.jpexs.decompiler.flash.abc.avm2.AVM2Code;
import com.jpexs.decompiler.flash.abc.avm2.AVM2ConstantPool;
import com.jpexs.decompiler.flash.abc.avm2.AVM2Deobfuscation;
import com.jpexs.decompiler.flash.abc.avm2.instructions.AVM2Instruction;
import com.jpexs.decompiler.flash.abc.avm2.instructions.executing.CallPropertyIns;
import com.jpexs.decompiler.flash.abc.avm2.instructions.stack.PushStringIns;
import com.jpexs.decompiler.flash.abc.avm2.parser.AVM2ParseException;
import com.jpexs.decompiler.flash.abc.avm2.parser.script.ActionScript3Parser;
import com.jpexs.decompiler.flash.abc.types.ABCException;
import com.jpexs.decompiler.flash.abc.types.ClassInfo;
import com.jpexs.decompiler.flash.abc.types.InstanceInfo;
import com.jpexs.decompiler.flash.abc.types.MetadataInfo;
import com.jpexs.decompiler.flash.abc.types.MethodBody;
import com.jpexs.decompiler.flash.abc.types.MethodInfo;
import com.jpexs.decompiler.flash.abc.types.Multiname;
import com.jpexs.decompiler.flash.abc.types.Namespace;
import com.jpexs.decompiler.flash.abc.types.NamespaceSet;
import com.jpexs.decompiler.flash.abc.types.ScriptInfo;
import com.jpexs.decompiler.flash.abc.types.traits.Trait;
import com.jpexs.decompiler.flash.abc.types.traits.TraitClass;
import com.jpexs.decompiler.flash.abc.types.traits.TraitFunction;
import com.jpexs.decompiler.flash.abc.types.traits.TraitMethodGetterSetter;
import com.jpexs.decompiler.flash.abc.types.traits.TraitSlotConst;
import com.jpexs.decompiler.flash.abc.types.traits.Traits;
import com.jpexs.decompiler.flash.abc.usages.ClassNameMultinameUsage;
import com.jpexs.decompiler.flash.abc.usages.ConstVarNameMultinameUsage;
import com.jpexs.decompiler.flash.abc.usages.ConstVarTypeMultinameUsage;
import com.jpexs.decompiler.flash.abc.usages.DefinitionUsage;
import com.jpexs.decompiler.flash.abc.usages.ExtendsMultinameUsage;
import com.jpexs.decompiler.flash.abc.usages.ImplementsMultinameUsage;
import com.jpexs.decompiler.flash.abc.usages.MethodBodyMultinameUsage;
import com.jpexs.decompiler.flash.abc.usages.MethodNameMultinameUsage;
import com.jpexs.decompiler.flash.abc.usages.MethodParamsMultinameUsage;
import com.jpexs.decompiler.flash.abc.usages.MethodReturnTypeMultinameUsage;
import com.jpexs.decompiler.flash.abc.usages.MultinameUsage;
import com.jpexs.decompiler.flash.abc.usages.TypeNameMultinameUsage;
import com.jpexs.decompiler.flash.configuration.Configuration;
import com.jpexs.decompiler.flash.dumpview.DumpInfo;
import com.jpexs.decompiler.flash.exporters.script.LinkReportExporter;
import com.jpexs.decompiler.flash.flexsdk.As3ScriptReplacer;
import com.jpexs.decompiler.flash.flexsdk.MxmlcException;
import com.jpexs.decompiler.flash.helpers.SWFDecompilerPlugin;
import com.jpexs.decompiler.flash.tags.ABCContainerTag;
import com.jpexs.decompiler.flash.tags.Tag;
import com.jpexs.decompiler.flash.types.annotations.Internal;
import com.jpexs.decompiler.graph.CompilationException;
import com.jpexs.decompiler.graph.DottedChain;
import com.jpexs.helpers.utf8.Utf8PrintWriter;
import java.io.IOException;
import java.io.OutputStream;
import java.util.ArrayList;
import java.util.HashMap;
import java.util.HashSet;
import java.util.List;
import java.util.Map;
import java.util.Set;
import java.util.TreeSet;
import java.util.logging.Level;
import java.util.logging.Logger;

/**
 *
 * @author JPEXS
 */
public class ABC {

    public ABCVersion version = new ABCVersion(47, 16);

    public AVM2ConstantPool constants = new AVM2ConstantPool();

    public List<MethodInfo> method_info = new ArrayList<>();

    public List<MetadataInfo> metadata_info = new ArrayList<>();

    public List<InstanceInfo> instance_info = new ArrayList<>();

    public List<ClassInfo> class_info = new ArrayList<>();

    public List<ScriptInfo> script_info = new ArrayList<>();

    public List<MethodBody> bodies = new ArrayList<>();

    private ABCMethodIndexing abcMethodIndexing;

    public static final int MINORwithDECIMAL = 17;

    protected Set<EventListener> listeners = new HashSet<>();

    private static final Logger logger = Logger.getLogger(ABC.class.getName());

    private AVM2Deobfuscation deobfuscation;

    @Internal
    public ABCContainerTag parentTag;

    /* Map from multiname index of namespace value to namespace name**/
    private Map<String, DottedChain> namespaceMap;

    public ABC(ABCContainerTag tag) {
        this.parentTag = tag;
        this.deobfuscation = null;
    }

    public SWF getSwf() {
        return parentTag.getSwf();
    }

    public List<ABCContainerTag> getAbcTags() {
        return getSwf().getAbcList();
    }

    public int addMethodBody(MethodBody body) {
        bodies.add(body);
        abcMethodIndexing = null;
        return bodies.size() - 1;
    }

    public int addMethodInfo(MethodInfo mi) {
        method_info.add(mi);
        return method_info.size() - 1;
    }

    public void deleteClass(int class_info, boolean d) {
        ABC abc = this;
        ClassInfo classInfo = abc.class_info.get(class_info);
        classInfo.deleted = d;
        InstanceInfo instanceInfo = abc.instance_info.get(class_info);
        instanceInfo.deleted = d;

        classInfo.static_traits.delete(abc, d);
        abc.method_info.get(classInfo.cinit_index).delete(abc, d);

        instanceInfo.instance_traits.delete(abc, d);
        abc.method_info.get(instanceInfo.iinit_index).delete(abc, d);

        int protectedNS = instanceInfo.protectedNS;
        if (protectedNS != 0) {
            abc.constants.getNamespace(protectedNS).deleted = d;
        }
    }

    public TraitMethodGetterSetter addMethod(int classId, String name, boolean isStatic) {
        Multiname multiname = new Multiname();
        multiname.kind = Multiname.QNAME;
        multiname.name_index = constants.getStringId(name, true);
        multiname.namespace_index = constants.getNamespaceId(Namespace.KIND_PACKAGE, "", 0, true);
        int multinameId = constants.getMultinameId(multiname, true);

        MethodInfo methodInfo = new MethodInfo();
        int methodInfoId = addMethodInfo(methodInfo);
        MethodBody methodBody = new MethodBody();
        methodBody.method_info = methodInfoId;
        addMethodBody(methodBody);

        TraitMethodGetterSetter trait = new TraitMethodGetterSetter();
        trait.name_index = multinameId;
        trait.kindType = Trait.TRAIT_METHOD;
        if (isStatic) {
            trait.kindFlags = Trait.ATTR_Final;
        }

        trait.method_info = methodInfoId;
        if (isStatic) {
            ClassInfo classInfo = class_info.get(classId);
            classInfo.static_traits.addTrait(trait);
            trait.disp_id = classInfo.getNextDispId();
        } else {
            InstanceInfo instanceInfo = instance_info.get(classId);
            instanceInfo.instance_traits.addTrait(trait);
        }

        return trait;
    }

    public void addEventListener(EventListener listener) {
        listeners.add(listener);
    }

    public void removeEventListener(EventListener listener) {
        listeners.remove(listener);
    }

    protected void informListeners(String event, Object data) {
        for (EventListener listener : listeners) {
            listener.handleEvent(event, data);
        }
    }

    public int removeTraps() throws InterruptedException {
        int rem = 0;
        for (int s = 0; s < script_info.size(); s++) {
            rem += script_info.get(s).removeTraps(s, this, "");
        }
        return rem;
    }

    public int removeDeadCode() throws InterruptedException {
        int rem = 0;
        for (MethodBody body : bodies) {
            rem += body.removeDeadCode(constants, null/*FIXME*/, method_info.get(body.method_info));
        }
        return rem;
    }

    public Set<Integer> getNsStringUsages() {
        Set<Integer> ret = new HashSet<>();
        for (int n = 1; n < constants.getNamespaceCount(); n++) {
            ret.add(constants.getNamespace(n).name_index);
        }
        return ret;
    }

    public Set<Integer> getStringUsages() {
        Set<Integer> ret = new HashSet<>();
        for (MethodBody body : bodies) {
            for (AVM2Instruction ins : body.getCode().code) {
                for (int i = 0; i < ins.definition.operands.length; i++) {
                    if (ins.definition.operands[i] == AVM2Code.DAT_STRING_INDEX) {
                        ret.add(ins.operands[i]);
                    }
                }
            }
        }
        return ret;
    }

    private void setStringUsageType(Map<Integer, String> ret, int strIndex, String usageType) {
        if (ret.containsKey(strIndex)) {
            if (!"name".equals(usageType)) {
                if (!ret.get(strIndex).equals(usageType)) {
                    ret.put(strIndex, "name");
                }
            }
        } else {
            ret.put(strIndex, usageType);
        }
    }

    private void getStringUsageTypes(Map<Integer, String> ret, Traits traits, boolean classesOnly) {
        for (Trait t : traits.traits) {
            int strIndex = constants.getMultiname(t.name_index).name_index;
            String usageType = "";
            if (t instanceof TraitClass) {
                TraitClass tc = (TraitClass) t;
                getStringUsageTypes(ret, class_info.get(tc.class_info).static_traits, classesOnly);
                getStringUsageTypes(ret, instance_info.get(tc.class_info).instance_traits, classesOnly);

                if (instance_info.get(tc.class_info).name_index != 0) {
                    setStringUsageType(ret, constants.getMultiname(instance_info.get(tc.class_info).name_index).name_index, "class");
                }
                if (instance_info.get(tc.class_info).super_index != 0) {
                    setStringUsageType(ret, constants.getMultiname(instance_info.get(tc.class_info).super_index).name_index, "class");
                }

                usageType = "class";
            }
            if (t instanceof TraitMethodGetterSetter) {
                TraitMethodGetterSetter tm = (TraitMethodGetterSetter) t;
                usageType = "method";
                MethodBody body = findBody(tm.method_info);
                if (body != null) {
                    getStringUsageTypes(ret, body.traits, classesOnly);
                }
            }
            if (t instanceof TraitFunction) {
                TraitFunction tf = (TraitFunction) t;
                MethodBody body = findBody(tf.method_info);
                if (body != null) {
                    getStringUsageTypes(ret, body.traits, classesOnly);
                }
                usageType = "function";
            }
            if (t instanceof TraitSlotConst) {
                TraitSlotConst ts = (TraitSlotConst) t;
                if (ts.isVar()) {
                    usageType = "var";
                }
                if (ts.isConst()) {
                    usageType = "const";
                }
            }
            if (usageType.equals("class") || (!classesOnly)) {
                setStringUsageType(ret, strIndex, usageType);
            }
        }
    }

    public void getStringUsageTypes(Map<Integer, String> ret, boolean classesOnly) {
        for (ScriptInfo script : script_info) {
            getStringUsageTypes(ret, script.traits, classesOnly);
        }
    }

    public void renameMultiname(int multinameIndex, String newname) {
        if (multinameIndex <= 0 || multinameIndex >= constants.getMultinameCount()) {
            throw new IllegalArgumentException("Multiname with index " + multinameIndex + " does not exist");
        }
        Set<Integer> stringUsages = getStringUsages();
        Set<Integer> namespaceUsages = getNsStringUsages();
        int strIndex = constants.getMultiname(multinameIndex).name_index;
        if (stringUsages.contains(strIndex) || namespaceUsages.contains(strIndex)) { // name is used elsewhere as string literal
            strIndex = constants.getStringId(newname, true);
            constants.getMultiname(multinameIndex).name_index = strIndex;
        } else {
            constants.setString(strIndex, newname);
        }
    }

    public void deobfuscateIdentifiers(HashMap<DottedChain, DottedChain> namesMap, RenameType renameType, boolean classesOnly) {
        Set<Integer> stringUsages = getStringUsages();
        Set<Integer> namespaceUsages = getNsStringUsages();
        Map<Integer, String> stringUsageTypes = new HashMap<>();
        informListeners("deobfuscate", "Getting usage types...");
        getStringUsageTypes(stringUsageTypes, classesOnly);
        AVM2Deobfuscation deobfuscation = getDeobfuscation();
        for (int i = 0; i < instance_info.size(); i++) {
            informListeners("deobfuscate", "class " + i + "/" + instance_info.size());
            InstanceInfo insti = instance_info.get(i);
            if (insti.name_index != 0) {
                constants.getMultiname(insti.name_index).name_index = deobfuscation.deobfuscateName(stringUsageTypes, stringUsages, namespaceUsages, namesMap, constants.getMultiname(insti.name_index).name_index, true, renameType);
                if (constants.getMultiname(insti.name_index).namespace_index != 0) {
                    constants.getNamespace(constants.getMultiname(insti.name_index).namespace_index).name_index
                            = deobfuscation.deobfuscatePackageName(stringUsageTypes, stringUsages, namesMap, constants.getNamespace(constants.getMultiname(insti.name_index).namespace_index).name_index, renameType);
                }
            }
            if (insti.super_index != 0) {
                constants.getMultiname(insti.super_index).name_index = deobfuscation.deobfuscateName(stringUsageTypes, stringUsages, namespaceUsages, namesMap, constants.getMultiname(insti.super_index).name_index, true, renameType);
            }
        }
        if (classesOnly) {
            return;
        }
        for (int i = 1; i < constants.getMultinameCount(); i++) {
            informListeners("deobfuscate", "name " + i + "/" + constants.getMultinameCount());
            constants.getMultiname(i).name_index = deobfuscation.deobfuscateName(stringUsageTypes, stringUsages, namespaceUsages, namesMap, constants.getMultiname(i).name_index, false, renameType);
        }
        for (int i = 1; i < constants.getNamespaceCount(); i++) {
            informListeners("deobfuscate", "namespace " + i + "/" + constants.getNamespaceCount());
            if (constants.getNamespace(i).kind != Namespace.KIND_PACKAGE) { // only packages
                continue;
            }
            constants.getNamespace(i).name_index = deobfuscation.deobfuscatePackageName(stringUsageTypes, stringUsages, namesMap, constants.getNamespace(i).name_index, renameType);
        }

        // process reflection using getDefinitionByName too
        for (MethodBody body : bodies) {
            for (int ip = 0; ip < body.getCode().code.size(); ip++) {
                if (body.getCode().code.get(ip).definition instanceof CallPropertyIns) {
                    int mIndex = body.getCode().code.get(ip).operands[0];
                    if (mIndex > 0) {
                        Multiname m = constants.getMultiname(mIndex);
                        if (m.getNameWithNamespace(constants).toRawString().equals("flash.utils.getDefinitionByName")) {
                            if (ip > 0) {
                                if (body.getCode().code.get(ip - 1).definition instanceof PushStringIns) {
                                    int strIndex = body.getCode().code.get(ip - 1).operands[0];
                                    String fullname = constants.getString(strIndex);
                                    String pkg = "";
                                    String name = fullname;
                                    if (fullname.contains(".")) {
                                        pkg = fullname.substring(0, fullname.lastIndexOf('.'));
                                        name = fullname.substring(fullname.lastIndexOf('.') + 1);
                                    }
                                    if (!pkg.isEmpty()) {
                                        int pkgStrIndex = constants.getStringId(pkg, true);
                                        pkgStrIndex = deobfuscation.deobfuscatePackageName(stringUsageTypes, stringUsages, namesMap, pkgStrIndex, renameType);
                                        pkg = constants.getString(pkgStrIndex);
                                    }
                                    int nameStrIndex = constants.getStringId(name, true);
                                    nameStrIndex = deobfuscation.deobfuscateName(stringUsageTypes, stringUsages, namespaceUsages, namesMap, nameStrIndex, true, renameType);
                                    name = constants.getString(nameStrIndex);
                                    String fullChanged = "";
                                    if (!pkg.isEmpty()) {
                                        fullChanged = pkg + ".";
                                    }
                                    fullChanged += name;
                                    strIndex = constants.getStringId(fullChanged, true);
                                    body.getCode().code.get(ip - 1).operands[0] = strIndex;
                                }
                            }
                        }
                    }
                }
            }
        }
    }

    public boolean hasDecimalSupport() {
        return version.minor >= MINORwithDECIMAL;
    }

    public void setDecimalSupport(boolean val) {
        if (val) {
            if (version.minor != MINORwithDECIMAL) {
                version.minor = MINORwithDECIMAL;
                ((Tag) parentTag).setModified(true);
            }
        } else if (version.minor == MINORwithDECIMAL) {
            version.minor = MINORwithDECIMAL - 1;
            ((Tag) parentTag).setModified(true);
        }
    }

    private boolean minVersionCheck(int minMajor, int minMinor) {
        return version.compareTo(new ABCVersion(minMajor, minMinor)) >= 0;
    }

    public boolean hasFloatSupport() {
        return minVersionCheck(47, 16);
    }

    public void setFloatSupport(boolean val) {
        if (val) {
            if (version.major < 47) {
                version.major = 47;
                ((Tag) parentTag).setModified(true);
            }
        } else if (version.major > 46) {
            version.major = 46;
            ((Tag) parentTag).setModified(true);
        }
    }

    public boolean hasExceptionSupport() {
        return version.compareTo(new ABCVersion(46, 15)) > 0;
    }

    public ABC(ABCInputStream ais, SWF swf, ABCContainerTag tag) throws IOException {
        this.parentTag = tag;
        int minor_version = ais.readU16("minor_version");
        int major_version = ais.readU16("major_version");
        version = new ABCVersion(major_version, minor_version);
        logger.log(Level.FINE, "ABC minor_version: {0}, major_version: {1}", new Object[]{minor_version, major_version});

        ais.newDumpLevel("constant_pool", "cpool_info");

        // constant integers
        int constant_int_pool_count = ais.readU30("int_count");
        constants.ensureIntCapacity(constant_int_pool_count);
        if (constant_int_pool_count > 1) {
            ais.newDumpLevel("integers", "integer[]");
            for (int i = 1; i < constant_int_pool_count; i++) { // index 0 not used. Values 1..n-1
                constants.addInt(ais.readS32("int"));
            }
            ais.endDumpLevel();
        }

        // constant unsigned integers
        int constant_uint_pool_count = ais.readU30("uint_count");
        constants.ensureUIntCapacity(constant_uint_pool_count);
        if (constant_uint_pool_count > 1) {
            ais.newDumpLevel("uintegers", "uinteger[]");
            for (int i = 1; i < constant_uint_pool_count; i++) { // index 0 not used. Values 1..n-1
                constants.addUInt(ais.readU32("uint"));
            }
            ais.endDumpLevel();
        }

        // constant double
        int constant_double_pool_count = ais.readU30("double_count");
        constants.ensureDoubleCapacity(constant_double_pool_count);
        if (constant_double_pool_count > 1) {
            ais.newDumpLevel("doubles", "double[]");
            for (int i = 1; i < constant_double_pool_count; i++) { // index 0 not used. Values 1..n-1
                constants.addDouble(ais.readDouble("double"));
            }
            ais.endDumpLevel();
        }

        // constant decimal
        if (hasDecimalSupport()) {
            int constant_decimal_pool_count = ais.readU30("decimal_count");
            constants.ensureDecimalCapacity(constant_decimal_pool_count);
            if (constant_decimal_pool_count > 1) {
                ais.newDumpLevel("decimals", "decimal[]");
                for (int i = 1; i < constant_decimal_pool_count; i++) { // index 0 not used. Values 1..n-1
                    constants.addDecimal(ais.readDecimal("decimal"));
                }
                ais.endDumpLevel();
            }
        }

        if (hasFloatSupport()) {
            // constant float
            int constant_float_pool_count = ais.readU30("float_count");
            if (constant_float_pool_count > 1) {
                ais.newDumpLevel("floats", "float[]");
                for (int i = 1; i < constant_float_pool_count; i++) { // index 0 not used. Values 1..n-1
                    constants.addFloat(ais.readFloat("float"));
                }
                ais.endDumpLevel();
            }
            // constant float4
            int constant_float4_pool_count = ais.readU30("float4_count");
            if (constant_float4_pool_count > 1) {
                ais.newDumpLevel("floats4", "float4[]");
                for (int i = 1; i < constant_float4_pool_count; i++) { // index 0 not used. Values 1..n-1
                    constants.addFloat4(ais.readFloat4("float4"));
                }
                ais.endDumpLevel();
            }
        }

        // constant string
        int constant_string_pool_count = ais.readU30("string_count");
        constants.ensureStringCapacity(constant_string_pool_count);
        if (constant_string_pool_count > 1) {
            ais.newDumpLevel("strings", "string[]");
            for (int i = 1; i < constant_string_pool_count; i++) { // index 0 not used. Values 1..n-1
                long pos = ais.getPosition();
                constants.addString(ais.readString("string"));
            }
            ais.endDumpLevel();
        }

        // constant namespace
        int constant_namespace_pool_count = ais.readU30("namespace_count");
        constants.ensureNamespaceCapacity(constant_namespace_pool_count);
        if (constant_namespace_pool_count > 1) {
            ais.newDumpLevel("namespaces", "namespace[]");
            for (int i = 1; i < constant_namespace_pool_count; i++) { // index 0 not used. Values 1..n-1
                constants.addNamespace(ais.readNamespace("namespace"));
            }
            ais.endDumpLevel();
        }

        // constant namespace set
        int constant_namespace_set_pool_count = ais.readU30("ns_set_count");
        constants.ensureNamespaceSetCapacity(constant_namespace_set_pool_count);
        if (constant_namespace_set_pool_count > 1) {
            ais.newDumpLevel("ns_sets", "ns_set[]");
            for (int i = 1; i < constant_namespace_set_pool_count; i++) { // index 0 not used. Values 1..n-1
                ais.newDumpLevel("ns_set_infos", "ns_set_info[]");
                constants.addNamespaceSet(new NamespaceSet());
                int namespace_count = ais.readU30("count");
                constants.getNamespaceSet(i).namespaces = new int[namespace_count];
                for (int j = 0; j < namespace_count; j++) {
                    constants.getNamespaceSet(i).namespaces[j] = ais.readU30("ns");
                }
                ais.endDumpLevel();
            }
            ais.endDumpLevel();
        }

        // constant multiname
        int constant_multiname_pool_count = ais.readU30("multiname_count");
        constants.ensureMultinameCapacity(constant_multiname_pool_count);
        if (constant_multiname_pool_count > 1) {
            ais.newDumpLevel("multiname", "multinames[]");
            for (int i = 1; i < constant_multiname_pool_count; i++) { // index 0 not used. Values 1..n-1
                constants.addMultiname(ais.readMultiname("multiname"));
            }
            ais.endDumpLevel();
        }

        ais.endDumpLevel(); // cpool_info

        // method info
        int methods_count = ais.readU30("methods_count");
        method_info = new ArrayList<>(methods_count); // MethodInfo[methods_count];
        for (int i = 0; i < methods_count; i++) {
            method_info.add(ais.readMethodInfo("method"));
        }

        // metadata info
        int metadata_count = ais.readU30("metadata_count");
        metadata_info = new ArrayList<>(metadata_count);
        for (int i = 0; i < metadata_count; i++) {
            int name_index = ais.readU30("name_index");
            int values_count = ais.readU30("values_count");
            int[] keys = new int[values_count];
            for (int v = 0; v < values_count; v++) {
                keys[v] = ais.readU30("key");
            }
            int[] values = new int[values_count];
            for (int v = 0; v < values_count; v++) {
                values[v] = ais.readU30("value");
            }
            metadata_info.add(new MetadataInfo(name_index, keys, values));
        }

        int class_count = ais.readU30("class_count");
        instance_info = new ArrayList<>(class_count);
        for (int i = 0; i < class_count; i++) {
            instance_info.add(ais.readInstanceInfo("instance"));
        }
        class_info = new ArrayList<>(class_count);
        for (int i = 0; i < class_count; i++) {
            ais.newDumpLevel("class", "class_info");
            ClassInfo ci = new ClassInfo(null); // do not create Traits in constructor
            ci.cinit_index = ais.readU30("cinit_index");
            ci.static_traits = ais.readTraits("static_traits");
            class_info.add(ci);
            ais.endDumpLevel();
        }
        int script_count = ais.readU30("script_count");
        script_info = new ArrayList<>(script_count);
        for (int i = 0; i < script_count; i++) {
            ais.newDumpLevel("script", "script_info");
            ScriptInfo si = new ScriptInfo(null); // do not create Traits in constructor
            si.init_index = ais.readU30("init_index");
            si.traits = ais.readTraits("traits");
            script_info.add(si);
            ais.endDumpLevel();
            si.setModified(false);
        }

        int bodies_count = ais.readU30("bodies_count");
        bodies = new ArrayList<>(bodies_count);
        for (int i = 0; i < bodies_count; i++) {
            DumpInfo di = ais.dumpInfo;
            ais.newDumpLevel("method_body", "method_body_info");
            MethodBody mb = new MethodBody(this, null, null, null); // do not create Traits in constructor
            try {
                mb.method_info = ais.readU30("method_info");
                mb.max_stack = ais.readU30("max_stack");
                mb.max_regs = ais.readU30("max_regs");
                mb.init_scope_depth = ais.readU30("init_scope_depth");
                mb.max_scope_depth = ais.readU30("max_scope_depth");
                int code_length = ais.readU30("code_length");
                mb.setCodeBytes(ais.readBytes(code_length, "code"));
                int ex_count = ais.readU30("ex_count");
                mb.exceptions = new ABCException[ex_count];
                for (int j = 0; j < ex_count; j++) {
                    ABCException abce = new ABCException();
                    abce.start = ais.readU30("start");
                    abce.end = ais.readU30("end");
                    abce.target = ais.readU30("target");
                    abce.type_index = ais.readU30("type_index");
                    if (hasExceptionSupport()) {
                        abce.name_index = ais.readU30("name_index");
                    } else {
                        abce.name_index = 0;
                    }
                    mb.exceptions[j] = abce;
                }
                mb.traits = ais.readTraits("traits");
                bodies.add(mb);
                ais.endDumpLevel();
            } catch (EndOfStreamException ex) {
                logger.log(Level.SEVERE, "MethodBody reading: End of stream", ex);
                ais.endDumpLevelUntil(di);
                break;
            }

            SWFDecompilerPlugin.fireMethodBodyParsed(this, mb, swf);
        }

        getMethodIndexing();

        /*for(int i=0;i<script_count;i++){
         MethodBody bod=bodies.get(bodyIdxFromMethodIdx.get(script_info.get(i).init_index));
         GraphTextWriter t=new HighlightedTextWriter(Configuration.getCodeFormatting(),false);
         try {
         bod.toString("script", ScriptExportMode.PCODE,  this, null, constants, method_info, t, new ArrayList<>());
         } catch (InterruptedException ex) {
         Logger.getLogger(ABC.class.getName()).log(Level.SEVERE, null, ex);
         }
         System.out.println(""+t.toString());
         }
         //System.exit(0);*/
        SWFDecompilerPlugin.fireAbcParsed(this, swf);
    }

    public void saveToStream(OutputStream os) throws IOException {
        ABCOutputStream aos = new ABCOutputStream(os);
        aos.writeU16(version.minor);
        aos.writeU16(version.major);

        aos.writeU30(constants.getIntCount());
        for (int i = 1; i < constants.getIntCount(); i++) {
            aos.writeS32(constants.getInt(i));
        }
        aos.writeU30(constants.getUIntCount());
        for (int i = 1; i < constants.getUIntCount(); i++) {
            aos.writeU32(constants.getUInt(i));
        }

        aos.writeU30(constants.getDoubleCount());
        for (int i = 1; i < constants.getDoubleCount(); i++) {
            aos.writeDouble(constants.getDouble(i));
        }

        if (hasDecimalSupport()) {
            aos.writeU30(constants.getDecimalCount());
            for (int i = 1; i < constants.getDecimalCount(); i++) {
                aos.writeDecimal(constants.getDecimal(i));
            }
        }
        if (hasFloatSupport()) {
            aos.writeU30(constants.getFloatCount());
            for (int i = 1; i < constants.getFloatCount(); i++) {
                aos.writeFloat(constants.getFloat(i));
            }
            aos.writeU30(constants.getFloat4Count());
            for (int i = 1; i < constants.getFloat4Count(); i++) {
                aos.writeFloat4(constants.getFloat4(i));
            }
        }

        aos.writeU30(constants.getStringCount());
        for (int i = 1; i < constants.getStringCount(); i++) {
            aos.writeString(constants.getString(i));
        }

        aos.writeU30(constants.getNamespaceCount());
        for (int i = 1; i < constants.getNamespaceCount(); i++) {
            aos.writeNamespace(constants.getNamespace(i));
        }

        aos.writeU30(constants.getNamespaceSetCount());
        for (int i = 1; i < constants.getNamespaceSetCount(); i++) {
            aos.writeU30(constants.getNamespaceSet(i).namespaces.length);
            for (int j = 0; j < constants.getNamespaceSet(i).namespaces.length; j++) {
                aos.writeU30(constants.getNamespaceSet(i).namespaces[j]);
            }
        }

        aos.writeU30(constants.getMultinameCount());
        for (int i = 1; i < constants.getMultinameCount(); i++) {
            aos.writeMultiname(constants.getMultiname(i));
        }

        aos.writeU30(method_info.size());
        for (MethodInfo mi : method_info) {
            aos.writeMethodInfo(mi);
        }

        aos.writeU30(metadata_info.size());
        for (MetadataInfo mi : metadata_info) {
            aos.writeU30(mi.name_index);
            aos.writeU30(mi.values.length);
            for (int j = 0; j < mi.values.length; j++) {
                aos.writeU30(mi.keys[j]);
            }
            for (int j = 0; j < mi.values.length; j++) {
                aos.writeU30(mi.values[j]);
            }
        }

        aos.writeU30(class_info.size());
        for (InstanceInfo ii : instance_info) {
            aos.writeInstanceInfo(ii);
        }
        for (ClassInfo ci : class_info) {
            aos.writeU30(ci.cinit_index);
            aos.writeTraits(ci.static_traits);
        }
        int numScripts = script_info.size();
        for (ScriptInfo si : script_info) {
            if (si.deleted) {
                numScripts--;
            }
        }

        aos.writeU30(numScripts);
        for (ScriptInfo si : script_info) {
            if (!si.deleted) {
                aos.writeU30(si.init_index);
                aos.writeTraits(si.traits);
            }
        }

        aos.writeU30(bodies.size());
        for (MethodBody mb : bodies) {
            aos.writeU30(mb.method_info);
            aos.writeU30(mb.max_stack);
            aos.writeU30(mb.max_regs);
            aos.writeU30(mb.init_scope_depth);
            aos.writeU30(mb.max_scope_depth);
            byte[] codeBytes = mb.getCodeBytes();
            aos.writeU30(codeBytes.length);
            aos.write(codeBytes);
            aos.writeU30(mb.exceptions.length);
            for (int j = 0; j < mb.exceptions.length; j++) {
                aos.writeU30(mb.exceptions[j].start);
                aos.writeU30(mb.exceptions[j].end);
                aos.writeU30(mb.exceptions[j].target);
                aos.writeU30(mb.exceptions[j].type_index);
                aos.writeU30(mb.exceptions[j].name_index);
            }
            aos.writeTraits(mb.traits);
        }
    }

    public MethodBody findBody(MethodInfo methodInfo) {
        return getMethodIndexing().findMethodBody(methodInfo);
    }

    public MethodBody findBody(int methodInfo) {
        return getMethodIndexing().findMethodBody(methodInfo);
    }

    public int findBodyIndex(MethodInfo methodInfo) {
        return getMethodIndexing().findMethodBodyIndex(methodInfo);
    }

    public int findBodyIndex(int methodInfo) {
        return getMethodIndexing().findMethodBodyIndex(methodInfo);
    }

    public MethodBody findBodyClassInitializerByClass(String className) {
        for (int i = 0; i < instance_info.size(); i++) {
            if (className.equals(constants.getMultiname(instance_info.get(i).name_index).getName(constants, null, true))) {
                MethodBody body = findBody(class_info.get(i).cinit_index);
                if (body != null) {
                    return body;
                }
            }
        }

        return null;
    }

    public MethodBody findBodyInstanceInitializerByClass(String className) {
        for (int i = 0; i < instance_info.size(); i++) {
            if (className.equals(constants.getMultiname(instance_info.get(i).name_index).getName(constants, null, true))) {
                MethodBody body = findBody(instance_info.get(i).iinit_index);
                if (body != null) {
                    return body;
                }
            }
        }

        return null;
    }

    public MethodBody findBodyByClassAndName(String className, String methodName) {
        for (int i = 0; i < instance_info.size(); i++) {
            if (className.equals(constants.getMultiname(instance_info.get(i).name_index).getName(constants, null, true))) {
                for (Trait t : instance_info.get(i).instance_traits.traits) {
                    if (t instanceof TraitMethodGetterSetter) {
                        TraitMethodGetterSetter t2 = (TraitMethodGetterSetter) t;
                        if (methodName.equals(t2.getName(this).getName(constants, null, true))) {
                            MethodBody body = findBody(t2.method_info);
                            if (body != null) {
                                return body;
                            }
                        }
                    }
                }

                for (Trait t : class_info.get(i).static_traits.traits) {
                    if (t instanceof TraitMethodGetterSetter) {
                        TraitMethodGetterSetter t2 = (TraitMethodGetterSetter) t;
                        if (methodName.equals(t2.getName(this).getName(constants, null, true))) {
                            MethodBody body = findBody(t2.method_info);
                            if (body != null) {
                                return body;
                            }
                        }
                    }
                }
                //break;
            }
        }

        return null;
    }

    public boolean isStaticTraitId(int classIndex, int traitId) {
        if (traitId < class_info.get(classIndex).static_traits.traits.size()) {
            return true;
        } else if (traitId < class_info.get(classIndex).static_traits.traits.size() + instance_info.get(classIndex).instance_traits.traits.size()) {
            return false;
        } else {
            return true; // Can be class or instance initializer
        }
    }

    public Trait findTraitByTraitId(int classIndex, int traitId) {
        if (classIndex == -1) {
            return null;
        }
        List<Trait> staticTraits = class_info.get(classIndex).static_traits.traits;
        if (traitId >= 0 && traitId < staticTraits.size()) {
            return staticTraits.get(traitId);
        } else {
            List<Trait> instanceTraits = instance_info.get(classIndex).instance_traits.traits;
            if (traitId >= 0 && traitId < staticTraits.size() + instanceTraits.size()) {
                traitId -= staticTraits.size();
                return instanceTraits.get(traitId);
            } else {
                return null; // Can be class or instance initializer
            }
        }
    }

    public int findMethodIdByTraitId(int classIndex, int traitId) {
        if (classIndex == -1) {
            return -1;
        }
        List<Trait> staticTraits = class_info.get(classIndex).static_traits.traits;
        if (traitId < staticTraits.size()) {
            if (staticTraits.get(traitId) instanceof TraitMethodGetterSetter) {
                return ((TraitMethodGetterSetter) staticTraits.get(traitId)).method_info;
            } else {
                return -1;
            }
        } else {
            List<Trait> instanceTraits = instance_info.get(classIndex).instance_traits.traits;
            if (traitId < staticTraits.size() + instanceTraits.size()) {
                traitId -= staticTraits.size();
                if (instanceTraits.get(traitId) instanceof TraitMethodGetterSetter) {
                    return ((TraitMethodGetterSetter) instanceTraits.get(traitId)).method_info;
                } else {
                    return -1;
                }
            } else {
                traitId -= staticTraits.size() + instanceTraits.size();
                if (traitId == 0) {
                    return instance_info.get(classIndex).iinit_index;
                } else if (traitId == 1) {
                    return class_info.get(classIndex).cinit_index;
                } else {
                    return -1;
                }
            }
        }
    }

    private Map<String, DottedChain> getNamespaceMap() {
        if (namespaceMap == null) {
            Map<String, DottedChain> map = new HashMap<>();
            for (ScriptInfo si : script_info) {
                for (Trait t : si.traits.traits) {
                    if (t instanceof TraitSlotConst) {
                        TraitSlotConst s = ((TraitSlotConst) t);
                        if (s.isNamespace()) {
                            String key = constants.getNamespace(s.value_index).getName(constants).toRawString(); // assume not null
                            DottedChain val = constants.getMultiname(s.name_index).getNameWithNamespace(constants);
                            map.put(key, val);
                        }
                    }
                }
            }
            namespaceMap = map;
        }

        return namespaceMap;
    }

    private AVM2Deobfuscation getDeobfuscation() {
        if (deobfuscation == null) {
            deobfuscation = new AVM2Deobfuscation(getSwf(), constants);
        }

        return deobfuscation;
    }

    public final ABCMethodIndexing getMethodIndexing() {
        if (abcMethodIndexing == null) {
            abcMethodIndexing = new ABCMethodIndexing(this);
        }

        return abcMethodIndexing;
    }

    public DottedChain nsValueToName(String valueStr) {
        if (valueStr == null) {
            return DottedChain.EMPTY;
        }

        if (getNamespaceMap().containsKey(valueStr)) {
            return getNamespaceMap().get(valueStr);
        } else {
            DottedChain ns = getDeobfuscation().builtInNs(valueStr);
            if (ns == null) {
                return DottedChain.EMPTY;
            } else {
                return ns;
            }
        }
    }

    public List<ScriptPack> getScriptPacks(String packagePrefix, List<ABC> allAbcs) {
        List<ScriptPack> ret = new ArrayList<>();
        for (int i = 0; i < script_info.size(); i++) {
            if (!script_info.get(i).deleted) {
                ret.addAll(script_info.get(i).getPacks(this, i, packagePrefix, allAbcs));
            }
        }
        return ret;
    }

    public void dump(OutputStream os) {
        Utf8PrintWriter output;
        output = new Utf8PrintWriter(os);
        constants.dump(output);
        for (int i = 0; i < method_info.size(); i++) {
            output.println("MethodInfo[" + i + "]:" + method_info.get(i).toString(constants, new ArrayList<>()));
        }
        for (int i = 0; i < metadata_info.size(); i++) {
            output.println("MetadataInfo[" + i + "]:" + metadata_info.get(i).toString(constants));
        }
        for (int i = 0; i < instance_info.size(); i++) {
            output.println("InstanceInfo[" + i + "]:" + instance_info.get(i).toString(this, new ArrayList<>()));
        }
        for (int i = 0; i < class_info.size(); i++) {
            output.println("ClassInfo[" + i + "]:" + class_info.get(i).toString(this, new ArrayList<>()));
        }
        for (int i = 0; i < script_info.size(); i++) {
            output.println("ScriptInfo[" + i + "]:" + script_info.get(i).toString(this, new ArrayList<>()));
        }
        for (int i = 0; i < bodies.size(); i++) {
            output.println("MethodBody[" + i + "]:"); //+ bodies[i].toString(this, constants, method_info));
        }
    }

    private void checkMultinameUsedInMethod(int multinameIndex, int methodInfo, List<MultinameUsage> ret, int classIndex, int traitIndex, boolean isStatic, boolean isInitializer, Traits traits, int parentTraitIndex) {
        for (int p = 0; p < method_info.get(methodInfo).param_types.length; p++) {
            if (method_info.get(methodInfo).param_types[p] == multinameIndex) {
                ret.add(new MethodParamsMultinameUsage(this, multinameIndex, classIndex, traitIndex, isStatic, isInitializer, traits, parentTraitIndex));
                break;
            }
        }
        if (method_info.get(methodInfo).ret_type == multinameIndex) {
            ret.add(new MethodReturnTypeMultinameUsage(this, multinameIndex, classIndex, traitIndex, isStatic, isInitializer, traits, parentTraitIndex));
        }
        MethodBody body = findBody(methodInfo);
        if (body != null) {
            findMultinameUsageInTraits(body.traits, multinameIndex, isStatic, classIndex, ret, traitIndex);
            for (ABCException e : body.exceptions) {
                if ((e.name_index == multinameIndex) || (e.type_index == multinameIndex)) {
                    ret.add(new MethodBodyMultinameUsage(this, multinameIndex, classIndex, traitIndex, isStatic, isInitializer, traits, parentTraitIndex));
                    return;
                }
            }
            for (AVM2Instruction ins : body.getCode().code) {
                for (int o = 0; o < ins.definition.operands.length; o++) {
                    if (ins.definition.operands[o] == AVM2Code.DAT_MULTINAME_INDEX) {
                        if (ins.operands[o] == multinameIndex) {
                            ret.add(new MethodBodyMultinameUsage(this, multinameIndex, classIndex, traitIndex, isStatic, isInitializer, traits, parentTraitIndex));
                            return;
                        }
                    }
                }
            }
        }
    }

    private void findMultinameUsageInTraits(Traits traits, int multinameIndex, boolean isStatic, int classIndex, List<MultinameUsage> ret, int parentTraitIndex) {
        for (int t = 0; t < traits.traits.size(); t++) {
            if (traits.traits.get(t) instanceof TraitSlotConst) {
                TraitSlotConst tsc = (TraitSlotConst) traits.traits.get(t);
                if (tsc.name_index == multinameIndex) {
                    ret.add(new ConstVarNameMultinameUsage(this, multinameIndex, classIndex, t, isStatic, traits, parentTraitIndex));
                }
                if (tsc.type_index == multinameIndex) {
                    ret.add(new ConstVarTypeMultinameUsage(this, multinameIndex, classIndex, t, isStatic, traits, parentTraitIndex));
                }
            }
            if (traits.traits.get(t) instanceof TraitMethodGetterSetter) {
                TraitMethodGetterSetter tmgs = (TraitMethodGetterSetter) traits.traits.get(t);
                if (tmgs.name_index == multinameIndex) {
                    ret.add(new MethodNameMultinameUsage(this, multinameIndex, classIndex, t, isStatic, false, traits, parentTraitIndex));
                }
                checkMultinameUsedInMethod(multinameIndex, tmgs.method_info, ret, classIndex, t, isStatic, false, traits, parentTraitIndex);
            }
        }
    }

    public List<MultinameUsage> findMultinameDefinition(int multinameIndex) {
        List<MultinameUsage> usages = findMultinameUsage(multinameIndex);
        List<MultinameUsage> ret = new ArrayList<>();
        for (MultinameUsage u : usages) {
            if (u instanceof DefinitionUsage) {
                ret.add(u);
            }
        }
        return ret;
    }

    public List<MultinameUsage> findMultinameUsage(int multinameIndex) {
        List<MultinameUsage> ret = new ArrayList<>();
        if (multinameIndex == 0) {
            return ret;
        }
        for (int c = 0; c < instance_info.size(); c++) {
            if (instance_info.get(c).name_index == multinameIndex) {
                ret.add(new ClassNameMultinameUsage(this, multinameIndex, c));
            }
            if (instance_info.get(c).super_index == multinameIndex) {
                ret.add(new ExtendsMultinameUsage(this, multinameIndex, c));
            }
            for (int i = 0; i < instance_info.get(c).interfaces.length; i++) {
                if (instance_info.get(c).interfaces[i] == multinameIndex) {
                    ret.add(new ImplementsMultinameUsage(this, multinameIndex, c));
                }
            }
            checkMultinameUsedInMethod(multinameIndex, instance_info.get(c).iinit_index, ret, c, 0, false, true, null, -1);
            checkMultinameUsedInMethod(multinameIndex, class_info.get(c).cinit_index, ret, c, 0, true, true, null, -1);
            findMultinameUsageInTraits(instance_info.get(c).instance_traits, multinameIndex, false, c, ret, -1);
            findMultinameUsageInTraits(class_info.get(c).static_traits, multinameIndex, true, c, ret, -1);
        }
        loopm:
        for (int m = 1; m < constants.getMultinameCount(); m++) {
            if (constants.getMultiname(m).kind == Multiname.TYPENAME) {
                if (constants.getMultiname(m).qname_index == multinameIndex) {
                    ret.add(new TypeNameMultinameUsage(this, m));
                    continue;
                }
                for (int mp : constants.getMultiname(m).params) {
                    if (mp == multinameIndex) {
                        ret.add(new TypeNameMultinameUsage(this, m));
                        continue loopm;
                    }
                }
            }
        }
        return ret;
    }

    public int findMethodInfoByName(int classId, String methodName) {
        if (classId > -1) {
            for (Trait t : instance_info.get(classId).instance_traits.traits) {
                if (t instanceof TraitMethodGetterSetter) {
                    if (t.getName(this).getName(constants, null, true).equals(methodName)) {
                        return ((TraitMethodGetterSetter) t).method_info;
                    }
                }
            }
        }
        return -1;
    }

    public int findMethodBodyByName(int classId, String methodName) {
        if (classId > -1) {
            for (Trait t : instance_info.get(classId).instance_traits.traits) {
                if (t instanceof TraitMethodGetterSetter) {
                    if (t.getName(this).getName(constants, null, true).equals(methodName)) {
                        return findBodyIndex(((TraitMethodGetterSetter) t).method_info);
                    }
                }
            }
        }
        return -1;
    }

    public int findMethodBodyByName(String className, String methodName) {
        int classId = findClassByName(className);
        return findMethodBodyByName(classId, methodName);
    }

    public int findClassByName(DottedChain name) {
        String str = name == null ? null : name.toRawString();
        return findClassByName(str);
    }

    public int findClassByName(String name) {
        for (int c = 0; c < instance_info.size(); c++) {
            DottedChain s = constants.getMultiname(instance_info.get(c).name_index).getNameWithNamespace(constants);
            if (name.equals(s.toRawString())) {
                return c;
            }
        }
        return -1;
    }

    public List<ScriptPack> findScriptPacksByPath(String name, List<ABC> allAbcs) {
        List<ScriptPack> ret = new ArrayList<>();
        List<ScriptPack> allPacks = getScriptPacks(null, allAbcs); // todo: honfika: use filter parameter
        if (name.endsWith(".**") || name.equals("**") || name.endsWith(".++") || name.equals("++")) {
            name = name.substring(0, name.length() - 2);

            for (ScriptPack en : allPacks) {
                if (en.getClassPath().toString().startsWith(name)) {
                    ret.add(en);
                }
            }
        } else if (name.endsWith(".*") || name.equals("*") || name.endsWith(".+") || name.equals("+")) {
            name = name.substring(0, name.length() - 1);
            for (ScriptPack en : allPacks) {
                String classPathStr = en.getClassPath().toString();
                if (classPathStr.startsWith(name)) {
                    String rem = name.isEmpty() ? classPathStr : classPathStr.substring(name.length());
                    if (!rem.contains(".")) {
                        ret.add(en);
                    }
                }
            }
        } else {
            ScriptPack p = findScriptPackByPath(name, allAbcs);
            if (p != null) {
                ret.add(p);
            }
        }
        return ret;

    }

    public ScriptPack findScriptPackByPath(String name, List<ABC> allAbcs) {
        List<ScriptPack> packs = getScriptPacks(null, allAbcs);
        for (ScriptPack en : packs) {
            if (en.getClassPath().toString().equals(name)) {
                return en;
            }
        }
        return null;
    }

    private void removeClassFromTraits(Traits traits, int index) {
        for (Trait t : traits.traits) {
            if (t instanceof TraitClass) {
                TraitClass tc = (TraitClass) t;
                removeClassFromTraits(instance_info.get(tc.class_info).instance_traits, index);
                removeClassFromTraits(class_info.get(tc.class_info).static_traits, index);
                if (tc.class_info > index) {
                    tc.class_info--;
                }
            }
        }
    }

    public void addClass(ClassInfo ci, InstanceInfo ii, int index) {
        for (MethodBody b : bodies) {
            for (AVM2Instruction ins : b.getCode().code) {
                for (int i = 0; i < ins.definition.operands.length; i++) {
                    if (ins.definition.operands[i] == AVM2Code.DAT_CLASS_INDEX) {
                        if (ins.operands[i] >= index) {
                            ins.operands[i]++;
                        }
                    }
                }
            }
        }
        for (ScriptInfo si : script_info) {
            addClassInTraits(si.traits, index);
        }
        for (MethodBody b : bodies) {
            addClassInTraits(b.traits, index);
        }
        instance_info.add(index, ii);
        class_info.add(index, ci);
    }

    private void addClassInTraits(Traits traits, int index) {
        for (Trait t : traits.traits) {
            if (t instanceof TraitClass) {
                TraitClass tc = (TraitClass) t;
                addClassInTraits(instance_info.get(tc.class_info).instance_traits, index);
                addClassInTraits(class_info.get(tc.class_info).static_traits, index);
                if (tc.class_info >= index) {
                    tc.class_info++;
                }
            }
        }
    }

    public void removeClass(int index) {
        for (MethodBody b : bodies) {
            for (AVM2Instruction ins : b.getCode().code) {
                for (int i = 0; i < ins.definition.operands.length; i++) {
                    if (ins.definition.operands[i] == AVM2Code.DAT_CLASS_INDEX) {
                        if (ins.operands[i] > index) {
                            ins.operands[i]--;
                        }
                    }
                }
            }
        }
        for (ScriptInfo si : script_info) {
            removeClassFromTraits(si.traits, index);
        }
        for (MethodBody b : bodies) {
            removeClassFromTraits(b.traits, index);
        }
        instance_info.remove(index);
        class_info.remove(index);
    }

    private void removeMethodFromTraits(Traits traits, int index) {
        for (Trait t : traits.traits) {
            if (t instanceof TraitClass) {
                TraitClass tc = (TraitClass) t;
                removeMethodFromTraits(instance_info.get(tc.class_info).instance_traits, index);
                removeMethodFromTraits(class_info.get(tc.class_info).static_traits, index);
            }
            if (t instanceof TraitMethodGetterSetter) {
                TraitMethodGetterSetter tmgs = (TraitMethodGetterSetter) t;
                if (tmgs.method_info > index) {
                    tmgs.method_info--;
                }
            }
            if (t instanceof TraitFunction) {
                TraitFunction tf = (TraitFunction) t;
                if (tf.method_info > index) {
                    tf.method_info--;
                }
            }
        }
    }

    public void removeMethod(int index) {

        int bindex = -1;
        for (int b = 0; b < bodies.size(); b++) {
            if (bodies.get(b).method_info == index) {
                bodies.remove(b);
                bindex = b;
                b--;
            }
        }

        for (MethodBody b : bodies) {
            if (b.method_info > index) {
                b.method_info--;
            }
            for (AVM2Instruction ins : b.getCode().code) {
                for (int i = 0; i < ins.definition.operands.length; i++) {
                    if (ins.definition.operands[i] == AVM2Code.DAT_METHOD_INDEX) {
                        if (ins.operands[i] > index) {
                            ins.operands[i]--;
                        }
                    }
                }
            }
            removeMethodFromTraits(b.traits, index);
        }

        for (int c = 0; c < instance_info.size(); c++) {
            InstanceInfo ii = instance_info.get(c);
            if (ii.iinit_index > index) {
                ii.iinit_index--;
            }
            ClassInfo ci = class_info.get(c);
            if (ci.cinit_index > index) {
                ci.cinit_index--;
            }
        }

        for (ScriptInfo si : script_info) {
            if (si.init_index > index) {
                si.init_index--;
            }
            removeMethodFromTraits(si.traits, index);
        }

        abcMethodIndexing = null;

        method_info.remove(index);
    }

    public boolean replaceScriptPack(ScriptPack pack, String as) throws AVM2ParseException, CompilationException, IOException, InterruptedException {

        final boolean USE_FLEX = true;

        boolean isSimple = pack.isSimple;

        if (USE_FLEX) {
            if (!pack.isSimple) {
                return false;
            }
            As3ScriptReplacer asr = new As3ScriptReplacer(Configuration.flexSdkLocation.get(), new LinkReportExporter());
            try {
                asr.replaceScript(pack.getSwf(), pack, as);
            } catch (MxmlcException ex) {
                throw new AVM2ParseException(ex.getMxmlcErrorOutput(), 0);
            }
        } else {
            String scriptName = pack.getPathScriptName() + ".as";
            int oldIndex = pack.scriptIndex;
            int newIndex = script_info.size();
            String documentClass = getSwf().getDocumentClass();
            boolean isDocumentClass = documentClass != null && documentClass.equals(pack.getClassPath().toString());

            ScriptInfo si = script_info.get(oldIndex);
            if (isSimple) {
                si.delete(this, true);
            } else {
                for (int t : pack.traitIndices) {
                    si.traits.traits.get(t).delete(this, true);
                }
            }

            int newClassIndex = instance_info.size();
            for (int t : pack.traitIndices) {
                if (si.traits.traits.get(t) instanceof TraitClass) {
                    TraitClass tc = (TraitClass) si.traits.traits.get(t);
                    newClassIndex = tc.class_info + 1;
                }

            }
            List<ABC> otherAbcs = new ArrayList<>(pack.allABCs);
            otherAbcs.remove(this);
            ActionScript3Parser.compile(as, this, otherAbcs, isDocumentClass, scriptName, newClassIndex, oldIndex);

            if (isSimple) {
                // Move newly added script to its position
                script_info.set(oldIndex, script_info.get(newIndex));
                script_info.remove(newIndex);
            } else {
                script_info.get(newIndex).setModified(true);
                //Note: Is deleting traits safe?
                List<Integer> todel = new ArrayList<>(new TreeSet<>(pack.traitIndices));
                for (int i = todel.size() - 1; i >= 0; i--) {
                    si.traits.traits.remove((int) todel.get(i));
                }
            }
            script_info.get(oldIndex).setModified(true);
        }
        pack(); // removes old classes/methods
        ((Tag) parentTag).setModified(true);
        return !isSimple;
    }

    public void pack() {
        for (int m = 0; m < method_info.size(); m++) {
            if (method_info.get(m).deleted) {
                removeMethod(m);
                m--;
            }
        }
        for (int c = 0; c < instance_info.size(); c++) {
            if (instance_info.get(c).deleted) {
                removeClass(c);
                c--;
            }
        }

        getMethodIndexing();
    }
}
=======
/*
 *  Copyright (C) 2010-2016 JPEXS, All rights reserved.
 *
 * This library is free software; you can redistribute it and/or
 * modify it under the terms of the GNU Lesser General Public
 * License as published by the Free Software Foundation; either
 * version 3.0 of the License, or (at your option) any later version.
 *
 * This library is distributed in the hope that it will be useful,
 * but WITHOUT ANY WARRANTY; without even the implied warranty of
 * MERCHANTABILITY or FITNESS FOR A PARTICULAR PURPOSE.  See the GNU
 * Lesser General Public License for more details.
 *
 * You should have received a copy of the GNU Lesser General Public
 * License along with this library.
 */
package com.jpexs.decompiler.flash.abc;

import com.jpexs.decompiler.flash.EndOfStreamException;
import com.jpexs.decompiler.flash.EventListener;
import com.jpexs.decompiler.flash.SWF;
import com.jpexs.decompiler.flash.abc.avm2.AVM2Code;
import com.jpexs.decompiler.flash.abc.avm2.AVM2ConstantPool;
import com.jpexs.decompiler.flash.abc.avm2.AVM2Deobfuscation;
import com.jpexs.decompiler.flash.abc.avm2.instructions.AVM2Instruction;
import com.jpexs.decompiler.flash.abc.avm2.instructions.executing.CallPropertyIns;
import com.jpexs.decompiler.flash.abc.avm2.instructions.stack.PushStringIns;
import com.jpexs.decompiler.flash.abc.avm2.parser.AVM2ParseException;
import com.jpexs.decompiler.flash.abc.avm2.parser.script.ActionScript3Parser;
import com.jpexs.decompiler.flash.abc.types.ABCException;
import com.jpexs.decompiler.flash.abc.types.ClassInfo;
import com.jpexs.decompiler.flash.abc.types.InstanceInfo;
import com.jpexs.decompiler.flash.abc.types.MetadataInfo;
import com.jpexs.decompiler.flash.abc.types.MethodBody;
import com.jpexs.decompiler.flash.abc.types.MethodInfo;
import com.jpexs.decompiler.flash.abc.types.Multiname;
import com.jpexs.decompiler.flash.abc.types.Namespace;
import com.jpexs.decompiler.flash.abc.types.NamespaceSet;
import com.jpexs.decompiler.flash.abc.types.ScriptInfo;
import com.jpexs.decompiler.flash.abc.types.traits.Trait;
import com.jpexs.decompiler.flash.abc.types.traits.TraitClass;
import com.jpexs.decompiler.flash.abc.types.traits.TraitFunction;
import com.jpexs.decompiler.flash.abc.types.traits.TraitMethodGetterSetter;
import com.jpexs.decompiler.flash.abc.types.traits.TraitSlotConst;
import com.jpexs.decompiler.flash.abc.types.traits.Traits;
import com.jpexs.decompiler.flash.abc.usages.ClassNameMultinameUsage;
import com.jpexs.decompiler.flash.abc.usages.ConstVarNameMultinameUsage;
import com.jpexs.decompiler.flash.abc.usages.ConstVarTypeMultinameUsage;
import com.jpexs.decompiler.flash.abc.usages.DefinitionUsage;
import com.jpexs.decompiler.flash.abc.usages.ExtendsMultinameUsage;
import com.jpexs.decompiler.flash.abc.usages.ImplementsMultinameUsage;
import com.jpexs.decompiler.flash.abc.usages.MethodBodyMultinameUsage;
import com.jpexs.decompiler.flash.abc.usages.MethodNameMultinameUsage;
import com.jpexs.decompiler.flash.abc.usages.MethodParamsMultinameUsage;
import com.jpexs.decompiler.flash.abc.usages.MethodReturnTypeMultinameUsage;
import com.jpexs.decompiler.flash.abc.usages.MultinameUsage;
import com.jpexs.decompiler.flash.abc.usages.TypeNameMultinameUsage;
import com.jpexs.decompiler.flash.dumpview.DumpInfo;
import com.jpexs.decompiler.flash.dumpview.DumpInfoSpecial;
import com.jpexs.decompiler.flash.dumpview.DumpInfoSpecialType;
import com.jpexs.decompiler.flash.helpers.SWFDecompilerPlugin;
import com.jpexs.decompiler.flash.tags.ABCContainerTag;
import com.jpexs.decompiler.flash.tags.Tag;
import com.jpexs.decompiler.flash.types.annotations.Internal;
import com.jpexs.decompiler.graph.CompilationException;
import com.jpexs.decompiler.graph.DottedChain;
import com.jpexs.helpers.utf8.Utf8PrintWriter;
import java.io.IOException;
import java.io.OutputStream;
import java.util.ArrayList;
import java.util.HashMap;
import java.util.HashSet;
import java.util.List;
import java.util.Map;
import java.util.Set;
import java.util.TreeSet;
import java.util.logging.Level;
import java.util.logging.Logger;

/**
 *
 * @author JPEXS
 */
public class ABC {

    public ABCVersion version = new ABCVersion(47, 16);

    public AVM2ConstantPool constants = new AVM2ConstantPool();

    public List<MethodInfo> method_info = new ArrayList<>();

    public List<MetadataInfo> metadata_info = new ArrayList<>();

    public List<InstanceInfo> instance_info = new ArrayList<>();

    public List<ClassInfo> class_info = new ArrayList<>();

    public List<ScriptInfo> script_info = new ArrayList<>();

    public List<MethodBody> bodies = new ArrayList<>();

    private ABCMethodIndexing abcMethodIndexing;

    public static final int MINORwithDECIMAL = 17;

    protected Set<EventListener> listeners = new HashSet<>();

    private static final Logger logger = Logger.getLogger(ABC.class.getName());

    private AVM2Deobfuscation deobfuscation;

    @Internal
    public ABCContainerTag parentTag;

    /* Map from multiname index of namespace value to namespace name**/
    private Map<String, DottedChain> namespaceMap;

    public ABC(ABCContainerTag tag) {
        this.parentTag = tag;
        this.deobfuscation = null;
    }

    public SWF getSwf() {
        return parentTag.getSwf();
    }

    public List<ABCContainerTag> getAbcTags() {
        return getSwf().getAbcList();
    }

    public int addMethodBody(MethodBody body) {
        bodies.add(body);
        abcMethodIndexing = null;
        return bodies.size() - 1;
    }

    public int addMethodInfo(MethodInfo mi) {
        method_info.add(mi);
        return method_info.size() - 1;
    }

    public TraitMethodGetterSetter addMethod(int classId, String name, boolean isStatic) {
        Multiname multiname = new Multiname();
        multiname.kind = Multiname.QNAME;
        multiname.name_index = constants.getStringId(name, true);
        multiname.namespace_index = constants.getNamespaceId(Namespace.KIND_PACKAGE, "", 0, true);
        int multinameId = constants.getMultinameId(multiname, true);

        MethodInfo methodInfo = new MethodInfo();
        int methodInfoId = addMethodInfo(methodInfo);
        MethodBody methodBody = new MethodBody();
        methodBody.method_info = methodInfoId;
        addMethodBody(methodBody);

        TraitMethodGetterSetter trait = new TraitMethodGetterSetter();
        trait.name_index = multinameId;
        trait.kindType = Trait.TRAIT_METHOD;
        if (isStatic) {
            trait.kindFlags = Trait.ATTR_Final;
        }

        trait.method_info = methodInfoId;
        if (isStatic) {
            ClassInfo classInfo = class_info.get(classId);
            classInfo.static_traits.addTrait(trait);
            trait.disp_id = classInfo.getNextDispId();
        } else {
            InstanceInfo instanceInfo = instance_info.get(classId);
            instanceInfo.instance_traits.addTrait(trait);
        }

        return trait;
    }

    public void addEventListener(EventListener listener) {
        listeners.add(listener);
    }

    public void removeEventListener(EventListener listener) {
        listeners.remove(listener);
    }

    protected void informListeners(String event, Object data) {
        for (EventListener listener : listeners) {
            listener.handleEvent(event, data);
        }
    }

    public int removeTraps() throws InterruptedException {
        int rem = 0;
        for (int s = 0; s < script_info.size(); s++) {
            rem += script_info.get(s).removeTraps(s, this, "");
        }
        return rem;
    }

    public int removeDeadCode() throws InterruptedException {
        int rem = 0;
        for (MethodBody body : bodies) {
            rem += body.removeDeadCode(constants, null/*FIXME*/, method_info.get(body.method_info));
        }
        return rem;
    }

    public Set<Integer> getNsStringUsages() {
        Set<Integer> ret = new HashSet<>();
        for (int n = 1; n < constants.getNamespaceCount(); n++) {
            ret.add(constants.getNamespace(n).name_index);
        }
        return ret;
    }

    public Set<Integer> getStringUsages() {
        Set<Integer> ret = new HashSet<>();
        for (MethodBody body : bodies) {
            for (AVM2Instruction ins : body.getCode().code) {
                for (int i = 0; i < ins.definition.operands.length; i++) {
                    if (ins.definition.operands[i] == AVM2Code.DAT_STRING_INDEX) {
                        ret.add(ins.operands[i]);
                    }
                }
            }
        }
        return ret;
    }

    private void setStringUsageType(Map<Integer, String> ret, int strIndex, String usageType) {
        if (ret.containsKey(strIndex)) {
            if (!"name".equals(usageType)) {
                if (!ret.get(strIndex).equals(usageType)) {
                    ret.put(strIndex, "name");
                }
            }
        } else {
            ret.put(strIndex, usageType);
        }
    }

    private void getStringUsageTypes(Map<Integer, String> ret, Traits traits, boolean classesOnly) {
        for (Trait t : traits.traits) {
            int strIndex = constants.getMultiname(t.name_index).name_index;
            String usageType = "";
            if (t instanceof TraitClass) {
                TraitClass tc = (TraitClass) t;
                getStringUsageTypes(ret, class_info.get(tc.class_info).static_traits, classesOnly);
                getStringUsageTypes(ret, instance_info.get(tc.class_info).instance_traits, classesOnly);

                if (instance_info.get(tc.class_info).name_index != 0) {
                    setStringUsageType(ret, constants.getMultiname(instance_info.get(tc.class_info).name_index).name_index, "class");
                }
                if (instance_info.get(tc.class_info).super_index != 0) {
                    setStringUsageType(ret, constants.getMultiname(instance_info.get(tc.class_info).super_index).name_index, "class");
                }

                usageType = "class";
            }
            if (t instanceof TraitMethodGetterSetter) {
                TraitMethodGetterSetter tm = (TraitMethodGetterSetter) t;
                usageType = "method";
                MethodBody body = findBody(tm.method_info);
                if (body != null) {
                    getStringUsageTypes(ret, body.traits, classesOnly);
                }
            }
            if (t instanceof TraitFunction) {
                TraitFunction tf = (TraitFunction) t;
                MethodBody body = findBody(tf.method_info);
                if (body != null) {
                    getStringUsageTypes(ret, body.traits, classesOnly);
                }
                usageType = "function";
            }
            if (t instanceof TraitSlotConst) {
                TraitSlotConst ts = (TraitSlotConst) t;
                if (ts.isVar()) {
                    usageType = "var";
                }
                if (ts.isConst()) {
                    usageType = "const";
                }
            }
            if (usageType.equals("class") || (!classesOnly)) {
                setStringUsageType(ret, strIndex, usageType);
            }
        }
    }

    public void getStringUsageTypes(Map<Integer, String> ret, boolean classesOnly) {
        for (ScriptInfo script : script_info) {
            getStringUsageTypes(ret, script.traits, classesOnly);
        }
    }

    public void renameMultiname(int multinameIndex, String newname) {
        if (multinameIndex <= 0 || multinameIndex >= constants.getMultinameCount()) {
            throw new IllegalArgumentException("Multiname with index " + multinameIndex + " does not exist");
        }
        Set<Integer> stringUsages = getStringUsages();
        Set<Integer> namespaceUsages = getNsStringUsages();
        int strIndex = constants.getMultiname(multinameIndex).name_index;
        if (stringUsages.contains(strIndex) || namespaceUsages.contains(strIndex)) { // name is used elsewhere as string literal
            strIndex = constants.getStringId(newname, true);
            constants.getMultiname(multinameIndex).name_index = strIndex;
        } else {
            constants.setString(strIndex, newname);
        }
    }

    public void deobfuscateIdentifiers(HashMap<DottedChain, DottedChain> namesMap, RenameType renameType, boolean classesOnly) {
        Set<Integer> stringUsages = getStringUsages();
        Set<Integer> namespaceUsages = getNsStringUsages();
        Map<Integer, String> stringUsageTypes = new HashMap<>();
        informListeners("deobfuscate", "Getting usage types...");
        getStringUsageTypes(stringUsageTypes, classesOnly);
        AVM2Deobfuscation deobfuscation = getDeobfuscation();
        for (int i = 0; i < instance_info.size(); i++) {
            informListeners("deobfuscate", "class " + i + "/" + instance_info.size());
            InstanceInfo insti = instance_info.get(i);
            if (insti.name_index != 0) {
                constants.getMultiname(insti.name_index).name_index = deobfuscation.deobfuscateName(stringUsageTypes, stringUsages, namespaceUsages, namesMap, constants.getMultiname(insti.name_index).name_index, true, renameType);
                if (constants.getMultiname(insti.name_index).namespace_index != 0) {
                    constants.getNamespace(constants.getMultiname(insti.name_index).namespace_index).name_index
                            = deobfuscation.deobfuscatePackageName(stringUsageTypes, stringUsages, namesMap, constants.getNamespace(constants.getMultiname(insti.name_index).namespace_index).name_index, renameType);
                }
            }
            if (insti.super_index != 0) {
                constants.getMultiname(insti.super_index).name_index = deobfuscation.deobfuscateName(stringUsageTypes, stringUsages, namespaceUsages, namesMap, constants.getMultiname(insti.super_index).name_index, true, renameType);
            }
        }
        if (classesOnly) {
            return;
        }
        for (int i = 1; i < constants.getMultinameCount(); i++) {
            informListeners("deobfuscate", "name " + i + "/" + constants.getMultinameCount());
            constants.getMultiname(i).name_index = deobfuscation.deobfuscateName(stringUsageTypes, stringUsages, namespaceUsages, namesMap, constants.getMultiname(i).name_index, false, renameType);
        }
        for (int i = 1; i < constants.getNamespaceCount(); i++) {
            informListeners("deobfuscate", "namespace " + i + "/" + constants.getNamespaceCount());
            if (constants.getNamespace(i).kind != Namespace.KIND_PACKAGE) { // only packages
                continue;
            }
            constants.getNamespace(i).name_index = deobfuscation.deobfuscatePackageName(stringUsageTypes, stringUsages, namesMap, constants.getNamespace(i).name_index, renameType);
        }

        // process reflection using getDefinitionByName too
        for (MethodBody body : bodies) {
            for (int ip = 0; ip < body.getCode().code.size(); ip++) {
                if (body.getCode().code.get(ip).definition instanceof CallPropertyIns) {
                    int mIndex = body.getCode().code.get(ip).operands[0];
                    if (mIndex > 0) {
                        Multiname m = constants.getMultiname(mIndex);
                        if (m.getNameWithNamespace(constants).toRawString().equals("flash.utils.getDefinitionByName")) {
                            if (ip > 0) {
                                if (body.getCode().code.get(ip - 1).definition instanceof PushStringIns) {
                                    int strIndex = body.getCode().code.get(ip - 1).operands[0];
                                    String fullname = constants.getString(strIndex);
                                    String pkg = "";
                                    String name = fullname;
                                    if (fullname.contains(".")) {
                                        pkg = fullname.substring(0, fullname.lastIndexOf('.'));
                                        name = fullname.substring(fullname.lastIndexOf('.') + 1);
                                    }
                                    if (!pkg.isEmpty()) {
                                        int pkgStrIndex = constants.getStringId(pkg, true);
                                        pkgStrIndex = deobfuscation.deobfuscatePackageName(stringUsageTypes, stringUsages, namesMap, pkgStrIndex, renameType);
                                        pkg = constants.getString(pkgStrIndex);
                                    }
                                    int nameStrIndex = constants.getStringId(name, true);
                                    nameStrIndex = deobfuscation.deobfuscateName(stringUsageTypes, stringUsages, namespaceUsages, namesMap, nameStrIndex, true, renameType);
                                    name = constants.getString(nameStrIndex);
                                    String fullChanged = "";
                                    if (!pkg.isEmpty()) {
                                        fullChanged = pkg + ".";
                                    }
                                    fullChanged += name;
                                    strIndex = constants.getStringId(fullChanged, true);
                                    body.getCode().code.get(ip - 1).operands[0] = strIndex;
                                }
                            }
                        }
                    }
                }
            }
        }
    }

    public boolean hasDecimalSupport() {
        return version.minor >= MINORwithDECIMAL;
    }

    public void setDecimalSupport(boolean val) {
        if (val) {
            if (version.minor != MINORwithDECIMAL) {
                version.minor = MINORwithDECIMAL;
                ((Tag) parentTag).setModified(true);
            }
        } else if (version.minor == MINORwithDECIMAL) {
            version.minor = MINORwithDECIMAL - 1;
            ((Tag) parentTag).setModified(true);
        }
    }

    private boolean minVersionCheck(int minMajor, int minMinor) {
        return version.compareTo(new ABCVersion(minMajor, minMinor)) >= 0;
    }

    public boolean hasFloatSupport() {
        return minVersionCheck(47, 16);
    }

    public void setFloatSupport(boolean val) {
        if (val) {
            if (version.major < 47) {
                version.major = 47;
                ((Tag) parentTag).setModified(true);
            }
        } else if (version.major > 46) {
            version.major = 46;
            ((Tag) parentTag).setModified(true);
        }
    }

    public boolean hasExceptionSupport() {
        return version.compareTo(new ABCVersion(46, 15)) > 0;
    }

    public ABC(ABCInputStream ais, SWF swf, ABCContainerTag tag) throws IOException {
        this.parentTag = tag;
        int minor_version = ais.readU16("minor_version");
        int major_version = ais.readU16("major_version");
        version = new ABCVersion(major_version, minor_version);
        logger.log(Level.FINE, "ABC minor_version: {0}, major_version: {1}", new Object[]{minor_version, major_version});

        ais.newDumpLevel("constant_pool", "cpool_info");

        // constant integers
        int constant_int_pool_count = ais.readU30("int_count");
        constants.ensureIntCapacity(constant_int_pool_count);
        if (constant_int_pool_count > 1) {
            ais.newDumpLevel("integers", "integer[]");
            for (int i = 1; i < constant_int_pool_count; i++) { // index 0 not used. Values 1..n-1
                constants.addInt(ais.readS32("int"));
            }
            ais.endDumpLevel();
        }

        // constant unsigned integers
        int constant_uint_pool_count = ais.readU30("uint_count");
        constants.ensureUIntCapacity(constant_uint_pool_count);
        if (constant_uint_pool_count > 1) {
            ais.newDumpLevel("uintegers", "uinteger[]");
            for (int i = 1; i < constant_uint_pool_count; i++) { // index 0 not used. Values 1..n-1
                constants.addUInt(ais.readU32("uint"));
            }
            ais.endDumpLevel();
        }

        // constant double
        int constant_double_pool_count = ais.readU30("double_count");
        constants.ensureDoubleCapacity(constant_double_pool_count);
        if (constant_double_pool_count > 1) {
            ais.newDumpLevel("doubles", "double[]");
            for (int i = 1; i < constant_double_pool_count; i++) { // index 0 not used. Values 1..n-1
                constants.addDouble(ais.readDouble("double"));
            }
            ais.endDumpLevel();
        }

        // constant decimal
        if (hasDecimalSupport()) {
            int constant_decimal_pool_count = ais.readU30("decimal_count");
            constants.ensureDecimalCapacity(constant_decimal_pool_count);
            if (constant_decimal_pool_count > 1) {
                ais.newDumpLevel("decimals", "decimal[]");
                for (int i = 1; i < constant_decimal_pool_count; i++) { // index 0 not used. Values 1..n-1
                    constants.addDecimal(ais.readDecimal("decimal"));
                }
                ais.endDumpLevel();
            }
        }

        if (hasFloatSupport()) {
            // constant float
            int constant_float_pool_count = ais.readU30("float_count");
            if (constant_float_pool_count > 1) {
                ais.newDumpLevel("floats", "float[]");
                for (int i = 1; i < constant_float_pool_count; i++) { // index 0 not used. Values 1..n-1
                    constants.addFloat(ais.readFloat("float"));
                }
                ais.endDumpLevel();
            }
            // constant float4
            int constant_float4_pool_count = ais.readU30("float4_count");
            if (constant_float4_pool_count > 1) {
                ais.newDumpLevel("floats4", "float4[]");
                for (int i = 1; i < constant_float4_pool_count; i++) { // index 0 not used. Values 1..n-1
                    constants.addFloat4(ais.readFloat4("float4"));
                }
                ais.endDumpLevel();
            }
        }

        // constant string
        int constant_string_pool_count = ais.readU30("string_count");
        constants.ensureStringCapacity(constant_string_pool_count);
        if (constant_string_pool_count > 1) {
            ais.newDumpLevel("strings", "string[]");
            for (int i = 1; i < constant_string_pool_count; i++) { // index 0 not used. Values 1..n-1
                long pos = ais.getPosition();
                constants.addString(ais.readString("string"));
            }
            ais.endDumpLevel();
        }

        // constant namespace
        int constant_namespace_pool_count = ais.readU30("namespace_count");
        constants.ensureNamespaceCapacity(constant_namespace_pool_count);
        if (constant_namespace_pool_count > 1) {
            ais.newDumpLevel("namespaces", "namespace[]");
            for (int i = 1; i < constant_namespace_pool_count; i++) { // index 0 not used. Values 1..n-1
                constants.addNamespace(ais.readNamespace("namespace"));
            }
            ais.endDumpLevel();
        }

        // constant namespace set
        int constant_namespace_set_pool_count = ais.readU30("ns_set_count");
        constants.ensureNamespaceSetCapacity(constant_namespace_set_pool_count);
        if (constant_namespace_set_pool_count > 1) {
            ais.newDumpLevel("ns_sets", "ns_set[]");
            for (int i = 1; i < constant_namespace_set_pool_count; i++) { // index 0 not used. Values 1..n-1
                ais.newDumpLevel("ns_set_infos", "ns_set_info[]");
                constants.addNamespaceSet(new NamespaceSet());
                int namespace_count = ais.readU30("count");
                constants.getNamespaceSet(i).namespaces = new int[namespace_count];
                for (int j = 0; j < namespace_count; j++) {
                    constants.getNamespaceSet(i).namespaces[j] = ais.readU30("ns");
                }
                ais.endDumpLevel();
            }
            ais.endDumpLevel();
        }

        // constant multiname
        int constant_multiname_pool_count = ais.readU30("multiname_count");
        constants.ensureMultinameCapacity(constant_multiname_pool_count);
        if (constant_multiname_pool_count > 1) {
            ais.newDumpLevel("multiname", "multinames[]");
            for (int i = 1; i < constant_multiname_pool_count; i++) { // index 0 not used. Values 1..n-1
                constants.addMultiname(ais.readMultiname("multiname"));
            }
            ais.endDumpLevel();
        }

        ais.endDumpLevel(); // cpool_info

        // method info
        int methods_count = ais.readU30("methods_count");
        method_info = new ArrayList<>(methods_count); // MethodInfo[methods_count];
        for (int i = 0; i < methods_count; i++) {
            method_info.add(ais.readMethodInfo("method"));
        }

        // metadata info
        int metadata_count = ais.readU30("metadata_count");
        metadata_info = new ArrayList<>(metadata_count);
        for (int i = 0; i < metadata_count; i++) {
            int name_index = ais.readU30("name_index");
            int values_count = ais.readU30("values_count");
            int[] keys = new int[values_count];
            for (int v = 0; v < values_count; v++) {
                keys[v] = ais.readU30("key");
            }
            int[] values = new int[values_count];
            for (int v = 0; v < values_count; v++) {
                values[v] = ais.readU30("value");
            }
            metadata_info.add(new MetadataInfo(name_index, keys, values));
        }

        int class_count = ais.readU30("class_count");
        instance_info = new ArrayList<>(class_count);
        for (int i = 0; i < class_count; i++) {
            instance_info.add(ais.readInstanceInfo("instance"));
        }
        class_info = new ArrayList<>(class_count);
        for (int i = 0; i < class_count; i++) {
            ais.newDumpLevel("class", "class_info");
            ClassInfo ci = new ClassInfo(null); // do not create Traits in constructor
            ci.cinit_index = ais.readU30("cinit_index");
            ci.static_traits = ais.readTraits("static_traits");
            class_info.add(ci);
            ais.endDumpLevel();
        }
        int script_count = ais.readU30("script_count");
        script_info = new ArrayList<>(script_count);
        for (int i = 0; i < script_count; i++) {
            ais.newDumpLevel("script", "script_info");
            ScriptInfo si = new ScriptInfo(null); // do not create Traits in constructor
            si.init_index = ais.readU30("init_index");
            si.traits = ais.readTraits("traits");
            script_info.add(si);
            ais.endDumpLevel();
            si.setModified(false);
        }

        int bodies_count = ais.readU30("bodies_count");
        bodies = new ArrayList<>(bodies_count);
        for (int i = 0; i < bodies_count; i++) {
            DumpInfo di = ais.dumpInfo;
            DumpInfoSpecial dis = (DumpInfoSpecial) ais.newDumpLevel("method_body", "method_body_info", DumpInfoSpecialType.ABC_METHOD_BODY);
            MethodBody mb = new MethodBody(this, null, null, null); // do not create Traits in constructor
            try {
                mb.method_info = ais.readU30("method_info");
                if (dis != null) {
                    dis.specialValue = mb.method_info;
                }

                mb.max_stack = ais.readU30("max_stack");
                mb.max_regs = ais.readU30("max_regs");
                mb.init_scope_depth = ais.readU30("init_scope_depth");
                mb.max_scope_depth = ais.readU30("max_scope_depth");
                int code_length = ais.readU30("code_length");
                mb.setCodeBytes(ais.readBytes(code_length, "code", DumpInfoSpecialType.ABC_CODE));
                int ex_count = ais.readU30("ex_count");
                mb.exceptions = new ABCException[ex_count];
                for (int j = 0; j < ex_count; j++) {
                    ABCException abce = new ABCException();
                    abce.start = ais.readU30("start");
                    abce.end = ais.readU30("end");
                    abce.target = ais.readU30("target");
                    abce.type_index = ais.readU30("type_index");
                    if (hasExceptionSupport()) {
                        abce.name_index = ais.readU30("name_index");
                    } else {
                        abce.name_index = 0;
                    }
                    mb.exceptions[j] = abce;
                }
                mb.traits = ais.readTraits("traits");
                bodies.add(mb);
                ais.endDumpLevel();
            } catch (EndOfStreamException ex) {
                logger.log(Level.SEVERE, "MethodBody reading: End of stream", ex);
                ais.endDumpLevelUntil(di);
                break;
            }

            SWFDecompilerPlugin.fireMethodBodyParsed(this, mb, swf);
        }

        getMethodIndexing();

        /*for(int i=0;i<script_count;i++){
         MethodBody bod=bodies.get(bodyIdxFromMethodIdx.get(script_info.get(i).init_index));
         GraphTextWriter t=new HighlightedTextWriter(Configuration.getCodeFormatting(),false);
         try {
         bod.toString("script", ScriptExportMode.PCODE,  this, null, constants, method_info, t, new ArrayList<>());
         } catch (InterruptedException ex) {
         Logger.getLogger(ABC.class.getName()).log(Level.SEVERE, null, ex);
         }
         System.out.println(""+t.toString());
         }
         //System.exit(0);*/
        SWFDecompilerPlugin.fireAbcParsed(this, swf);
    }

    public void saveToStream(OutputStream os) throws IOException {
        ABCOutputStream aos = new ABCOutputStream(os);
        aos.writeU16(version.minor);
        aos.writeU16(version.major);

        aos.writeU30(constants.getIntCount());
        for (int i = 1; i < constants.getIntCount(); i++) {
            aos.writeS32(constants.getInt(i));
        }
        aos.writeU30(constants.getUIntCount());
        for (int i = 1; i < constants.getUIntCount(); i++) {
            aos.writeU32(constants.getUInt(i));
        }

        aos.writeU30(constants.getDoubleCount());
        for (int i = 1; i < constants.getDoubleCount(); i++) {
            aos.writeDouble(constants.getDouble(i));
        }

        if (hasDecimalSupport()) {
            aos.writeU30(constants.getDecimalCount());
            for (int i = 1; i < constants.getDecimalCount(); i++) {
                aos.writeDecimal(constants.getDecimal(i));
            }
        }
        if (hasFloatSupport()) {
            aos.writeU30(constants.getFloatCount());
            for (int i = 1; i < constants.getFloatCount(); i++) {
                aos.writeFloat(constants.getFloat(i));
            }
            aos.writeU30(constants.getFloat4Count());
            for (int i = 1; i < constants.getFloat4Count(); i++) {
                aos.writeFloat4(constants.getFloat4(i));
            }
        }

        aos.writeU30(constants.getStringCount());
        for (int i = 1; i < constants.getStringCount(); i++) {
            aos.writeString(constants.getString(i));
        }

        aos.writeU30(constants.getNamespaceCount());
        for (int i = 1; i < constants.getNamespaceCount(); i++) {
            aos.writeNamespace(constants.getNamespace(i));
        }

        aos.writeU30(constants.getNamespaceSetCount());
        for (int i = 1; i < constants.getNamespaceSetCount(); i++) {
            aos.writeU30(constants.getNamespaceSet(i).namespaces.length);
            for (int j = 0; j < constants.getNamespaceSet(i).namespaces.length; j++) {
                aos.writeU30(constants.getNamespaceSet(i).namespaces[j]);
            }
        }

        aos.writeU30(constants.getMultinameCount());
        for (int i = 1; i < constants.getMultinameCount(); i++) {
            aos.writeMultiname(constants.getMultiname(i));
        }

        aos.writeU30(method_info.size());
        for (MethodInfo mi : method_info) {
            aos.writeMethodInfo(mi);
        }

        aos.writeU30(metadata_info.size());
        for (MetadataInfo mi : metadata_info) {
            aos.writeU30(mi.name_index);
            aos.writeU30(mi.values.length);
            for (int j = 0; j < mi.values.length; j++) {
                aos.writeU30(mi.keys[j]);
            }
            for (int j = 0; j < mi.values.length; j++) {
                aos.writeU30(mi.values[j]);
            }
        }

        aos.writeU30(class_info.size());
        for (InstanceInfo ii : instance_info) {
            aos.writeInstanceInfo(ii);
        }
        for (ClassInfo ci : class_info) {
            aos.writeU30(ci.cinit_index);
            aos.writeTraits(ci.static_traits);
        }
        aos.writeU30(script_info.size());
        for (ScriptInfo si : script_info) {
            aos.writeU30(si.init_index);
            aos.writeTraits(si.traits);
        }

        aos.writeU30(bodies.size());
        for (MethodBody mb : bodies) {
            aos.writeU30(mb.method_info);
            aos.writeU30(mb.max_stack);
            aos.writeU30(mb.max_regs);
            aos.writeU30(mb.init_scope_depth);
            aos.writeU30(mb.max_scope_depth);
            byte[] codeBytes = mb.getCodeBytes();
            aos.writeU30(codeBytes.length);
            aos.write(codeBytes);
            aos.writeU30(mb.exceptions.length);
            for (int j = 0; j < mb.exceptions.length; j++) {
                aos.writeU30(mb.exceptions[j].start);
                aos.writeU30(mb.exceptions[j].end);
                aos.writeU30(mb.exceptions[j].target);
                aos.writeU30(mb.exceptions[j].type_index);
                aos.writeU30(mb.exceptions[j].name_index);
            }
            aos.writeTraits(mb.traits);
        }
    }

    public MethodBody findBody(MethodInfo methodInfo) {
        return getMethodIndexing().findMethodBody(methodInfo);
    }

    public MethodBody findBody(int methodInfo) {
        return getMethodIndexing().findMethodBody(methodInfo);
    }

    public int findBodyIndex(MethodInfo methodInfo) {
        return getMethodIndexing().findMethodBodyIndex(methodInfo);
    }

    public int findBodyIndex(int methodInfo) {
        return getMethodIndexing().findMethodBodyIndex(methodInfo);
    }

    public MethodBody findBodyClassInitializerByClass(String className) {
        for (int i = 0; i < instance_info.size(); i++) {
            if (className.equals(constants.getMultiname(instance_info.get(i).name_index).getName(constants, null, true))) {
                MethodBody body = findBody(class_info.get(i).cinit_index);
                if (body != null) {
                    return body;
                }
            }
        }

        return null;
    }

    public MethodBody findBodyInstanceInitializerByClass(String className) {
        for (int i = 0; i < instance_info.size(); i++) {
            if (className.equals(constants.getMultiname(instance_info.get(i).name_index).getName(constants, null, true))) {
                MethodBody body = findBody(instance_info.get(i).iinit_index);
                if (body != null) {
                    return body;
                }
            }
        }

        return null;
    }

    public MethodBody findBodyByClassAndName(String className, String methodName) {
        for (int i = 0; i < instance_info.size(); i++) {
            if (className.equals(constants.getMultiname(instance_info.get(i).name_index).getName(constants, null, true))) {
                for (Trait t : instance_info.get(i).instance_traits.traits) {
                    if (t instanceof TraitMethodGetterSetter) {
                        TraitMethodGetterSetter t2 = (TraitMethodGetterSetter) t;
                        if (methodName.equals(t2.getName(this).getName(constants, null, true))) {
                            MethodBody body = findBody(t2.method_info);
                            if (body != null) {
                                return body;
                            }
                        }
                    }
                }

                for (Trait t : class_info.get(i).static_traits.traits) {
                    if (t instanceof TraitMethodGetterSetter) {
                        TraitMethodGetterSetter t2 = (TraitMethodGetterSetter) t;
                        if (methodName.equals(t2.getName(this).getName(constants, null, true))) {
                            MethodBody body = findBody(t2.method_info);
                            if (body != null) {
                                return body;
                            }
                        }
                    }
                }
                //break;
            }
        }

        return null;
    }

    public boolean isStaticTraitId(int classIndex, int traitId) {
        if (traitId < class_info.get(classIndex).static_traits.traits.size()) {
            return true;
        } else if (traitId < class_info.get(classIndex).static_traits.traits.size() + instance_info.get(classIndex).instance_traits.traits.size()) {
            return false;
        } else {
            return true; // Can be class or instance initializer
        }
    }

    public Trait findTraitByTraitId(int classIndex, int traitId) {
        if (classIndex == -1) {
            return null;
        }
        List<Trait> staticTraits = class_info.get(classIndex).static_traits.traits;
        if (traitId >= 0 && traitId < staticTraits.size()) {
            return staticTraits.get(traitId);
        } else {
            List<Trait> instanceTraits = instance_info.get(classIndex).instance_traits.traits;
            if (traitId >= 0 && traitId < staticTraits.size() + instanceTraits.size()) {
                traitId -= staticTraits.size();
                return instanceTraits.get(traitId);
            } else {
                return null; // Can be class or instance initializer
            }
        }
    }

    public int findMethodIdByTraitId(int classIndex, int traitId) {
        if (classIndex == -1) {
            return -1;
        }
        List<Trait> staticTraits = class_info.get(classIndex).static_traits.traits;
        if (traitId < staticTraits.size()) {
            if (staticTraits.get(traitId) instanceof TraitMethodGetterSetter) {
                return ((TraitMethodGetterSetter) staticTraits.get(traitId)).method_info;
            } else {
                return -1;
            }
        } else {
            List<Trait> instanceTraits = instance_info.get(classIndex).instance_traits.traits;
            if (traitId < staticTraits.size() + instanceTraits.size()) {
                traitId -= staticTraits.size();
                if (instanceTraits.get(traitId) instanceof TraitMethodGetterSetter) {
                    return ((TraitMethodGetterSetter) instanceTraits.get(traitId)).method_info;
                } else {
                    return -1;
                }
            } else {
                traitId -= staticTraits.size() + instanceTraits.size();
                if (traitId == 0) {
                    return instance_info.get(classIndex).iinit_index;
                } else if (traitId == 1) {
                    return class_info.get(classIndex).cinit_index;
                } else {
                    return -1;
                }
            }
        }
    }

    private Map<String, DottedChain> getNamespaceMap() {
        if (namespaceMap == null) {
            Map<String, DottedChain> map = new HashMap<>();
            for (ScriptInfo si : script_info) {
                for (Trait t : si.traits.traits) {
                    if (t instanceof TraitSlotConst) {
                        TraitSlotConst s = ((TraitSlotConst) t);
                        if (s.isNamespace()) {
                            String key = constants.getNamespace(s.value_index).getName(constants).toRawString(); // assume not null
                            DottedChain val = constants.getMultiname(s.name_index).getNameWithNamespace(constants);
                            map.put(key, val);
                        }
                    }
                }
            }
            namespaceMap = map;
        }

        return namespaceMap;
    }

    private AVM2Deobfuscation getDeobfuscation() {
        if (deobfuscation == null) {
            deobfuscation = new AVM2Deobfuscation(getSwf(), constants);
        }

        return deobfuscation;
    }

    public final ABCMethodIndexing getMethodIndexing() {
        if (abcMethodIndexing == null) {
            abcMethodIndexing = new ABCMethodIndexing(this);
        }

        return abcMethodIndexing;
    }

    public DottedChain nsValueToName(String valueStr) {
        if (valueStr == null) {
            return DottedChain.EMPTY;
        }

        if (getNamespaceMap().containsKey(valueStr)) {
            return getNamespaceMap().get(valueStr);
        } else {
            DottedChain ns = getDeobfuscation().builtInNs(valueStr);
            if (ns == null) {
                return DottedChain.EMPTY;
            } else {
                return ns;
            }
        }
    }

    public List<ScriptPack> getScriptPacks(String packagePrefix, List<ABC> allAbcs) {
        List<ScriptPack> ret = new ArrayList<>();
        for (int i = 0; i < script_info.size(); i++) {
            ret.addAll(script_info.get(i).getPacks(this, i, packagePrefix, allAbcs));
        }
        return ret;
    }

    public void dump(OutputStream os) {
        Utf8PrintWriter output;
        output = new Utf8PrintWriter(os);
        constants.dump(output);
        for (int i = 0; i < method_info.size(); i++) {
            output.println("MethodInfo[" + i + "]:" + method_info.get(i).toString(constants, new ArrayList<>()));
        }
        for (int i = 0; i < metadata_info.size(); i++) {
            output.println("MetadataInfo[" + i + "]:" + metadata_info.get(i).toString(constants));
        }
        for (int i = 0; i < instance_info.size(); i++) {
            output.println("InstanceInfo[" + i + "]:" + instance_info.get(i).toString(this, new ArrayList<>()));
        }
        for (int i = 0; i < class_info.size(); i++) {
            output.println("ClassInfo[" + i + "]:" + class_info.get(i).toString(this, new ArrayList<>()));
        }
        for (int i = 0; i < script_info.size(); i++) {
            output.println("ScriptInfo[" + i + "]:" + script_info.get(i).toString(this, new ArrayList<>()));
        }
        for (int i = 0; i < bodies.size(); i++) {
            output.println("MethodBody[" + i + "]:"); //+ bodies[i].toString(this, constants, method_info));
        }
    }

    private void checkMultinameUsedInMethod(int multinameIndex, int methodInfo, List<MultinameUsage> ret, int classIndex, int traitIndex, boolean isStatic, boolean isInitializer, Traits traits, int parentTraitIndex) {
        for (int p = 0; p < method_info.get(methodInfo).param_types.length; p++) {
            if (method_info.get(methodInfo).param_types[p] == multinameIndex) {
                ret.add(new MethodParamsMultinameUsage(this, multinameIndex, classIndex, traitIndex, isStatic, isInitializer, traits, parentTraitIndex));
                break;
            }
        }
        if (method_info.get(methodInfo).ret_type == multinameIndex) {
            ret.add(new MethodReturnTypeMultinameUsage(this, multinameIndex, classIndex, traitIndex, isStatic, isInitializer, traits, parentTraitIndex));
        }
        MethodBody body = findBody(methodInfo);
        if (body != null) {
            findMultinameUsageInTraits(body.traits, multinameIndex, isStatic, classIndex, ret, traitIndex);
            for (ABCException e : body.exceptions) {
                if ((e.name_index == multinameIndex) || (e.type_index == multinameIndex)) {
                    ret.add(new MethodBodyMultinameUsage(this, multinameIndex, classIndex, traitIndex, isStatic, isInitializer, traits, parentTraitIndex));
                    return;
                }
            }
            for (AVM2Instruction ins : body.getCode().code) {
                for (int o = 0; o < ins.definition.operands.length; o++) {
                    if (ins.definition.operands[o] == AVM2Code.DAT_MULTINAME_INDEX) {
                        if (ins.operands[o] == multinameIndex) {
                            ret.add(new MethodBodyMultinameUsage(this, multinameIndex, classIndex, traitIndex, isStatic, isInitializer, traits, parentTraitIndex));
                            return;
                        }
                    }
                }
            }
        }
    }

    private void findMultinameUsageInTraits(Traits traits, int multinameIndex, boolean isStatic, int classIndex, List<MultinameUsage> ret, int parentTraitIndex) {
        for (int t = 0; t < traits.traits.size(); t++) {
            if (traits.traits.get(t) instanceof TraitSlotConst) {
                TraitSlotConst tsc = (TraitSlotConst) traits.traits.get(t);
                if (tsc.name_index == multinameIndex) {
                    ret.add(new ConstVarNameMultinameUsage(this, multinameIndex, classIndex, t, isStatic, traits, parentTraitIndex));
                }
                if (tsc.type_index == multinameIndex) {
                    ret.add(new ConstVarTypeMultinameUsage(this, multinameIndex, classIndex, t, isStatic, traits, parentTraitIndex));
                }
            }
            if (traits.traits.get(t) instanceof TraitMethodGetterSetter) {
                TraitMethodGetterSetter tmgs = (TraitMethodGetterSetter) traits.traits.get(t);
                if (tmgs.name_index == multinameIndex) {
                    ret.add(new MethodNameMultinameUsage(this, multinameIndex, classIndex, t, isStatic, false, traits, parentTraitIndex));
                }
                checkMultinameUsedInMethod(multinameIndex, tmgs.method_info, ret, classIndex, t, isStatic, false, traits, parentTraitIndex);
            }
        }
    }

    public List<MultinameUsage> findMultinameDefinition(int multinameIndex) {
        List<MultinameUsage> usages = findMultinameUsage(multinameIndex);
        List<MultinameUsage> ret = new ArrayList<>();
        for (MultinameUsage u : usages) {
            if (u instanceof DefinitionUsage) {
                ret.add(u);
            }
        }
        return ret;
    }

    public List<MultinameUsage> findMultinameUsage(int multinameIndex) {
        List<MultinameUsage> ret = new ArrayList<>();
        if (multinameIndex == 0) {
            return ret;
        }
        for (int c = 0; c < instance_info.size(); c++) {
            if (instance_info.get(c).name_index == multinameIndex) {
                ret.add(new ClassNameMultinameUsage(this, multinameIndex, c));
            }
            if (instance_info.get(c).super_index == multinameIndex) {
                ret.add(new ExtendsMultinameUsage(this, multinameIndex, c));
            }
            for (int i = 0; i < instance_info.get(c).interfaces.length; i++) {
                if (instance_info.get(c).interfaces[i] == multinameIndex) {
                    ret.add(new ImplementsMultinameUsage(this, multinameIndex, c));
                }
            }
            checkMultinameUsedInMethod(multinameIndex, instance_info.get(c).iinit_index, ret, c, 0, false, true, null, -1);
            checkMultinameUsedInMethod(multinameIndex, class_info.get(c).cinit_index, ret, c, 0, true, true, null, -1);
            findMultinameUsageInTraits(instance_info.get(c).instance_traits, multinameIndex, false, c, ret, -1);
            findMultinameUsageInTraits(class_info.get(c).static_traits, multinameIndex, true, c, ret, -1);
        }
        loopm:
        for (int m = 1; m < constants.getMultinameCount(); m++) {
            if (constants.getMultiname(m).kind == Multiname.TYPENAME) {
                if (constants.getMultiname(m).qname_index == multinameIndex) {
                    ret.add(new TypeNameMultinameUsage(this, m));
                    continue;
                }
                for (int mp : constants.getMultiname(m).params) {
                    if (mp == multinameIndex) {
                        ret.add(new TypeNameMultinameUsage(this, m));
                        continue loopm;
                    }
                }
            }
        }
        return ret;
    }

    public int findMethodInfoByName(int classId, String methodName) {
        if (classId > -1) {
            for (Trait t : instance_info.get(classId).instance_traits.traits) {
                if (t instanceof TraitMethodGetterSetter) {
                    if (t.getName(this).getName(constants, null, true).equals(methodName)) {
                        return ((TraitMethodGetterSetter) t).method_info;
                    }
                }
            }
        }
        return -1;
    }

    public int findMethodBodyByName(int classId, String methodName) {
        if (classId > -1) {
            for (Trait t : instance_info.get(classId).instance_traits.traits) {
                if (t instanceof TraitMethodGetterSetter) {
                    if (t.getName(this).getName(constants, null, true).equals(methodName)) {
                        return findBodyIndex(((TraitMethodGetterSetter) t).method_info);
                    }
                }
            }
        }
        return -1;
    }

    public int findMethodBodyByName(String className, String methodName) {
        int classId = findClassByName(className);
        return findMethodBodyByName(classId, methodName);
    }

    public int findClassByName(DottedChain name) {
        String str = name == null ? null : name.toRawString();
        return findClassByName(str);
    }

    public int findClassByName(String name) {
        for (int c = 0; c < instance_info.size(); c++) {
            DottedChain s = constants.getMultiname(instance_info.get(c).name_index).getNameWithNamespace(constants);
            if (name.equals(s.toRawString())) {
                return c;
            }
        }
        return -1;
    }

    public List<ScriptPack> findScriptPacksByPath(String name, List<ABC> allAbcs) {
        List<ScriptPack> ret = new ArrayList<>();
        List<ScriptPack> allPacks = getScriptPacks(null, allAbcs); // todo: honfika: use filter parameter
        if (name.endsWith(".**") || name.equals("**") || name.endsWith(".++") || name.equals("++")) {
            name = name.substring(0, name.length() - 2);

            for (ScriptPack en : allPacks) {
                if (en.getClassPath().toString().startsWith(name)) {
                    ret.add(en);
                }
            }
        } else if (name.endsWith(".*") || name.equals("*") || name.endsWith(".+") || name.equals("+")) {
            name = name.substring(0, name.length() - 1);
            for (ScriptPack en : allPacks) {
                String classPathStr = en.getClassPath().toString();
                if (classPathStr.startsWith(name)) {
                    String rem = name.isEmpty() ? classPathStr : classPathStr.substring(name.length());
                    if (!rem.contains(".")) {
                        ret.add(en);
                    }
                }
            }
        } else {
            ScriptPack p = findScriptPackByPath(name, allAbcs);
            if (p != null) {
                ret.add(p);
            }
        }
        return ret;

    }

    public ScriptPack findScriptPackByPath(String name, List<ABC> allAbcs) {
        List<ScriptPack> packs = getScriptPacks(null, allAbcs);
        for (ScriptPack en : packs) {
            if (en.getClassPath().toString().equals(name)) {
                return en;
            }
        }
        return null;
    }

    private void removeClassFromTraits(Traits traits, int index) {
        for (Trait t : traits.traits) {
            if (t instanceof TraitClass) {
                TraitClass tc = (TraitClass) t;
                removeClassFromTraits(instance_info.get(tc.class_info).instance_traits, index);
                removeClassFromTraits(class_info.get(tc.class_info).static_traits, index);
                if (tc.class_info > index) {
                    tc.class_info--;
                }
            }
        }
    }

    public void addClass(ClassInfo ci, InstanceInfo ii, int index) {
        for (MethodBody b : bodies) {
            for (AVM2Instruction ins : b.getCode().code) {
                for (int i = 0; i < ins.definition.operands.length; i++) {
                    if (ins.definition.operands[i] == AVM2Code.DAT_CLASS_INDEX) {
                        if (ins.operands[i] >= index) {
                            ins.operands[i]++;
                        }
                    }
                }
            }
        }
        for (ScriptInfo si : script_info) {
            addClassInTraits(si.traits, index);
        }
        for (MethodBody b : bodies) {
            addClassInTraits(b.traits, index);
        }
        instance_info.add(index, ii);
        class_info.add(index, ci);
    }

    private void addClassInTraits(Traits traits, int index) {
        for (Trait t : traits.traits) {
            if (t instanceof TraitClass) {
                TraitClass tc = (TraitClass) t;
                addClassInTraits(instance_info.get(tc.class_info).instance_traits, index);
                addClassInTraits(class_info.get(tc.class_info).static_traits, index);
                if (tc.class_info >= index) {
                    tc.class_info++;
                }
            }
        }
    }

    public void removeClass(int index) {
        for (MethodBody b : bodies) {
            for (AVM2Instruction ins : b.getCode().code) {
                for (int i = 0; i < ins.definition.operands.length; i++) {
                    if (ins.definition.operands[i] == AVM2Code.DAT_CLASS_INDEX) {
                        if (ins.operands[i] > index) {
                            ins.operands[i]--;
                        }
                    }
                }
            }
        }
        for (ScriptInfo si : script_info) {
            removeClassFromTraits(si.traits, index);
        }
        for (MethodBody b : bodies) {
            removeClassFromTraits(b.traits, index);
        }
        instance_info.remove(index);
        class_info.remove(index);
    }

    private void removeMethodFromTraits(Traits traits, int index) {
        for (Trait t : traits.traits) {
            if (t instanceof TraitClass) {
                TraitClass tc = (TraitClass) t;
                removeMethodFromTraits(instance_info.get(tc.class_info).instance_traits, index);
                removeMethodFromTraits(class_info.get(tc.class_info).static_traits, index);
            }
            if (t instanceof TraitMethodGetterSetter) {
                TraitMethodGetterSetter tmgs = (TraitMethodGetterSetter) t;
                if (tmgs.method_info > index) {
                    tmgs.method_info--;
                }
            }
            if (t instanceof TraitFunction) {
                TraitFunction tf = (TraitFunction) t;
                if (tf.method_info > index) {
                    tf.method_info--;
                }
            }
        }
    }

    public void removeMethod(int index) {

        int bindex = -1;
        for (int b = 0; b < bodies.size(); b++) {
            if (bodies.get(b).method_info == index) {
                bodies.remove(b);
                bindex = b;
                b--;
            }
        }

        for (MethodBody b : bodies) {
            if (b.method_info > index) {
                b.method_info--;
            }
            for (AVM2Instruction ins : b.getCode().code) {
                for (int i = 0; i < ins.definition.operands.length; i++) {
                    if (ins.definition.operands[i] == AVM2Code.DAT_METHOD_INDEX) {
                        if (ins.operands[i] > index) {
                            ins.operands[i]--;
                        }
                    }
                }
            }
            removeMethodFromTraits(b.traits, index);
        }

        for (int c = 0; c < instance_info.size(); c++) {
            InstanceInfo ii = instance_info.get(c);
            if (ii.iinit_index > index) {
                ii.iinit_index--;
            }
            ClassInfo ci = class_info.get(c);
            if (ci.cinit_index > index) {
                ci.cinit_index--;
            }
        }

        for (ScriptInfo si : script_info) {
            if (si.init_index > index) {
                si.init_index--;
            }
            removeMethodFromTraits(si.traits, index);
        }

        abcMethodIndexing = null;

        method_info.remove(index);
    }

    public boolean replaceScriptPack(ScriptPack pack, String as) throws AVM2ParseException, CompilationException, IOException, InterruptedException {
        String scriptName = pack.getPathScriptName() + ".as";
        int oldIndex = pack.scriptIndex;
        int newIndex = script_info.size();
        String documentClass = getSwf().getDocumentClass();
        boolean isDocumentClass = documentClass != null && documentClass.equals(pack.getClassPath().toString());

        boolean isSimple = pack.isSimple;

        ScriptInfo si = script_info.get(oldIndex);
        if (isSimple) {
            si.delete(this, true);
        } else {
            for (int t : pack.traitIndices) {
                si.traits.traits.get(t).delete(this, true);
            }
        }

        int newClassIndex = instance_info.size();
        for (int t : pack.traitIndices) {
            if (si.traits.traits.get(t) instanceof TraitClass) {
                TraitClass tc = (TraitClass) si.traits.traits.get(t);
                newClassIndex = tc.class_info + 1;
            }

        }
        List<ABC> otherAbcs = new ArrayList<>(pack.allABCs);
        otherAbcs.remove(this);
        ActionScript3Parser.compile(as, this, otherAbcs, isDocumentClass, scriptName, newClassIndex, oldIndex);

        if (isSimple) {
            // Move newly added script to its position
            script_info.set(oldIndex, script_info.get(newIndex));
            script_info.remove(newIndex);
        } else {
            script_info.get(newIndex).setModified(true);
            //Note: Is deleting traits safe?
            List<Integer> todel = new ArrayList<>(new TreeSet<>(pack.traitIndices));
            for (int i = todel.size() - 1; i >= 0; i--) {
                si.traits.traits.remove((int) todel.get(i));
            }
        }

        script_info.get(oldIndex).setModified(true);
        pack(); // removes old classes/methods
        ((Tag) parentTag).setModified(true);
        return !isSimple;
    }

    public void pack() {
        for (int c = 0; c < instance_info.size(); c++) {
            if (instance_info.get(c).deleted) {
                removeClass(c);
                c--;
            }
        }
        for (int m = 0; m < method_info.size(); m++) {
            if (method_info.get(m).deleted) {
                removeMethod(m);
                m--;
            }
        }

        getMethodIndexing();
    }
}
>>>>>>> ced5b858
<|MERGE_RESOLUTION|>--- conflicted
+++ resolved
@@ -1,1448 +1,3 @@
-<<<<<<< HEAD
-/*
- *  Copyright (C) 2010-2016 JPEXS, All rights reserved.
- *
- * This library is free software; you can redistribute it and/or
- * modify it under the terms of the GNU Lesser General Public
- * License as published by the Free Software Foundation; either
- * version 3.0 of the License, or (at your option) any later version.
- *
- * This library is distributed in the hope that it will be useful,
- * but WITHOUT ANY WARRANTY; without even the implied warranty of
- * MERCHANTABILITY or FITNESS FOR A PARTICULAR PURPOSE.  See the GNU
- * Lesser General Public License for more details.
- *
- * You should have received a copy of the GNU Lesser General Public
- * License along with this library.
- */
-package com.jpexs.decompiler.flash.abc;
-
-import com.jpexs.decompiler.flash.EndOfStreamException;
-import com.jpexs.decompiler.flash.EventListener;
-import com.jpexs.decompiler.flash.SWF;
-import com.jpexs.decompiler.flash.abc.avm2.AVM2Code;
-import com.jpexs.decompiler.flash.abc.avm2.AVM2ConstantPool;
-import com.jpexs.decompiler.flash.abc.avm2.AVM2Deobfuscation;
-import com.jpexs.decompiler.flash.abc.avm2.instructions.AVM2Instruction;
-import com.jpexs.decompiler.flash.abc.avm2.instructions.executing.CallPropertyIns;
-import com.jpexs.decompiler.flash.abc.avm2.instructions.stack.PushStringIns;
-import com.jpexs.decompiler.flash.abc.avm2.parser.AVM2ParseException;
-import com.jpexs.decompiler.flash.abc.avm2.parser.script.ActionScript3Parser;
-import com.jpexs.decompiler.flash.abc.types.ABCException;
-import com.jpexs.decompiler.flash.abc.types.ClassInfo;
-import com.jpexs.decompiler.flash.abc.types.InstanceInfo;
-import com.jpexs.decompiler.flash.abc.types.MetadataInfo;
-import com.jpexs.decompiler.flash.abc.types.MethodBody;
-import com.jpexs.decompiler.flash.abc.types.MethodInfo;
-import com.jpexs.decompiler.flash.abc.types.Multiname;
-import com.jpexs.decompiler.flash.abc.types.Namespace;
-import com.jpexs.decompiler.flash.abc.types.NamespaceSet;
-import com.jpexs.decompiler.flash.abc.types.ScriptInfo;
-import com.jpexs.decompiler.flash.abc.types.traits.Trait;
-import com.jpexs.decompiler.flash.abc.types.traits.TraitClass;
-import com.jpexs.decompiler.flash.abc.types.traits.TraitFunction;
-import com.jpexs.decompiler.flash.abc.types.traits.TraitMethodGetterSetter;
-import com.jpexs.decompiler.flash.abc.types.traits.TraitSlotConst;
-import com.jpexs.decompiler.flash.abc.types.traits.Traits;
-import com.jpexs.decompiler.flash.abc.usages.ClassNameMultinameUsage;
-import com.jpexs.decompiler.flash.abc.usages.ConstVarNameMultinameUsage;
-import com.jpexs.decompiler.flash.abc.usages.ConstVarTypeMultinameUsage;
-import com.jpexs.decompiler.flash.abc.usages.DefinitionUsage;
-import com.jpexs.decompiler.flash.abc.usages.ExtendsMultinameUsage;
-import com.jpexs.decompiler.flash.abc.usages.ImplementsMultinameUsage;
-import com.jpexs.decompiler.flash.abc.usages.MethodBodyMultinameUsage;
-import com.jpexs.decompiler.flash.abc.usages.MethodNameMultinameUsage;
-import com.jpexs.decompiler.flash.abc.usages.MethodParamsMultinameUsage;
-import com.jpexs.decompiler.flash.abc.usages.MethodReturnTypeMultinameUsage;
-import com.jpexs.decompiler.flash.abc.usages.MultinameUsage;
-import com.jpexs.decompiler.flash.abc.usages.TypeNameMultinameUsage;
-import com.jpexs.decompiler.flash.configuration.Configuration;
-import com.jpexs.decompiler.flash.dumpview.DumpInfo;
-import com.jpexs.decompiler.flash.exporters.script.LinkReportExporter;
-import com.jpexs.decompiler.flash.flexsdk.As3ScriptReplacer;
-import com.jpexs.decompiler.flash.flexsdk.MxmlcException;
-import com.jpexs.decompiler.flash.helpers.SWFDecompilerPlugin;
-import com.jpexs.decompiler.flash.tags.ABCContainerTag;
-import com.jpexs.decompiler.flash.tags.Tag;
-import com.jpexs.decompiler.flash.types.annotations.Internal;
-import com.jpexs.decompiler.graph.CompilationException;
-import com.jpexs.decompiler.graph.DottedChain;
-import com.jpexs.helpers.utf8.Utf8PrintWriter;
-import java.io.IOException;
-import java.io.OutputStream;
-import java.util.ArrayList;
-import java.util.HashMap;
-import java.util.HashSet;
-import java.util.List;
-import java.util.Map;
-import java.util.Set;
-import java.util.TreeSet;
-import java.util.logging.Level;
-import java.util.logging.Logger;
-
-/**
- *
- * @author JPEXS
- */
-public class ABC {
-
-    public ABCVersion version = new ABCVersion(47, 16);
-
-    public AVM2ConstantPool constants = new AVM2ConstantPool();
-
-    public List<MethodInfo> method_info = new ArrayList<>();
-
-    public List<MetadataInfo> metadata_info = new ArrayList<>();
-
-    public List<InstanceInfo> instance_info = new ArrayList<>();
-
-    public List<ClassInfo> class_info = new ArrayList<>();
-
-    public List<ScriptInfo> script_info = new ArrayList<>();
-
-    public List<MethodBody> bodies = new ArrayList<>();
-
-    private ABCMethodIndexing abcMethodIndexing;
-
-    public static final int MINORwithDECIMAL = 17;
-
-    protected Set<EventListener> listeners = new HashSet<>();
-
-    private static final Logger logger = Logger.getLogger(ABC.class.getName());
-
-    private AVM2Deobfuscation deobfuscation;
-
-    @Internal
-    public ABCContainerTag parentTag;
-
-    /* Map from multiname index of namespace value to namespace name**/
-    private Map<String, DottedChain> namespaceMap;
-
-    public ABC(ABCContainerTag tag) {
-        this.parentTag = tag;
-        this.deobfuscation = null;
-    }
-
-    public SWF getSwf() {
-        return parentTag.getSwf();
-    }
-
-    public List<ABCContainerTag> getAbcTags() {
-        return getSwf().getAbcList();
-    }
-
-    public int addMethodBody(MethodBody body) {
-        bodies.add(body);
-        abcMethodIndexing = null;
-        return bodies.size() - 1;
-    }
-
-    public int addMethodInfo(MethodInfo mi) {
-        method_info.add(mi);
-        return method_info.size() - 1;
-    }
-
-    public void deleteClass(int class_info, boolean d) {
-        ABC abc = this;
-        ClassInfo classInfo = abc.class_info.get(class_info);
-        classInfo.deleted = d;
-        InstanceInfo instanceInfo = abc.instance_info.get(class_info);
-        instanceInfo.deleted = d;
-
-        classInfo.static_traits.delete(abc, d);
-        abc.method_info.get(classInfo.cinit_index).delete(abc, d);
-
-        instanceInfo.instance_traits.delete(abc, d);
-        abc.method_info.get(instanceInfo.iinit_index).delete(abc, d);
-
-        int protectedNS = instanceInfo.protectedNS;
-        if (protectedNS != 0) {
-            abc.constants.getNamespace(protectedNS).deleted = d;
-        }
-    }
-
-    public TraitMethodGetterSetter addMethod(int classId, String name, boolean isStatic) {
-        Multiname multiname = new Multiname();
-        multiname.kind = Multiname.QNAME;
-        multiname.name_index = constants.getStringId(name, true);
-        multiname.namespace_index = constants.getNamespaceId(Namespace.KIND_PACKAGE, "", 0, true);
-        int multinameId = constants.getMultinameId(multiname, true);
-
-        MethodInfo methodInfo = new MethodInfo();
-        int methodInfoId = addMethodInfo(methodInfo);
-        MethodBody methodBody = new MethodBody();
-        methodBody.method_info = methodInfoId;
-        addMethodBody(methodBody);
-
-        TraitMethodGetterSetter trait = new TraitMethodGetterSetter();
-        trait.name_index = multinameId;
-        trait.kindType = Trait.TRAIT_METHOD;
-        if (isStatic) {
-            trait.kindFlags = Trait.ATTR_Final;
-        }
-
-        trait.method_info = methodInfoId;
-        if (isStatic) {
-            ClassInfo classInfo = class_info.get(classId);
-            classInfo.static_traits.addTrait(trait);
-            trait.disp_id = classInfo.getNextDispId();
-        } else {
-            InstanceInfo instanceInfo = instance_info.get(classId);
-            instanceInfo.instance_traits.addTrait(trait);
-        }
-
-        return trait;
-    }
-
-    public void addEventListener(EventListener listener) {
-        listeners.add(listener);
-    }
-
-    public void removeEventListener(EventListener listener) {
-        listeners.remove(listener);
-    }
-
-    protected void informListeners(String event, Object data) {
-        for (EventListener listener : listeners) {
-            listener.handleEvent(event, data);
-        }
-    }
-
-    public int removeTraps() throws InterruptedException {
-        int rem = 0;
-        for (int s = 0; s < script_info.size(); s++) {
-            rem += script_info.get(s).removeTraps(s, this, "");
-        }
-        return rem;
-    }
-
-    public int removeDeadCode() throws InterruptedException {
-        int rem = 0;
-        for (MethodBody body : bodies) {
-            rem += body.removeDeadCode(constants, null/*FIXME*/, method_info.get(body.method_info));
-        }
-        return rem;
-    }
-
-    public Set<Integer> getNsStringUsages() {
-        Set<Integer> ret = new HashSet<>();
-        for (int n = 1; n < constants.getNamespaceCount(); n++) {
-            ret.add(constants.getNamespace(n).name_index);
-        }
-        return ret;
-    }
-
-    public Set<Integer> getStringUsages() {
-        Set<Integer> ret = new HashSet<>();
-        for (MethodBody body : bodies) {
-            for (AVM2Instruction ins : body.getCode().code) {
-                for (int i = 0; i < ins.definition.operands.length; i++) {
-                    if (ins.definition.operands[i] == AVM2Code.DAT_STRING_INDEX) {
-                        ret.add(ins.operands[i]);
-                    }
-                }
-            }
-        }
-        return ret;
-    }
-
-    private void setStringUsageType(Map<Integer, String> ret, int strIndex, String usageType) {
-        if (ret.containsKey(strIndex)) {
-            if (!"name".equals(usageType)) {
-                if (!ret.get(strIndex).equals(usageType)) {
-                    ret.put(strIndex, "name");
-                }
-            }
-        } else {
-            ret.put(strIndex, usageType);
-        }
-    }
-
-    private void getStringUsageTypes(Map<Integer, String> ret, Traits traits, boolean classesOnly) {
-        for (Trait t : traits.traits) {
-            int strIndex = constants.getMultiname(t.name_index).name_index;
-            String usageType = "";
-            if (t instanceof TraitClass) {
-                TraitClass tc = (TraitClass) t;
-                getStringUsageTypes(ret, class_info.get(tc.class_info).static_traits, classesOnly);
-                getStringUsageTypes(ret, instance_info.get(tc.class_info).instance_traits, classesOnly);
-
-                if (instance_info.get(tc.class_info).name_index != 0) {
-                    setStringUsageType(ret, constants.getMultiname(instance_info.get(tc.class_info).name_index).name_index, "class");
-                }
-                if (instance_info.get(tc.class_info).super_index != 0) {
-                    setStringUsageType(ret, constants.getMultiname(instance_info.get(tc.class_info).super_index).name_index, "class");
-                }
-
-                usageType = "class";
-            }
-            if (t instanceof TraitMethodGetterSetter) {
-                TraitMethodGetterSetter tm = (TraitMethodGetterSetter) t;
-                usageType = "method";
-                MethodBody body = findBody(tm.method_info);
-                if (body != null) {
-                    getStringUsageTypes(ret, body.traits, classesOnly);
-                }
-            }
-            if (t instanceof TraitFunction) {
-                TraitFunction tf = (TraitFunction) t;
-                MethodBody body = findBody(tf.method_info);
-                if (body != null) {
-                    getStringUsageTypes(ret, body.traits, classesOnly);
-                }
-                usageType = "function";
-            }
-            if (t instanceof TraitSlotConst) {
-                TraitSlotConst ts = (TraitSlotConst) t;
-                if (ts.isVar()) {
-                    usageType = "var";
-                }
-                if (ts.isConst()) {
-                    usageType = "const";
-                }
-            }
-            if (usageType.equals("class") || (!classesOnly)) {
-                setStringUsageType(ret, strIndex, usageType);
-            }
-        }
-    }
-
-    public void getStringUsageTypes(Map<Integer, String> ret, boolean classesOnly) {
-        for (ScriptInfo script : script_info) {
-            getStringUsageTypes(ret, script.traits, classesOnly);
-        }
-    }
-
-    public void renameMultiname(int multinameIndex, String newname) {
-        if (multinameIndex <= 0 || multinameIndex >= constants.getMultinameCount()) {
-            throw new IllegalArgumentException("Multiname with index " + multinameIndex + " does not exist");
-        }
-        Set<Integer> stringUsages = getStringUsages();
-        Set<Integer> namespaceUsages = getNsStringUsages();
-        int strIndex = constants.getMultiname(multinameIndex).name_index;
-        if (stringUsages.contains(strIndex) || namespaceUsages.contains(strIndex)) { // name is used elsewhere as string literal
-            strIndex = constants.getStringId(newname, true);
-            constants.getMultiname(multinameIndex).name_index = strIndex;
-        } else {
-            constants.setString(strIndex, newname);
-        }
-    }
-
-    public void deobfuscateIdentifiers(HashMap<DottedChain, DottedChain> namesMap, RenameType renameType, boolean classesOnly) {
-        Set<Integer> stringUsages = getStringUsages();
-        Set<Integer> namespaceUsages = getNsStringUsages();
-        Map<Integer, String> stringUsageTypes = new HashMap<>();
-        informListeners("deobfuscate", "Getting usage types...");
-        getStringUsageTypes(stringUsageTypes, classesOnly);
-        AVM2Deobfuscation deobfuscation = getDeobfuscation();
-        for (int i = 0; i < instance_info.size(); i++) {
-            informListeners("deobfuscate", "class " + i + "/" + instance_info.size());
-            InstanceInfo insti = instance_info.get(i);
-            if (insti.name_index != 0) {
-                constants.getMultiname(insti.name_index).name_index = deobfuscation.deobfuscateName(stringUsageTypes, stringUsages, namespaceUsages, namesMap, constants.getMultiname(insti.name_index).name_index, true, renameType);
-                if (constants.getMultiname(insti.name_index).namespace_index != 0) {
-                    constants.getNamespace(constants.getMultiname(insti.name_index).namespace_index).name_index
-                            = deobfuscation.deobfuscatePackageName(stringUsageTypes, stringUsages, namesMap, constants.getNamespace(constants.getMultiname(insti.name_index).namespace_index).name_index, renameType);
-                }
-            }
-            if (insti.super_index != 0) {
-                constants.getMultiname(insti.super_index).name_index = deobfuscation.deobfuscateName(stringUsageTypes, stringUsages, namespaceUsages, namesMap, constants.getMultiname(insti.super_index).name_index, true, renameType);
-            }
-        }
-        if (classesOnly) {
-            return;
-        }
-        for (int i = 1; i < constants.getMultinameCount(); i++) {
-            informListeners("deobfuscate", "name " + i + "/" + constants.getMultinameCount());
-            constants.getMultiname(i).name_index = deobfuscation.deobfuscateName(stringUsageTypes, stringUsages, namespaceUsages, namesMap, constants.getMultiname(i).name_index, false, renameType);
-        }
-        for (int i = 1; i < constants.getNamespaceCount(); i++) {
-            informListeners("deobfuscate", "namespace " + i + "/" + constants.getNamespaceCount());
-            if (constants.getNamespace(i).kind != Namespace.KIND_PACKAGE) { // only packages
-                continue;
-            }
-            constants.getNamespace(i).name_index = deobfuscation.deobfuscatePackageName(stringUsageTypes, stringUsages, namesMap, constants.getNamespace(i).name_index, renameType);
-        }
-
-        // process reflection using getDefinitionByName too
-        for (MethodBody body : bodies) {
-            for (int ip = 0; ip < body.getCode().code.size(); ip++) {
-                if (body.getCode().code.get(ip).definition instanceof CallPropertyIns) {
-                    int mIndex = body.getCode().code.get(ip).operands[0];
-                    if (mIndex > 0) {
-                        Multiname m = constants.getMultiname(mIndex);
-                        if (m.getNameWithNamespace(constants).toRawString().equals("flash.utils.getDefinitionByName")) {
-                            if (ip > 0) {
-                                if (body.getCode().code.get(ip - 1).definition instanceof PushStringIns) {
-                                    int strIndex = body.getCode().code.get(ip - 1).operands[0];
-                                    String fullname = constants.getString(strIndex);
-                                    String pkg = "";
-                                    String name = fullname;
-                                    if (fullname.contains(".")) {
-                                        pkg = fullname.substring(0, fullname.lastIndexOf('.'));
-                                        name = fullname.substring(fullname.lastIndexOf('.') + 1);
-                                    }
-                                    if (!pkg.isEmpty()) {
-                                        int pkgStrIndex = constants.getStringId(pkg, true);
-                                        pkgStrIndex = deobfuscation.deobfuscatePackageName(stringUsageTypes, stringUsages, namesMap, pkgStrIndex, renameType);
-                                        pkg = constants.getString(pkgStrIndex);
-                                    }
-                                    int nameStrIndex = constants.getStringId(name, true);
-                                    nameStrIndex = deobfuscation.deobfuscateName(stringUsageTypes, stringUsages, namespaceUsages, namesMap, nameStrIndex, true, renameType);
-                                    name = constants.getString(nameStrIndex);
-                                    String fullChanged = "";
-                                    if (!pkg.isEmpty()) {
-                                        fullChanged = pkg + ".";
-                                    }
-                                    fullChanged += name;
-                                    strIndex = constants.getStringId(fullChanged, true);
-                                    body.getCode().code.get(ip - 1).operands[0] = strIndex;
-                                }
-                            }
-                        }
-                    }
-                }
-            }
-        }
-    }
-
-    public boolean hasDecimalSupport() {
-        return version.minor >= MINORwithDECIMAL;
-    }
-
-    public void setDecimalSupport(boolean val) {
-        if (val) {
-            if (version.minor != MINORwithDECIMAL) {
-                version.minor = MINORwithDECIMAL;
-                ((Tag) parentTag).setModified(true);
-            }
-        } else if (version.minor == MINORwithDECIMAL) {
-            version.minor = MINORwithDECIMAL - 1;
-            ((Tag) parentTag).setModified(true);
-        }
-    }
-
-    private boolean minVersionCheck(int minMajor, int minMinor) {
-        return version.compareTo(new ABCVersion(minMajor, minMinor)) >= 0;
-    }
-
-    public boolean hasFloatSupport() {
-        return minVersionCheck(47, 16);
-    }
-
-    public void setFloatSupport(boolean val) {
-        if (val) {
-            if (version.major < 47) {
-                version.major = 47;
-                ((Tag) parentTag).setModified(true);
-            }
-        } else if (version.major > 46) {
-            version.major = 46;
-            ((Tag) parentTag).setModified(true);
-        }
-    }
-
-    public boolean hasExceptionSupport() {
-        return version.compareTo(new ABCVersion(46, 15)) > 0;
-    }
-
-    public ABC(ABCInputStream ais, SWF swf, ABCContainerTag tag) throws IOException {
-        this.parentTag = tag;
-        int minor_version = ais.readU16("minor_version");
-        int major_version = ais.readU16("major_version");
-        version = new ABCVersion(major_version, minor_version);
-        logger.log(Level.FINE, "ABC minor_version: {0}, major_version: {1}", new Object[]{minor_version, major_version});
-
-        ais.newDumpLevel("constant_pool", "cpool_info");
-
-        // constant integers
-        int constant_int_pool_count = ais.readU30("int_count");
-        constants.ensureIntCapacity(constant_int_pool_count);
-        if (constant_int_pool_count > 1) {
-            ais.newDumpLevel("integers", "integer[]");
-            for (int i = 1; i < constant_int_pool_count; i++) { // index 0 not used. Values 1..n-1
-                constants.addInt(ais.readS32("int"));
-            }
-            ais.endDumpLevel();
-        }
-
-        // constant unsigned integers
-        int constant_uint_pool_count = ais.readU30("uint_count");
-        constants.ensureUIntCapacity(constant_uint_pool_count);
-        if (constant_uint_pool_count > 1) {
-            ais.newDumpLevel("uintegers", "uinteger[]");
-            for (int i = 1; i < constant_uint_pool_count; i++) { // index 0 not used. Values 1..n-1
-                constants.addUInt(ais.readU32("uint"));
-            }
-            ais.endDumpLevel();
-        }
-
-        // constant double
-        int constant_double_pool_count = ais.readU30("double_count");
-        constants.ensureDoubleCapacity(constant_double_pool_count);
-        if (constant_double_pool_count > 1) {
-            ais.newDumpLevel("doubles", "double[]");
-            for (int i = 1; i < constant_double_pool_count; i++) { // index 0 not used. Values 1..n-1
-                constants.addDouble(ais.readDouble("double"));
-            }
-            ais.endDumpLevel();
-        }
-
-        // constant decimal
-        if (hasDecimalSupport()) {
-            int constant_decimal_pool_count = ais.readU30("decimal_count");
-            constants.ensureDecimalCapacity(constant_decimal_pool_count);
-            if (constant_decimal_pool_count > 1) {
-                ais.newDumpLevel("decimals", "decimal[]");
-                for (int i = 1; i < constant_decimal_pool_count; i++) { // index 0 not used. Values 1..n-1
-                    constants.addDecimal(ais.readDecimal("decimal"));
-                }
-                ais.endDumpLevel();
-            }
-        }
-
-        if (hasFloatSupport()) {
-            // constant float
-            int constant_float_pool_count = ais.readU30("float_count");
-            if (constant_float_pool_count > 1) {
-                ais.newDumpLevel("floats", "float[]");
-                for (int i = 1; i < constant_float_pool_count; i++) { // index 0 not used. Values 1..n-1
-                    constants.addFloat(ais.readFloat("float"));
-                }
-                ais.endDumpLevel();
-            }
-            // constant float4
-            int constant_float4_pool_count = ais.readU30("float4_count");
-            if (constant_float4_pool_count > 1) {
-                ais.newDumpLevel("floats4", "float4[]");
-                for (int i = 1; i < constant_float4_pool_count; i++) { // index 0 not used. Values 1..n-1
-                    constants.addFloat4(ais.readFloat4("float4"));
-                }
-                ais.endDumpLevel();
-            }
-        }
-
-        // constant string
-        int constant_string_pool_count = ais.readU30("string_count");
-        constants.ensureStringCapacity(constant_string_pool_count);
-        if (constant_string_pool_count > 1) {
-            ais.newDumpLevel("strings", "string[]");
-            for (int i = 1; i < constant_string_pool_count; i++) { // index 0 not used. Values 1..n-1
-                long pos = ais.getPosition();
-                constants.addString(ais.readString("string"));
-            }
-            ais.endDumpLevel();
-        }
-
-        // constant namespace
-        int constant_namespace_pool_count = ais.readU30("namespace_count");
-        constants.ensureNamespaceCapacity(constant_namespace_pool_count);
-        if (constant_namespace_pool_count > 1) {
-            ais.newDumpLevel("namespaces", "namespace[]");
-            for (int i = 1; i < constant_namespace_pool_count; i++) { // index 0 not used. Values 1..n-1
-                constants.addNamespace(ais.readNamespace("namespace"));
-            }
-            ais.endDumpLevel();
-        }
-
-        // constant namespace set
-        int constant_namespace_set_pool_count = ais.readU30("ns_set_count");
-        constants.ensureNamespaceSetCapacity(constant_namespace_set_pool_count);
-        if (constant_namespace_set_pool_count > 1) {
-            ais.newDumpLevel("ns_sets", "ns_set[]");
-            for (int i = 1; i < constant_namespace_set_pool_count; i++) { // index 0 not used. Values 1..n-1
-                ais.newDumpLevel("ns_set_infos", "ns_set_info[]");
-                constants.addNamespaceSet(new NamespaceSet());
-                int namespace_count = ais.readU30("count");
-                constants.getNamespaceSet(i).namespaces = new int[namespace_count];
-                for (int j = 0; j < namespace_count; j++) {
-                    constants.getNamespaceSet(i).namespaces[j] = ais.readU30("ns");
-                }
-                ais.endDumpLevel();
-            }
-            ais.endDumpLevel();
-        }
-
-        // constant multiname
-        int constant_multiname_pool_count = ais.readU30("multiname_count");
-        constants.ensureMultinameCapacity(constant_multiname_pool_count);
-        if (constant_multiname_pool_count > 1) {
-            ais.newDumpLevel("multiname", "multinames[]");
-            for (int i = 1; i < constant_multiname_pool_count; i++) { // index 0 not used. Values 1..n-1
-                constants.addMultiname(ais.readMultiname("multiname"));
-            }
-            ais.endDumpLevel();
-        }
-
-        ais.endDumpLevel(); // cpool_info
-
-        // method info
-        int methods_count = ais.readU30("methods_count");
-        method_info = new ArrayList<>(methods_count); // MethodInfo[methods_count];
-        for (int i = 0; i < methods_count; i++) {
-            method_info.add(ais.readMethodInfo("method"));
-        }
-
-        // metadata info
-        int metadata_count = ais.readU30("metadata_count");
-        metadata_info = new ArrayList<>(metadata_count);
-        for (int i = 0; i < metadata_count; i++) {
-            int name_index = ais.readU30("name_index");
-            int values_count = ais.readU30("values_count");
-            int[] keys = new int[values_count];
-            for (int v = 0; v < values_count; v++) {
-                keys[v] = ais.readU30("key");
-            }
-            int[] values = new int[values_count];
-            for (int v = 0; v < values_count; v++) {
-                values[v] = ais.readU30("value");
-            }
-            metadata_info.add(new MetadataInfo(name_index, keys, values));
-        }
-
-        int class_count = ais.readU30("class_count");
-        instance_info = new ArrayList<>(class_count);
-        for (int i = 0; i < class_count; i++) {
-            instance_info.add(ais.readInstanceInfo("instance"));
-        }
-        class_info = new ArrayList<>(class_count);
-        for (int i = 0; i < class_count; i++) {
-            ais.newDumpLevel("class", "class_info");
-            ClassInfo ci = new ClassInfo(null); // do not create Traits in constructor
-            ci.cinit_index = ais.readU30("cinit_index");
-            ci.static_traits = ais.readTraits("static_traits");
-            class_info.add(ci);
-            ais.endDumpLevel();
-        }
-        int script_count = ais.readU30("script_count");
-        script_info = new ArrayList<>(script_count);
-        for (int i = 0; i < script_count; i++) {
-            ais.newDumpLevel("script", "script_info");
-            ScriptInfo si = new ScriptInfo(null); // do not create Traits in constructor
-            si.init_index = ais.readU30("init_index");
-            si.traits = ais.readTraits("traits");
-            script_info.add(si);
-            ais.endDumpLevel();
-            si.setModified(false);
-        }
-
-        int bodies_count = ais.readU30("bodies_count");
-        bodies = new ArrayList<>(bodies_count);
-        for (int i = 0; i < bodies_count; i++) {
-            DumpInfo di = ais.dumpInfo;
-            ais.newDumpLevel("method_body", "method_body_info");
-            MethodBody mb = new MethodBody(this, null, null, null); // do not create Traits in constructor
-            try {
-                mb.method_info = ais.readU30("method_info");
-                mb.max_stack = ais.readU30("max_stack");
-                mb.max_regs = ais.readU30("max_regs");
-                mb.init_scope_depth = ais.readU30("init_scope_depth");
-                mb.max_scope_depth = ais.readU30("max_scope_depth");
-                int code_length = ais.readU30("code_length");
-                mb.setCodeBytes(ais.readBytes(code_length, "code"));
-                int ex_count = ais.readU30("ex_count");
-                mb.exceptions = new ABCException[ex_count];
-                for (int j = 0; j < ex_count; j++) {
-                    ABCException abce = new ABCException();
-                    abce.start = ais.readU30("start");
-                    abce.end = ais.readU30("end");
-                    abce.target = ais.readU30("target");
-                    abce.type_index = ais.readU30("type_index");
-                    if (hasExceptionSupport()) {
-                        abce.name_index = ais.readU30("name_index");
-                    } else {
-                        abce.name_index = 0;
-                    }
-                    mb.exceptions[j] = abce;
-                }
-                mb.traits = ais.readTraits("traits");
-                bodies.add(mb);
-                ais.endDumpLevel();
-            } catch (EndOfStreamException ex) {
-                logger.log(Level.SEVERE, "MethodBody reading: End of stream", ex);
-                ais.endDumpLevelUntil(di);
-                break;
-            }
-
-            SWFDecompilerPlugin.fireMethodBodyParsed(this, mb, swf);
-        }
-
-        getMethodIndexing();
-
-        /*for(int i=0;i<script_count;i++){
-         MethodBody bod=bodies.get(bodyIdxFromMethodIdx.get(script_info.get(i).init_index));
-         GraphTextWriter t=new HighlightedTextWriter(Configuration.getCodeFormatting(),false);
-         try {
-         bod.toString("script", ScriptExportMode.PCODE,  this, null, constants, method_info, t, new ArrayList<>());
-         } catch (InterruptedException ex) {
-         Logger.getLogger(ABC.class.getName()).log(Level.SEVERE, null, ex);
-         }
-         System.out.println(""+t.toString());
-         }
-         //System.exit(0);*/
-        SWFDecompilerPlugin.fireAbcParsed(this, swf);
-    }
-
-    public void saveToStream(OutputStream os) throws IOException {
-        ABCOutputStream aos = new ABCOutputStream(os);
-        aos.writeU16(version.minor);
-        aos.writeU16(version.major);
-
-        aos.writeU30(constants.getIntCount());
-        for (int i = 1; i < constants.getIntCount(); i++) {
-            aos.writeS32(constants.getInt(i));
-        }
-        aos.writeU30(constants.getUIntCount());
-        for (int i = 1; i < constants.getUIntCount(); i++) {
-            aos.writeU32(constants.getUInt(i));
-        }
-
-        aos.writeU30(constants.getDoubleCount());
-        for (int i = 1; i < constants.getDoubleCount(); i++) {
-            aos.writeDouble(constants.getDouble(i));
-        }
-
-        if (hasDecimalSupport()) {
-            aos.writeU30(constants.getDecimalCount());
-            for (int i = 1; i < constants.getDecimalCount(); i++) {
-                aos.writeDecimal(constants.getDecimal(i));
-            }
-        }
-        if (hasFloatSupport()) {
-            aos.writeU30(constants.getFloatCount());
-            for (int i = 1; i < constants.getFloatCount(); i++) {
-                aos.writeFloat(constants.getFloat(i));
-            }
-            aos.writeU30(constants.getFloat4Count());
-            for (int i = 1; i < constants.getFloat4Count(); i++) {
-                aos.writeFloat4(constants.getFloat4(i));
-            }
-        }
-
-        aos.writeU30(constants.getStringCount());
-        for (int i = 1; i < constants.getStringCount(); i++) {
-            aos.writeString(constants.getString(i));
-        }
-
-        aos.writeU30(constants.getNamespaceCount());
-        for (int i = 1; i < constants.getNamespaceCount(); i++) {
-            aos.writeNamespace(constants.getNamespace(i));
-        }
-
-        aos.writeU30(constants.getNamespaceSetCount());
-        for (int i = 1; i < constants.getNamespaceSetCount(); i++) {
-            aos.writeU30(constants.getNamespaceSet(i).namespaces.length);
-            for (int j = 0; j < constants.getNamespaceSet(i).namespaces.length; j++) {
-                aos.writeU30(constants.getNamespaceSet(i).namespaces[j]);
-            }
-        }
-
-        aos.writeU30(constants.getMultinameCount());
-        for (int i = 1; i < constants.getMultinameCount(); i++) {
-            aos.writeMultiname(constants.getMultiname(i));
-        }
-
-        aos.writeU30(method_info.size());
-        for (MethodInfo mi : method_info) {
-            aos.writeMethodInfo(mi);
-        }
-
-        aos.writeU30(metadata_info.size());
-        for (MetadataInfo mi : metadata_info) {
-            aos.writeU30(mi.name_index);
-            aos.writeU30(mi.values.length);
-            for (int j = 0; j < mi.values.length; j++) {
-                aos.writeU30(mi.keys[j]);
-            }
-            for (int j = 0; j < mi.values.length; j++) {
-                aos.writeU30(mi.values[j]);
-            }
-        }
-
-        aos.writeU30(class_info.size());
-        for (InstanceInfo ii : instance_info) {
-            aos.writeInstanceInfo(ii);
-        }
-        for (ClassInfo ci : class_info) {
-            aos.writeU30(ci.cinit_index);
-            aos.writeTraits(ci.static_traits);
-        }
-        int numScripts = script_info.size();
-        for (ScriptInfo si : script_info) {
-            if (si.deleted) {
-                numScripts--;
-            }
-        }
-
-        aos.writeU30(numScripts);
-        for (ScriptInfo si : script_info) {
-            if (!si.deleted) {
-                aos.writeU30(si.init_index);
-                aos.writeTraits(si.traits);
-            }
-        }
-
-        aos.writeU30(bodies.size());
-        for (MethodBody mb : bodies) {
-            aos.writeU30(mb.method_info);
-            aos.writeU30(mb.max_stack);
-            aos.writeU30(mb.max_regs);
-            aos.writeU30(mb.init_scope_depth);
-            aos.writeU30(mb.max_scope_depth);
-            byte[] codeBytes = mb.getCodeBytes();
-            aos.writeU30(codeBytes.length);
-            aos.write(codeBytes);
-            aos.writeU30(mb.exceptions.length);
-            for (int j = 0; j < mb.exceptions.length; j++) {
-                aos.writeU30(mb.exceptions[j].start);
-                aos.writeU30(mb.exceptions[j].end);
-                aos.writeU30(mb.exceptions[j].target);
-                aos.writeU30(mb.exceptions[j].type_index);
-                aos.writeU30(mb.exceptions[j].name_index);
-            }
-            aos.writeTraits(mb.traits);
-        }
-    }
-
-    public MethodBody findBody(MethodInfo methodInfo) {
-        return getMethodIndexing().findMethodBody(methodInfo);
-    }
-
-    public MethodBody findBody(int methodInfo) {
-        return getMethodIndexing().findMethodBody(methodInfo);
-    }
-
-    public int findBodyIndex(MethodInfo methodInfo) {
-        return getMethodIndexing().findMethodBodyIndex(methodInfo);
-    }
-
-    public int findBodyIndex(int methodInfo) {
-        return getMethodIndexing().findMethodBodyIndex(methodInfo);
-    }
-
-    public MethodBody findBodyClassInitializerByClass(String className) {
-        for (int i = 0; i < instance_info.size(); i++) {
-            if (className.equals(constants.getMultiname(instance_info.get(i).name_index).getName(constants, null, true))) {
-                MethodBody body = findBody(class_info.get(i).cinit_index);
-                if (body != null) {
-                    return body;
-                }
-            }
-        }
-
-        return null;
-    }
-
-    public MethodBody findBodyInstanceInitializerByClass(String className) {
-        for (int i = 0; i < instance_info.size(); i++) {
-            if (className.equals(constants.getMultiname(instance_info.get(i).name_index).getName(constants, null, true))) {
-                MethodBody body = findBody(instance_info.get(i).iinit_index);
-                if (body != null) {
-                    return body;
-                }
-            }
-        }
-
-        return null;
-    }
-
-    public MethodBody findBodyByClassAndName(String className, String methodName) {
-        for (int i = 0; i < instance_info.size(); i++) {
-            if (className.equals(constants.getMultiname(instance_info.get(i).name_index).getName(constants, null, true))) {
-                for (Trait t : instance_info.get(i).instance_traits.traits) {
-                    if (t instanceof TraitMethodGetterSetter) {
-                        TraitMethodGetterSetter t2 = (TraitMethodGetterSetter) t;
-                        if (methodName.equals(t2.getName(this).getName(constants, null, true))) {
-                            MethodBody body = findBody(t2.method_info);
-                            if (body != null) {
-                                return body;
-                            }
-                        }
-                    }
-                }
-
-                for (Trait t : class_info.get(i).static_traits.traits) {
-                    if (t instanceof TraitMethodGetterSetter) {
-                        TraitMethodGetterSetter t2 = (TraitMethodGetterSetter) t;
-                        if (methodName.equals(t2.getName(this).getName(constants, null, true))) {
-                            MethodBody body = findBody(t2.method_info);
-                            if (body != null) {
-                                return body;
-                            }
-                        }
-                    }
-                }
-                //break;
-            }
-        }
-
-        return null;
-    }
-
-    public boolean isStaticTraitId(int classIndex, int traitId) {
-        if (traitId < class_info.get(classIndex).static_traits.traits.size()) {
-            return true;
-        } else if (traitId < class_info.get(classIndex).static_traits.traits.size() + instance_info.get(classIndex).instance_traits.traits.size()) {
-            return false;
-        } else {
-            return true; // Can be class or instance initializer
-        }
-    }
-
-    public Trait findTraitByTraitId(int classIndex, int traitId) {
-        if (classIndex == -1) {
-            return null;
-        }
-        List<Trait> staticTraits = class_info.get(classIndex).static_traits.traits;
-        if (traitId >= 0 && traitId < staticTraits.size()) {
-            return staticTraits.get(traitId);
-        } else {
-            List<Trait> instanceTraits = instance_info.get(classIndex).instance_traits.traits;
-            if (traitId >= 0 && traitId < staticTraits.size() + instanceTraits.size()) {
-                traitId -= staticTraits.size();
-                return instanceTraits.get(traitId);
-            } else {
-                return null; // Can be class or instance initializer
-            }
-        }
-    }
-
-    public int findMethodIdByTraitId(int classIndex, int traitId) {
-        if (classIndex == -1) {
-            return -1;
-        }
-        List<Trait> staticTraits = class_info.get(classIndex).static_traits.traits;
-        if (traitId < staticTraits.size()) {
-            if (staticTraits.get(traitId) instanceof TraitMethodGetterSetter) {
-                return ((TraitMethodGetterSetter) staticTraits.get(traitId)).method_info;
-            } else {
-                return -1;
-            }
-        } else {
-            List<Trait> instanceTraits = instance_info.get(classIndex).instance_traits.traits;
-            if (traitId < staticTraits.size() + instanceTraits.size()) {
-                traitId -= staticTraits.size();
-                if (instanceTraits.get(traitId) instanceof TraitMethodGetterSetter) {
-                    return ((TraitMethodGetterSetter) instanceTraits.get(traitId)).method_info;
-                } else {
-                    return -1;
-                }
-            } else {
-                traitId -= staticTraits.size() + instanceTraits.size();
-                if (traitId == 0) {
-                    return instance_info.get(classIndex).iinit_index;
-                } else if (traitId == 1) {
-                    return class_info.get(classIndex).cinit_index;
-                } else {
-                    return -1;
-                }
-            }
-        }
-    }
-
-    private Map<String, DottedChain> getNamespaceMap() {
-        if (namespaceMap == null) {
-            Map<String, DottedChain> map = new HashMap<>();
-            for (ScriptInfo si : script_info) {
-                for (Trait t : si.traits.traits) {
-                    if (t instanceof TraitSlotConst) {
-                        TraitSlotConst s = ((TraitSlotConst) t);
-                        if (s.isNamespace()) {
-                            String key = constants.getNamespace(s.value_index).getName(constants).toRawString(); // assume not null
-                            DottedChain val = constants.getMultiname(s.name_index).getNameWithNamespace(constants);
-                            map.put(key, val);
-                        }
-                    }
-                }
-            }
-            namespaceMap = map;
-        }
-
-        return namespaceMap;
-    }
-
-    private AVM2Deobfuscation getDeobfuscation() {
-        if (deobfuscation == null) {
-            deobfuscation = new AVM2Deobfuscation(getSwf(), constants);
-        }
-
-        return deobfuscation;
-    }
-
-    public final ABCMethodIndexing getMethodIndexing() {
-        if (abcMethodIndexing == null) {
-            abcMethodIndexing = new ABCMethodIndexing(this);
-        }
-
-        return abcMethodIndexing;
-    }
-
-    public DottedChain nsValueToName(String valueStr) {
-        if (valueStr == null) {
-            return DottedChain.EMPTY;
-        }
-
-        if (getNamespaceMap().containsKey(valueStr)) {
-            return getNamespaceMap().get(valueStr);
-        } else {
-            DottedChain ns = getDeobfuscation().builtInNs(valueStr);
-            if (ns == null) {
-                return DottedChain.EMPTY;
-            } else {
-                return ns;
-            }
-        }
-    }
-
-    public List<ScriptPack> getScriptPacks(String packagePrefix, List<ABC> allAbcs) {
-        List<ScriptPack> ret = new ArrayList<>();
-        for (int i = 0; i < script_info.size(); i++) {
-            if (!script_info.get(i).deleted) {
-                ret.addAll(script_info.get(i).getPacks(this, i, packagePrefix, allAbcs));
-            }
-        }
-        return ret;
-    }
-
-    public void dump(OutputStream os) {
-        Utf8PrintWriter output;
-        output = new Utf8PrintWriter(os);
-        constants.dump(output);
-        for (int i = 0; i < method_info.size(); i++) {
-            output.println("MethodInfo[" + i + "]:" + method_info.get(i).toString(constants, new ArrayList<>()));
-        }
-        for (int i = 0; i < metadata_info.size(); i++) {
-            output.println("MetadataInfo[" + i + "]:" + metadata_info.get(i).toString(constants));
-        }
-        for (int i = 0; i < instance_info.size(); i++) {
-            output.println("InstanceInfo[" + i + "]:" + instance_info.get(i).toString(this, new ArrayList<>()));
-        }
-        for (int i = 0; i < class_info.size(); i++) {
-            output.println("ClassInfo[" + i + "]:" + class_info.get(i).toString(this, new ArrayList<>()));
-        }
-        for (int i = 0; i < script_info.size(); i++) {
-            output.println("ScriptInfo[" + i + "]:" + script_info.get(i).toString(this, new ArrayList<>()));
-        }
-        for (int i = 0; i < bodies.size(); i++) {
-            output.println("MethodBody[" + i + "]:"); //+ bodies[i].toString(this, constants, method_info));
-        }
-    }
-
-    private void checkMultinameUsedInMethod(int multinameIndex, int methodInfo, List<MultinameUsage> ret, int classIndex, int traitIndex, boolean isStatic, boolean isInitializer, Traits traits, int parentTraitIndex) {
-        for (int p = 0; p < method_info.get(methodInfo).param_types.length; p++) {
-            if (method_info.get(methodInfo).param_types[p] == multinameIndex) {
-                ret.add(new MethodParamsMultinameUsage(this, multinameIndex, classIndex, traitIndex, isStatic, isInitializer, traits, parentTraitIndex));
-                break;
-            }
-        }
-        if (method_info.get(methodInfo).ret_type == multinameIndex) {
-            ret.add(new MethodReturnTypeMultinameUsage(this, multinameIndex, classIndex, traitIndex, isStatic, isInitializer, traits, parentTraitIndex));
-        }
-        MethodBody body = findBody(methodInfo);
-        if (body != null) {
-            findMultinameUsageInTraits(body.traits, multinameIndex, isStatic, classIndex, ret, traitIndex);
-            for (ABCException e : body.exceptions) {
-                if ((e.name_index == multinameIndex) || (e.type_index == multinameIndex)) {
-                    ret.add(new MethodBodyMultinameUsage(this, multinameIndex, classIndex, traitIndex, isStatic, isInitializer, traits, parentTraitIndex));
-                    return;
-                }
-            }
-            for (AVM2Instruction ins : body.getCode().code) {
-                for (int o = 0; o < ins.definition.operands.length; o++) {
-                    if (ins.definition.operands[o] == AVM2Code.DAT_MULTINAME_INDEX) {
-                        if (ins.operands[o] == multinameIndex) {
-                            ret.add(new MethodBodyMultinameUsage(this, multinameIndex, classIndex, traitIndex, isStatic, isInitializer, traits, parentTraitIndex));
-                            return;
-                        }
-                    }
-                }
-            }
-        }
-    }
-
-    private void findMultinameUsageInTraits(Traits traits, int multinameIndex, boolean isStatic, int classIndex, List<MultinameUsage> ret, int parentTraitIndex) {
-        for (int t = 0; t < traits.traits.size(); t++) {
-            if (traits.traits.get(t) instanceof TraitSlotConst) {
-                TraitSlotConst tsc = (TraitSlotConst) traits.traits.get(t);
-                if (tsc.name_index == multinameIndex) {
-                    ret.add(new ConstVarNameMultinameUsage(this, multinameIndex, classIndex, t, isStatic, traits, parentTraitIndex));
-                }
-                if (tsc.type_index == multinameIndex) {
-                    ret.add(new ConstVarTypeMultinameUsage(this, multinameIndex, classIndex, t, isStatic, traits, parentTraitIndex));
-                }
-            }
-            if (traits.traits.get(t) instanceof TraitMethodGetterSetter) {
-                TraitMethodGetterSetter tmgs = (TraitMethodGetterSetter) traits.traits.get(t);
-                if (tmgs.name_index == multinameIndex) {
-                    ret.add(new MethodNameMultinameUsage(this, multinameIndex, classIndex, t, isStatic, false, traits, parentTraitIndex));
-                }
-                checkMultinameUsedInMethod(multinameIndex, tmgs.method_info, ret, classIndex, t, isStatic, false, traits, parentTraitIndex);
-            }
-        }
-    }
-
-    public List<MultinameUsage> findMultinameDefinition(int multinameIndex) {
-        List<MultinameUsage> usages = findMultinameUsage(multinameIndex);
-        List<MultinameUsage> ret = new ArrayList<>();
-        for (MultinameUsage u : usages) {
-            if (u instanceof DefinitionUsage) {
-                ret.add(u);
-            }
-        }
-        return ret;
-    }
-
-    public List<MultinameUsage> findMultinameUsage(int multinameIndex) {
-        List<MultinameUsage> ret = new ArrayList<>();
-        if (multinameIndex == 0) {
-            return ret;
-        }
-        for (int c = 0; c < instance_info.size(); c++) {
-            if (instance_info.get(c).name_index == multinameIndex) {
-                ret.add(new ClassNameMultinameUsage(this, multinameIndex, c));
-            }
-            if (instance_info.get(c).super_index == multinameIndex) {
-                ret.add(new ExtendsMultinameUsage(this, multinameIndex, c));
-            }
-            for (int i = 0; i < instance_info.get(c).interfaces.length; i++) {
-                if (instance_info.get(c).interfaces[i] == multinameIndex) {
-                    ret.add(new ImplementsMultinameUsage(this, multinameIndex, c));
-                }
-            }
-            checkMultinameUsedInMethod(multinameIndex, instance_info.get(c).iinit_index, ret, c, 0, false, true, null, -1);
-            checkMultinameUsedInMethod(multinameIndex, class_info.get(c).cinit_index, ret, c, 0, true, true, null, -1);
-            findMultinameUsageInTraits(instance_info.get(c).instance_traits, multinameIndex, false, c, ret, -1);
-            findMultinameUsageInTraits(class_info.get(c).static_traits, multinameIndex, true, c, ret, -1);
-        }
-        loopm:
-        for (int m = 1; m < constants.getMultinameCount(); m++) {
-            if (constants.getMultiname(m).kind == Multiname.TYPENAME) {
-                if (constants.getMultiname(m).qname_index == multinameIndex) {
-                    ret.add(new TypeNameMultinameUsage(this, m));
-                    continue;
-                }
-                for (int mp : constants.getMultiname(m).params) {
-                    if (mp == multinameIndex) {
-                        ret.add(new TypeNameMultinameUsage(this, m));
-                        continue loopm;
-                    }
-                }
-            }
-        }
-        return ret;
-    }
-
-    public int findMethodInfoByName(int classId, String methodName) {
-        if (classId > -1) {
-            for (Trait t : instance_info.get(classId).instance_traits.traits) {
-                if (t instanceof TraitMethodGetterSetter) {
-                    if (t.getName(this).getName(constants, null, true).equals(methodName)) {
-                        return ((TraitMethodGetterSetter) t).method_info;
-                    }
-                }
-            }
-        }
-        return -1;
-    }
-
-    public int findMethodBodyByName(int classId, String methodName) {
-        if (classId > -1) {
-            for (Trait t : instance_info.get(classId).instance_traits.traits) {
-                if (t instanceof TraitMethodGetterSetter) {
-                    if (t.getName(this).getName(constants, null, true).equals(methodName)) {
-                        return findBodyIndex(((TraitMethodGetterSetter) t).method_info);
-                    }
-                }
-            }
-        }
-        return -1;
-    }
-
-    public int findMethodBodyByName(String className, String methodName) {
-        int classId = findClassByName(className);
-        return findMethodBodyByName(classId, methodName);
-    }
-
-    public int findClassByName(DottedChain name) {
-        String str = name == null ? null : name.toRawString();
-        return findClassByName(str);
-    }
-
-    public int findClassByName(String name) {
-        for (int c = 0; c < instance_info.size(); c++) {
-            DottedChain s = constants.getMultiname(instance_info.get(c).name_index).getNameWithNamespace(constants);
-            if (name.equals(s.toRawString())) {
-                return c;
-            }
-        }
-        return -1;
-    }
-
-    public List<ScriptPack> findScriptPacksByPath(String name, List<ABC> allAbcs) {
-        List<ScriptPack> ret = new ArrayList<>();
-        List<ScriptPack> allPacks = getScriptPacks(null, allAbcs); // todo: honfika: use filter parameter
-        if (name.endsWith(".**") || name.equals("**") || name.endsWith(".++") || name.equals("++")) {
-            name = name.substring(0, name.length() - 2);
-
-            for (ScriptPack en : allPacks) {
-                if (en.getClassPath().toString().startsWith(name)) {
-                    ret.add(en);
-                }
-            }
-        } else if (name.endsWith(".*") || name.equals("*") || name.endsWith(".+") || name.equals("+")) {
-            name = name.substring(0, name.length() - 1);
-            for (ScriptPack en : allPacks) {
-                String classPathStr = en.getClassPath().toString();
-                if (classPathStr.startsWith(name)) {
-                    String rem = name.isEmpty() ? classPathStr : classPathStr.substring(name.length());
-                    if (!rem.contains(".")) {
-                        ret.add(en);
-                    }
-                }
-            }
-        } else {
-            ScriptPack p = findScriptPackByPath(name, allAbcs);
-            if (p != null) {
-                ret.add(p);
-            }
-        }
-        return ret;
-
-    }
-
-    public ScriptPack findScriptPackByPath(String name, List<ABC> allAbcs) {
-        List<ScriptPack> packs = getScriptPacks(null, allAbcs);
-        for (ScriptPack en : packs) {
-            if (en.getClassPath().toString().equals(name)) {
-                return en;
-            }
-        }
-        return null;
-    }
-
-    private void removeClassFromTraits(Traits traits, int index) {
-        for (Trait t : traits.traits) {
-            if (t instanceof TraitClass) {
-                TraitClass tc = (TraitClass) t;
-                removeClassFromTraits(instance_info.get(tc.class_info).instance_traits, index);
-                removeClassFromTraits(class_info.get(tc.class_info).static_traits, index);
-                if (tc.class_info > index) {
-                    tc.class_info--;
-                }
-            }
-        }
-    }
-
-    public void addClass(ClassInfo ci, InstanceInfo ii, int index) {
-        for (MethodBody b : bodies) {
-            for (AVM2Instruction ins : b.getCode().code) {
-                for (int i = 0; i < ins.definition.operands.length; i++) {
-                    if (ins.definition.operands[i] == AVM2Code.DAT_CLASS_INDEX) {
-                        if (ins.operands[i] >= index) {
-                            ins.operands[i]++;
-                        }
-                    }
-                }
-            }
-        }
-        for (ScriptInfo si : script_info) {
-            addClassInTraits(si.traits, index);
-        }
-        for (MethodBody b : bodies) {
-            addClassInTraits(b.traits, index);
-        }
-        instance_info.add(index, ii);
-        class_info.add(index, ci);
-    }
-
-    private void addClassInTraits(Traits traits, int index) {
-        for (Trait t : traits.traits) {
-            if (t instanceof TraitClass) {
-                TraitClass tc = (TraitClass) t;
-                addClassInTraits(instance_info.get(tc.class_info).instance_traits, index);
-                addClassInTraits(class_info.get(tc.class_info).static_traits, index);
-                if (tc.class_info >= index) {
-                    tc.class_info++;
-                }
-            }
-        }
-    }
-
-    public void removeClass(int index) {
-        for (MethodBody b : bodies) {
-            for (AVM2Instruction ins : b.getCode().code) {
-                for (int i = 0; i < ins.definition.operands.length; i++) {
-                    if (ins.definition.operands[i] == AVM2Code.DAT_CLASS_INDEX) {
-                        if (ins.operands[i] > index) {
-                            ins.operands[i]--;
-                        }
-                    }
-                }
-            }
-        }
-        for (ScriptInfo si : script_info) {
-            removeClassFromTraits(si.traits, index);
-        }
-        for (MethodBody b : bodies) {
-            removeClassFromTraits(b.traits, index);
-        }
-        instance_info.remove(index);
-        class_info.remove(index);
-    }
-
-    private void removeMethodFromTraits(Traits traits, int index) {
-        for (Trait t : traits.traits) {
-            if (t instanceof TraitClass) {
-                TraitClass tc = (TraitClass) t;
-                removeMethodFromTraits(instance_info.get(tc.class_info).instance_traits, index);
-                removeMethodFromTraits(class_info.get(tc.class_info).static_traits, index);
-            }
-            if (t instanceof TraitMethodGetterSetter) {
-                TraitMethodGetterSetter tmgs = (TraitMethodGetterSetter) t;
-                if (tmgs.method_info > index) {
-                    tmgs.method_info--;
-                }
-            }
-            if (t instanceof TraitFunction) {
-                TraitFunction tf = (TraitFunction) t;
-                if (tf.method_info > index) {
-                    tf.method_info--;
-                }
-            }
-        }
-    }
-
-    public void removeMethod(int index) {
-
-        int bindex = -1;
-        for (int b = 0; b < bodies.size(); b++) {
-            if (bodies.get(b).method_info == index) {
-                bodies.remove(b);
-                bindex = b;
-                b--;
-            }
-        }
-
-        for (MethodBody b : bodies) {
-            if (b.method_info > index) {
-                b.method_info--;
-            }
-            for (AVM2Instruction ins : b.getCode().code) {
-                for (int i = 0; i < ins.definition.operands.length; i++) {
-                    if (ins.definition.operands[i] == AVM2Code.DAT_METHOD_INDEX) {
-                        if (ins.operands[i] > index) {
-                            ins.operands[i]--;
-                        }
-                    }
-                }
-            }
-            removeMethodFromTraits(b.traits, index);
-        }
-
-        for (int c = 0; c < instance_info.size(); c++) {
-            InstanceInfo ii = instance_info.get(c);
-            if (ii.iinit_index > index) {
-                ii.iinit_index--;
-            }
-            ClassInfo ci = class_info.get(c);
-            if (ci.cinit_index > index) {
-                ci.cinit_index--;
-            }
-        }
-
-        for (ScriptInfo si : script_info) {
-            if (si.init_index > index) {
-                si.init_index--;
-            }
-            removeMethodFromTraits(si.traits, index);
-        }
-
-        abcMethodIndexing = null;
-
-        method_info.remove(index);
-    }
-
-    public boolean replaceScriptPack(ScriptPack pack, String as) throws AVM2ParseException, CompilationException, IOException, InterruptedException {
-
-        final boolean USE_FLEX = true;
-
-        boolean isSimple = pack.isSimple;
-
-        if (USE_FLEX) {
-            if (!pack.isSimple) {
-                return false;
-            }
-            As3ScriptReplacer asr = new As3ScriptReplacer(Configuration.flexSdkLocation.get(), new LinkReportExporter());
-            try {
-                asr.replaceScript(pack.getSwf(), pack, as);
-            } catch (MxmlcException ex) {
-                throw new AVM2ParseException(ex.getMxmlcErrorOutput(), 0);
-            }
-        } else {
-            String scriptName = pack.getPathScriptName() + ".as";
-            int oldIndex = pack.scriptIndex;
-            int newIndex = script_info.size();
-            String documentClass = getSwf().getDocumentClass();
-            boolean isDocumentClass = documentClass != null && documentClass.equals(pack.getClassPath().toString());
-
-            ScriptInfo si = script_info.get(oldIndex);
-            if (isSimple) {
-                si.delete(this, true);
-            } else {
-                for (int t : pack.traitIndices) {
-                    si.traits.traits.get(t).delete(this, true);
-                }
-            }
-
-            int newClassIndex = instance_info.size();
-            for (int t : pack.traitIndices) {
-                if (si.traits.traits.get(t) instanceof TraitClass) {
-                    TraitClass tc = (TraitClass) si.traits.traits.get(t);
-                    newClassIndex = tc.class_info + 1;
-                }
-
-            }
-            List<ABC> otherAbcs = new ArrayList<>(pack.allABCs);
-            otherAbcs.remove(this);
-            ActionScript3Parser.compile(as, this, otherAbcs, isDocumentClass, scriptName, newClassIndex, oldIndex);
-
-            if (isSimple) {
-                // Move newly added script to its position
-                script_info.set(oldIndex, script_info.get(newIndex));
-                script_info.remove(newIndex);
-            } else {
-                script_info.get(newIndex).setModified(true);
-                //Note: Is deleting traits safe?
-                List<Integer> todel = new ArrayList<>(new TreeSet<>(pack.traitIndices));
-                for (int i = todel.size() - 1; i >= 0; i--) {
-                    si.traits.traits.remove((int) todel.get(i));
-                }
-            }
-            script_info.get(oldIndex).setModified(true);
-        }
-        pack(); // removes old classes/methods
-        ((Tag) parentTag).setModified(true);
-        return !isSimple;
-    }
-
-    public void pack() {
-        for (int m = 0; m < method_info.size(); m++) {
-            if (method_info.get(m).deleted) {
-                removeMethod(m);
-                m--;
-            }
-        }
-        for (int c = 0; c < instance_info.size(); c++) {
-            if (instance_info.get(c).deleted) {
-                removeClass(c);
-                c--;
-            }
-        }
-
-        getMethodIndexing();
-    }
-}
-=======
 /*
  *  Copyright (C) 2010-2016 JPEXS, All rights reserved.
  *
@@ -1584,6 +139,25 @@
         return method_info.size() - 1;
     }
 
+    public void deleteClass(int class_info, boolean d) {
+        ABC abc = this;
+        ClassInfo classInfo = abc.class_info.get(class_info);
+        classInfo.deleted = d;
+        InstanceInfo instanceInfo = abc.instance_info.get(class_info);
+        instanceInfo.deleted = d;
+
+        classInfo.static_traits.delete(abc, d);
+        abc.method_info.get(classInfo.cinit_index).delete(abc, d);
+
+        instanceInfo.instance_traits.delete(abc, d);
+        abc.method_info.get(instanceInfo.iinit_index).delete(abc, d);
+
+        int protectedNS = instanceInfo.protectedNS;
+        if (protectedNS != 0) {
+            abc.constants.getNamespace(protectedNS).deleted = d;
+        }
+    }
+
     public TraitMethodGetterSetter addMethod(int classId, String name, boolean isStatic) {
         Multiname multiname = new Multiname();
         multiname.kind = Multiname.QNAME;
@@ -2194,10 +768,19 @@
             aos.writeU30(ci.cinit_index);
             aos.writeTraits(ci.static_traits);
         }
-        aos.writeU30(script_info.size());
+        int numScripts = script_info.size();
         for (ScriptInfo si : script_info) {
-            aos.writeU30(si.init_index);
-            aos.writeTraits(si.traits);
+            if (si.deleted) {
+                numScripts--;
+            }
+        }
+
+        aos.writeU30(numScripts);
+        for (ScriptInfo si : script_info) {
+            if (!si.deleted) {
+                aos.writeU30(si.init_index);
+                aos.writeTraits(si.traits);
+            }
         }
 
         aos.writeU30(bodies.size());
@@ -2828,20 +1411,19 @@
     }
 
     public void pack() {
+        for (int m = 0; m < method_info.size(); m++) {
+            if (method_info.get(m).deleted) {
+                removeMethod(m);
+                m--;
+            }
+        }
         for (int c = 0; c < instance_info.size(); c++) {
             if (instance_info.get(c).deleted) {
                 removeClass(c);
                 c--;
             }
         }
-        for (int m = 0; m < method_info.size(); m++) {
-            if (method_info.get(m).deleted) {
-                removeMethod(m);
-                m--;
-            }
-        }
 
         getMethodIndexing();
     }
-}
->>>>>>> ced5b858
+}