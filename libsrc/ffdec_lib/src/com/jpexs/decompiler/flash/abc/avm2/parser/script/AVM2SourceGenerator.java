/*
 *  Copyright (C) 2010-2015 JPEXS, All rights reserved.
 *
 * This library is free software; you can redistribute it and/or
 * modify it under the terms of the GNU Lesser General Public
 * License as published by the Free Software Foundation; either
 * version 3.0 of the License, or (at your option) any later version.
 *
 * This library is distributed in the hope that it will be useful,
 * but WITHOUT ANY WARRANTY; without even the implied warranty of
 * MERCHANTABILITY or FITNESS FOR A PARTICULAR PURPOSE.  See the GNU
 * Lesser General Public License for more details.
 *
 * You should have received a copy of the GNU Lesser General Public
 * License along with this library.
 */
package com.jpexs.decompiler.flash.abc.avm2.parser.script;

import com.jpexs.decompiler.flash.SWFInputStream;
import com.jpexs.decompiler.flash.SourceGeneratorLocalData;
import com.jpexs.decompiler.flash.abc.ABC;
import com.jpexs.decompiler.flash.abc.avm2.AVM2Code;
import com.jpexs.decompiler.flash.abc.avm2.instructions.AVM2Instruction;
import com.jpexs.decompiler.flash.abc.avm2.instructions.AVM2Instructions;
import com.jpexs.decompiler.flash.abc.avm2.instructions.InstructionDefinition;
import com.jpexs.decompiler.flash.abc.avm2.instructions.construction.ConstructSuperIns;
import com.jpexs.decompiler.flash.abc.avm2.instructions.jumps.JumpIns;
import com.jpexs.decompiler.flash.abc.avm2.instructions.other.ReturnValueIns;
import com.jpexs.decompiler.flash.abc.avm2.instructions.other.ReturnVoidIns;
import com.jpexs.decompiler.flash.abc.avm2.model.AVM2Item;
import com.jpexs.decompiler.flash.abc.avm2.model.ApplyTypeAVM2Item;
import com.jpexs.decompiler.flash.abc.avm2.model.BooleanAVM2Item;
import com.jpexs.decompiler.flash.abc.avm2.model.FloatValueAVM2Item;
import com.jpexs.decompiler.flash.abc.avm2.model.GetDescendantsAVM2Item;
import com.jpexs.decompiler.flash.abc.avm2.model.IntegerValueAVM2Item;
import com.jpexs.decompiler.flash.abc.avm2.model.LocalRegAVM2Item;
import com.jpexs.decompiler.flash.abc.avm2.model.NanAVM2Item;
import com.jpexs.decompiler.flash.abc.avm2.model.NullAVM2Item;
import com.jpexs.decompiler.flash.abc.avm2.model.ReturnValueAVM2Item;
import com.jpexs.decompiler.flash.abc.avm2.model.ReturnVoidAVM2Item;
import com.jpexs.decompiler.flash.abc.avm2.model.StringAVM2Item;
import com.jpexs.decompiler.flash.abc.avm2.model.ThrowAVM2Item;
import com.jpexs.decompiler.flash.abc.avm2.model.UndefinedAVM2Item;
import com.jpexs.decompiler.flash.abc.avm2.model.WithAVM2Item;
import com.jpexs.decompiler.flash.abc.avm2.model.WithObjectAVM2Item;
import com.jpexs.decompiler.flash.abc.avm2.model.clauses.ForEachInAVM2Item;
import com.jpexs.decompiler.flash.abc.avm2.model.clauses.ForInAVM2Item;
import com.jpexs.decompiler.flash.abc.avm2.model.clauses.TryAVM2Item;
import com.jpexs.decompiler.flash.abc.avm2.model.operations.IfCondition;
import com.jpexs.decompiler.flash.abc.avm2.parser.AVM2ParseException;
import com.jpexs.decompiler.flash.abc.types.ABCException;
import com.jpexs.decompiler.flash.abc.types.ClassInfo;
import com.jpexs.decompiler.flash.abc.types.InstanceInfo;
import com.jpexs.decompiler.flash.abc.types.MetadataInfo;
import com.jpexs.decompiler.flash.abc.types.MethodBody;
import com.jpexs.decompiler.flash.abc.types.MethodInfo;
import com.jpexs.decompiler.flash.abc.types.Multiname;
import com.jpexs.decompiler.flash.abc.types.Namespace;
import com.jpexs.decompiler.flash.abc.types.NamespaceSet;
import com.jpexs.decompiler.flash.abc.types.ScriptInfo;
import com.jpexs.decompiler.flash.abc.types.ValueKind;
import com.jpexs.decompiler.flash.abc.types.traits.Trait;
import com.jpexs.decompiler.flash.abc.types.traits.TraitClass;
import com.jpexs.decompiler.flash.abc.types.traits.TraitFunction;
import com.jpexs.decompiler.flash.abc.types.traits.TraitMethodGetterSetter;
import com.jpexs.decompiler.flash.abc.types.traits.TraitSlotConst;
import com.jpexs.decompiler.flash.abc.types.traits.Traits;
import com.jpexs.decompiler.flash.configuration.Configuration;
import com.jpexs.decompiler.flash.helpers.GraphTextWriter;
import com.jpexs.decompiler.graph.CompilationException;
import com.jpexs.decompiler.graph.DottedChain;
import com.jpexs.decompiler.graph.GraphSourceItem;
import com.jpexs.decompiler.graph.GraphTargetItem;
import com.jpexs.decompiler.graph.Loop;
import com.jpexs.decompiler.graph.SourceGenerator;
import com.jpexs.decompiler.graph.TypeItem;
import com.jpexs.decompiler.graph.model.AndItem;
import com.jpexs.decompiler.graph.model.BreakItem;
import com.jpexs.decompiler.graph.model.CommaExpressionItem;
import com.jpexs.decompiler.graph.model.ContinueItem;
import com.jpexs.decompiler.graph.model.DoWhileItem;
import com.jpexs.decompiler.graph.model.DuplicateItem;
import com.jpexs.decompiler.graph.model.FalseItem;
import com.jpexs.decompiler.graph.model.ForItem;
import com.jpexs.decompiler.graph.model.IfItem;
import com.jpexs.decompiler.graph.model.LocalData;
import com.jpexs.decompiler.graph.model.NotItem;
import com.jpexs.decompiler.graph.model.OrItem;
import com.jpexs.decompiler.graph.model.SwitchItem;
import com.jpexs.decompiler.graph.model.TernarOpItem;
import com.jpexs.decompiler.graph.model.TrueItem;
import com.jpexs.decompiler.graph.model.UnboundedTypeItem;
import com.jpexs.decompiler.graph.model.WhileItem;
import java.io.ByteArrayOutputStream;
import java.io.IOException;
import java.util.ArrayList;
import java.util.Arrays;
import java.util.HashMap;
import java.util.List;
import java.util.Map;
import java.util.logging.Level;
import java.util.logging.Logger;
import java.util.regex.Matcher;
import java.util.regex.Pattern;

/**
 *
 * @author JPEXS
 */
public class AVM2SourceGenerator implements SourceGenerator {

    public final AbcIndexing abcIndex;

    public static final int MARK_E_START = 0;

    public static final int MARK_E_END = 1;

    public static final int MARK_E_TARGET = 2;

    public static final int MARK_E_FINALLYPART = 3;

    private AVM2Instruction ins(int instructionCode, int... operands) {
        return new AVM2Instruction(0, instructionCode, operands);
    }

    private AVM2Instruction ins(InstructionDefinition def, int... operands) {
        return new AVM2Instruction(0, def, operands);
    }

    @Override
    public List<GraphSourceItem> generate(SourceGeneratorLocalData localData, FalseItem item) throws CompilationException {
        return GraphTargetItem.toSourceMerge(localData, this, ins(AVM2Instructions.PushFalse));
    }

    @Override
    public List<GraphSourceItem> generate(SourceGeneratorLocalData localData, TrueItem item) throws CompilationException {
        return GraphTargetItem.toSourceMerge(localData, this, ins(AVM2Instructions.PushTrue));
    }

    public List<GraphSourceItem> generate(SourceGeneratorLocalData localData, GetDescendantsAVM2Item item) throws CompilationException {
        int[] nssa = new int[item.openedNamespaces.size()];
        for (int i = 0; i < item.openedNamespaces.size(); i++) {
            nssa[i] = item.openedNamespaces.get(i);
        }
        int nsset = abcIndex.getSelectedAbc().constants.getNamespaceSetId(new NamespaceSet(nssa), true);

        return GraphTargetItem.toSourceMerge(localData, this,
                item.object,
                ins(AVM2Instructions.GetDescendants, abcIndex.getSelectedAbc().constants.getMultinameId(new Multiname(Multiname.MULTINAME, abcIndex.getSelectedAbc().constants.getStringId(item.nameStr, true), 0, nsset, 0, new ArrayList<>()), true))
        );
    }

    @Override
    public List<GraphSourceItem> generate(SourceGeneratorLocalData localData, AndItem item) throws CompilationException {
        List<GraphSourceItem> ret = new ArrayList<>();
        ret.addAll(generateToActionList(localData, item.leftSide));
        if (!("" + item.leftSide.returnType()).equals("Boolean")) {
            ret.add(ins(AVM2Instructions.ConvertB));
        }
        ret.add(ins(AVM2Instructions.Dup));
        List<AVM2Instruction> andExpr = generateToActionList(localData, item.rightSide);
        andExpr.add(0, ins(AVM2Instructions.Pop));
        int andExprLen = insToBytes(andExpr).length;
        ret.add(ins(AVM2Instructions.IfFalse, andExprLen));
        ret.addAll(andExpr);
        return ret;

    }

    private byte[] insToBytes(List<AVM2Instruction> code) {
        try {
            ByteArrayOutputStream baos = new ByteArrayOutputStream();
            for (AVM2Instruction instruction : code) {

                baos.write(instruction.getBytes());

            }
            return baos.toByteArray();
        } catch (IOException ex) {
            Logger.getLogger(AVM2SourceGenerator.class.getName()).log(Level.SEVERE, null, ex);
        }
        return SWFInputStream.BYTE_ARRAY_EMPTY;
    }

    @Override
    public List<GraphSourceItem> generate(SourceGeneratorLocalData localData, OrItem item) throws CompilationException {
        List<GraphSourceItem> ret = new ArrayList<>();
        ret.addAll(generateToActionList(localData, item.leftSide));
        if (!("" + item.leftSide.returnType()).equals("Boolean")) {
            ret.add(ins(AVM2Instructions.ConvertB));
        }
        ret.add(ins(AVM2Instructions.Dup));
        List<AVM2Instruction> orExpr = generateToActionList(localData, item.rightSide);
        orExpr.add(0, ins(AVM2Instructions.Pop));
        int orExprLen = insToBytes(orExpr).length;
        ret.add(ins(AVM2Instructions.IfTrue, orExprLen));
        ret.addAll(orExpr);
        return ret;
    }

    public List<AVM2Instruction> toInsList(List<GraphSourceItem> items) {
        List<AVM2Instruction> ret = new ArrayList<>();
        for (GraphSourceItem s : items) {
            if (s instanceof AVM2Instruction) {
                ret.add((AVM2Instruction) s);
            }
        }
        return ret;
    }

    private List<AVM2Instruction> nonempty(List<AVM2Instruction> list) {
        if (list == null) {
            return new ArrayList<>();
        }
        return list;
    }

    private List<GraphSourceItem> condition(SourceGeneratorLocalData localData, GraphTargetItem t, int offset) throws CompilationException {
        if (t instanceof IfCondition) {
            IfCondition ic = (IfCondition) t;
            return GraphTargetItem.toSourceMerge(localData, this, ic.getLeftSide(), ic.getRightSide(), ins(ic.getIfDefinition(), offset));
        }
        return GraphTargetItem.toSourceMerge(localData, this, t, ins(AVM2Instructions.IfTrue, offset));
    }

    private List<GraphSourceItem> notCondition(SourceGeneratorLocalData localData, GraphTargetItem t, int offset) throws CompilationException {
        if (t instanceof IfCondition) {
            IfCondition ic = (IfCondition) t;
            return GraphTargetItem.toSourceMerge(localData, this, ic.getLeftSide(), ic.getRightSide(), ins(ic.getIfNotDefinition(), offset));
        }
        return GraphTargetItem.toSourceMerge(localData, this, t, ins(AVM2Instructions.IfFalse, offset));
    }

    private List<GraphSourceItem> generateIf(SourceGeneratorLocalData localData, GraphTargetItem expression, List<GraphTargetItem> onTrueCmds, List<GraphTargetItem> onFalseCmds, boolean ternar) throws CompilationException {
        List<GraphSourceItem> ret = new ArrayList<>();
        //ret.addAll(notCondition(localData, expression));
        List<AVM2Instruction> onTrue = null;
        List<AVM2Instruction> onFalse = null;
        if (ternar) {
            onTrue = toInsList(onTrueCmds.get(0).toSource(localData, this));
        } else {
            onTrue = generateToInsList(localData, onTrueCmds);
        }

        if (onFalseCmds != null && !onFalseCmds.isEmpty()) {
            if (ternar) {
                onFalse = toInsList(onFalseCmds.get(0).toSource(localData, this));
            } else {
                onFalse = generateToInsList(localData, onFalseCmds);
            }
        }
        AVM2Instruction ajmp = null;
        if (onFalse != null) {
            if (!((!nonempty(onTrue).isEmpty())
                    && ((onTrue.get(onTrue.size() - 1).definition instanceof ContinueJumpIns)
                    || ((onTrue.get(onTrue.size() - 1).definition instanceof BreakJumpIns))))) {
                ajmp = ins(AVM2Instructions.Jump, 0);
                onTrue.add(ajmp);
            }
        }

        byte[] onTrueBytes = insToBytes(onTrue);
        int onTrueLen = onTrueBytes.length;

        ret.addAll(notCondition(localData, expression, onTrueLen));
        ret.addAll(onTrue);

        if (onFalse != null) {
            byte[] onFalseBytes = insToBytes(onFalse);
            int onFalseLen = onFalseBytes.length;
            if (ajmp != null) {
                ajmp.operands[0] = onFalseLen;
            }
            ret.addAll(onFalse);
        }
        return ret;
    }

    public List<GraphSourceItem> generate(SourceGeneratorLocalData localData, XMLFilterAVM2Item item) throws CompilationException {
        List<GraphSourceItem> ret = new ArrayList<>();
        final Reference<Integer> counterReg = new Reference<>(0);
        final Reference<Integer> collectionReg = new Reference<>(0);
        final Reference<Integer> xmlListReg = new Reference<>(0);
        List<GraphSourceItem> xmlListSetTemp = AssignableAVM2Item.setTemp(localData, this, xmlListReg);
        ret.addAll(GraphTargetItem.toSourceMerge(localData, this,
                ins(AVM2Instructions.PushByte, 0),
                AssignableAVM2Item.setTemp(localData, this, counterReg),
                item.object,
                ins(AVM2Instructions.CheckFilter),
                NameAVM2Item.generateCoerce(localData, this, TypeItem.UNBOUNDED),
                AssignableAVM2Item.setTemp(localData, this, collectionReg),
                ins(AVM2Instructions.GetLex, abcIndex.getSelectedAbc().constants.getMultinameId(new Multiname(Multiname.QNAME, abcIndex.getSelectedAbc().constants.getStringId("XMLList", true), abcIndex.getSelectedAbc().constants.getNamespaceId(Namespace.KIND_PACKAGE, "", 0, true), 0, 0, new ArrayList<>()), true)),
                ins(AVM2Instructions.PushString, abcIndex.getSelectedAbc().constants.getStringId("", true)),
                ins(AVM2Instructions.Construct, 1),
                xmlListSetTemp
        ));
        final Reference<Integer> tempVal1 = new Reference<>(0);
        final Reference<Integer> tempVal2 = new Reference<>(0);

        List<AVM2Instruction> forBody = toInsList(GraphTargetItem.toSourceMerge(localData, this,
                ins(AVM2Instructions.Label),
                AssignableAVM2Item.getTemp(localData, this, collectionReg),
                AssignableAVM2Item.getTemp(localData, this, counterReg),
                ins(AVM2Instructions.NextValue),
                AssignableAVM2Item.dupSetTemp(localData, this, tempVal1),
                AssignableAVM2Item.dupSetTemp(localData, this, tempVal2),
                ins(AVM2Instructions.PushWith)
        ));
        localData.scopeStack.add(new LocalRegAVM2Item(null, tempVal2.getVal(), null));
        forBody.addAll(toInsList(item.value.toSource(localData, this)));
        List<AVM2Instruction> trueBody = new ArrayList<>();
        trueBody.addAll(toInsList(AssignableAVM2Item.getTemp(localData, this, xmlListReg)));
        trueBody.addAll(toInsList(AssignableAVM2Item.getTemp(localData, this, counterReg)));
        trueBody.addAll(toInsList(AssignableAVM2Item.getTemp(localData, this, tempVal1)));
        int[] nss = new int[item.openedNamespaces.size()];
        for (int i = 0; i < item.openedNamespaces.size(); i++) {
            nss[i] = item.openedNamespaces.get(i);
        }
        trueBody.add(ins(AVM2Instructions.SetProperty, abcIndex.getSelectedAbc().constants.getMultinameId(new Multiname(Multiname.MULTINAMEL, 0, 0, abcIndex.getSelectedAbc().constants.getNamespaceSetId(new NamespaceSet(nss), true), 0, new ArrayList<>()), true)));
        forBody.add(ins(AVM2Instructions.IfFalse, insToBytes(trueBody).length));
        forBody.addAll(trueBody);
        forBody.add(ins(AVM2Instructions.PopScope));
        localData.scopeStack.remove(localData.scopeStack.size() - 1);
        forBody.addAll(toInsList(AssignableAVM2Item.killTemp(localData, this, Arrays.asList(tempVal2, tempVal1))));

        int forBodyLen = insToBytes(forBody).length;
        AVM2Instruction forwardJump = ins(AVM2Instructions.Jump, forBodyLen);
        ret.add(forwardJump);

        List<AVM2Instruction> expr = new ArrayList<>();
        expr.add(ins(AVM2Instructions.HasNext2, collectionReg.getVal(), counterReg.getVal()));
        AVM2Instruction backIf = ins(AVM2Instructions.IfTrue, 0);
        expr.add(backIf);

        int exprLen = insToBytes(expr).length;
        backIf.operands[0] = -(exprLen + forBodyLen);

        ret.addAll(forBody);
        ret.addAll(expr);
        ret.addAll(AssignableAVM2Item.killTemp(localData, this, Arrays.asList(collectionReg, counterReg)));
        ret.addAll(AssignableAVM2Item.getTemp(localData, this, xmlListReg));
        ret.addAll(AssignableAVM2Item.killTemp(localData, this, Arrays.asList(xmlListReg)));
        return ret;
    }

    @Override
    public List<GraphSourceItem> generate(SourceGeneratorLocalData localData, IfItem item) throws CompilationException {
        return generateIf(localData, item.expression, item.onTrue, item.onFalse, false);
    }

    private void fixSwitch(List<AVM2Instruction> code, int breakOffset, long loopId) {
        fixLoop(code, breakOffset, Integer.MAX_VALUE, loopId);
    }

    private void fixLoop(List<AVM2Instruction> code, int breakOffset, int continueOffset, long loopId) {
        int pos = 0;
        for (int a = 0; a < code.size(); a++) {
            AVM2Instruction ins = code.get(a);
            pos += ins.getBytesLength();
            if (ins.definition instanceof JumpIns) {
                if (ins.definition instanceof ContinueJumpIns) {
                    if (continueOffset != Integer.MAX_VALUE) {
                        ins.operands[0] = (-pos + continueOffset);
                        ins.definition = AVM2Code.instructionSet[AVM2Instructions.Jump];
                    }
                }
                if (ins.definition instanceof BreakJumpIns) {
                    ins.operands[0] = (-pos + breakOffset);
                    ins.definition = AVM2Code.instructionSet[AVM2Instructions.Jump];
                }
            }
        }
    }

    @Override
    public List<GraphSourceItem> generate(SourceGeneratorLocalData localData, TernarOpItem item) throws CompilationException {
        List<GraphTargetItem> onTrue = new ArrayList<>();
        onTrue.add(item.onTrue);
        List<GraphTargetItem> onFalse = new ArrayList<>();
        onFalse.add(item.onFalse);
        return generateIf(localData, item.expression, onTrue, onFalse, true);
    }

    @Override
    public List<GraphSourceItem> generate(SourceGeneratorLocalData localData, WhileItem item) throws CompilationException {
        List<GraphSourceItem> ret = new ArrayList<>();
        List<AVM2Instruction> whileExpr = new ArrayList<>();

        List<GraphTargetItem> ex = new ArrayList<>(item.expression);
        GraphTargetItem lastItem = null;
        if (!ex.isEmpty()) {
            lastItem = ex.remove(ex.size() - 1);
            while (lastItem instanceof CommaExpressionItem) {
                CommaExpressionItem cei = (CommaExpressionItem) lastItem;
                ex.addAll(cei.commands);
                lastItem = ex.remove(ex.size() - 1);
            }
            whileExpr.addAll(generateToInsList(localData, ex));
        }
        List<AVM2Instruction> whileBody = generateToInsList(localData, item.commands);
        AVM2Instruction forwardJump = ins(AVM2Instructions.Jump, 0);
        ret.add(forwardJump);
        whileBody.add(0, ins(AVM2Instructions.Label));
        ret.addAll(whileBody);
        int whileBodyLen = insToBytes(whileBody).length;
        forwardJump.operands[0] = whileBodyLen;
        whileExpr.addAll(toInsList(condition(localData, lastItem, 0)));
        int whileExprLen = insToBytes(whileExpr).length;
        whileExpr.get(whileExpr.size() - 1).operands[0] = -(whileExprLen + whileBodyLen); //Assuming last is if instruction
        ret.addAll(whileExpr);
        fixLoop(whileBody, whileBodyLen + whileExprLen, whileBodyLen, item.loop.id);
        return ret;
    }

    public List<GraphSourceItem> generate(SourceGeneratorLocalData localData, ForEachInAVM2Item item) throws CompilationException {
        return generateForIn(localData, item.loop, item.expression.collection, (AssignableAVM2Item) item.expression.object, item.commands, true);
    }

    public List<GraphSourceItem> generate(SourceGeneratorLocalData localData, ForInAVM2Item item) throws CompilationException {
        return generateForIn(localData, item.loop, item.expression.collection, (AssignableAVM2Item) item.expression.object, item.commands, false);
    }

    public List<GraphSourceItem> generateForIn(SourceGeneratorLocalData localData, Loop loop, GraphTargetItem collection, AssignableAVM2Item assignable, List<GraphTargetItem> commands, final boolean each) throws CompilationException {
        List<GraphSourceItem> ret = new ArrayList<>();
        final Reference<Integer> counterReg = new Reference<>(0);
        final Reference<Integer> collectionReg = new Reference<>(0);

        if (assignable instanceof UnresolvedAVM2Item) {
            assignable = (AssignableAVM2Item) ((UnresolvedAVM2Item) assignable).resolved;
        }

        ret.addAll(GraphTargetItem.toSourceMerge(localData, this,
                ins(AVM2Instructions.PushByte, 0),
                AssignableAVM2Item.setTemp(localData, this, counterReg),
                collection,
                NameAVM2Item.generateCoerce(localData, this, TypeItem.UNBOUNDED),
                AssignableAVM2Item.setTemp(localData, this, collectionReg)
        ));

        GraphTargetItem assigned = new GraphTargetItem() {

            @Override
            public GraphTextWriter appendTo(GraphTextWriter writer, LocalData localData) throws InterruptedException {
                return null;
            }

            @Override
            public boolean hasReturnValue() {
                return true;
            }

            @Override
            public GraphTargetItem returnType() {
                return TypeItem.UNBOUNDED;
            }

            @Override
            public List<GraphSourceItem> toSource(SourceGeneratorLocalData localData, SourceGenerator generator) throws CompilationException {
                return toSourceMerge(localData, generator,
                        AssignableAVM2Item.getTemp(localData, generator, collectionReg),
                        AssignableAVM2Item.getTemp(localData, generator, counterReg),
                        ins(each ? AVM2Instructions.NextValue : AVM2Instructions.NextName)
                );
            }
        };
        assignable.setAssignedValue(assigned);

        List<AVM2Instruction> forBody = toInsList(GraphTargetItem.toSourceMerge(localData, this,
                ins(AVM2Instructions.Label),
                assignable.toSourceIgnoreReturnValue(localData, this)
        ));

        forBody.addAll(generateToInsList(localData, commands));
        int forBodyLen = insToBytes(forBody).length;

        AVM2Instruction forwardJump = ins(AVM2Instructions.Jump, forBodyLen);
        ret.add(forwardJump);

        List<AVM2Instruction> expr = new ArrayList<>();
        expr.add(ins(AVM2Instructions.HasNext2, collectionReg.getVal(), counterReg.getVal()));
        AVM2Instruction backIf = ins(AVM2Instructions.IfTrue, 0);
        expr.add(backIf);

        int exprLen = insToBytes(expr).length;
        backIf.operands[0] = -(exprLen + forBodyLen);

        fixLoop(forBody, forBodyLen + exprLen, forBodyLen, loop.id);
        ret.addAll(forBody);
        ret.addAll(expr);
        ret.addAll(AssignableAVM2Item.killTemp(localData, this, Arrays.asList(collectionReg, counterReg)));
        return ret;
    }

    @Override
    public List<GraphSourceItem> generate(SourceGeneratorLocalData localData, DoWhileItem item) throws CompilationException {
        List<GraphSourceItem> ret = new ArrayList<>();
        List<AVM2Instruction> whileExpr = new ArrayList<>();

        List<GraphTargetItem> ex = new ArrayList<>(item.expression);
        GraphTargetItem lastItem = null;
        if (!ex.isEmpty()) {
            lastItem = ex.remove(ex.size() - 1);
            while (lastItem instanceof CommaExpressionItem) {
                CommaExpressionItem cei = (CommaExpressionItem) lastItem;
                ex.addAll(cei.commands);
                lastItem = ex.remove(ex.size() - 1);
            }
            whileExpr.addAll(generateToInsList(localData, ex));
        }
        List<AVM2Instruction> dowhileBody = generateToInsList(localData, item.commands);
        List<AVM2Instruction> labelBody = new ArrayList<>();
        labelBody.add(ins(AVM2Instructions.Label));
        int labelBodyLen = insToBytes(labelBody).length;

        AVM2Instruction forwardJump = ins(AVM2Instructions.Jump, labelBodyLen);
        ret.add(forwardJump);
        ret.addAll(labelBody);
        ret.addAll(dowhileBody);
        int dowhileBodyLen = insToBytes(dowhileBody).length;
        whileExpr.addAll(toInsList(condition(localData, lastItem, 0)));
        int dowhileExprLen = insToBytes(whileExpr).length;
        whileExpr.get(whileExpr.size() - 1).operands[0] = -(dowhileExprLen + dowhileBodyLen + labelBodyLen); //Assuming last is if instruction
        ret.addAll(whileExpr);
        fixLoop(dowhileBody, dowhileBodyLen + dowhileExprLen, dowhileBodyLen, item.loop.id);
        return ret;
    }

    public List<GraphSourceItem> generate(SourceGeneratorLocalData localData, WithAVM2Item item) throws CompilationException {

        List<GraphSourceItem> ret = new ArrayList<>();
        ret.addAll(item.scope.toSource(localData, this));
        Reference<Integer> tempReg = new Reference<>(0);
        ret.addAll(AssignableAVM2Item.dupSetTemp(localData, this, tempReg));
        localData.scopeStack.add(new WithObjectAVM2Item(null, new LocalRegAVM2Item(null, tempReg.getVal(), null)));
        ret.add(ins(AVM2Instructions.PushWith));
        ret.addAll(generate(localData, item.items));
        ret.add(ins(AVM2Instructions.PopScope));
        ret.addAll(AssignableAVM2Item.killTemp(localData, this, Arrays.asList(tempReg)));
        localData.scopeStack.remove(localData.scopeStack.size() - 1);
        return ret;
    }

    @Override
    public List<GraphSourceItem> generate(SourceGeneratorLocalData localData, ForItem item) throws CompilationException {
        List<GraphSourceItem> ret = new ArrayList<>();
        List<AVM2Instruction> forExpr = new ArrayList<>();

        List<GraphTargetItem> ex = new ArrayList<>();
        if (item.expression != null) {
            ex.add(item.expression);
        } else {
            ex.add(new BooleanAVM2Item(null, true));
        }
        GraphTargetItem lastItem = null;
        if (!ex.isEmpty()) {
            lastItem = ex.remove(ex.size() - 1);
            while (lastItem instanceof CommaExpressionItem) {
                CommaExpressionItem cei = (CommaExpressionItem) lastItem;
                ex.addAll(cei.commands);
                lastItem = ex.remove(ex.size() - 1);
            }
            forExpr.addAll(generateToInsList(localData, ex));
        }
        List<AVM2Instruction> forBody = generateToInsList(localData, item.commands);
        List<AVM2Instruction> forFinalCommands = generateToInsList(localData, item.finalCommands);

        ret.addAll(generateToInsList(localData, item.firstCommands));

        AVM2Instruction forwardJump = ins(AVM2Instructions.Jump, 0);
        ret.add(forwardJump);
        forBody.add(0, ins(AVM2Instructions.Label));
        ret.addAll(forBody);
        ret.addAll(forFinalCommands);
        int forBodyLen = insToBytes(forBody).length;
        int forFinalCLen = insToBytes(forFinalCommands).length;
        forwardJump.operands[0] = forBodyLen + forFinalCLen;
        forExpr.addAll(toInsList(condition(localData, lastItem, 0)));
        int forExprLen = insToBytes(forExpr).length;
        forExpr.get(forExpr.size() - 1).operands[0] = -(forExprLen + forBodyLen + forFinalCLen); //Assuming last is if instruction
        ret.addAll(forExpr);
        fixLoop(forBody, forBodyLen + forFinalCLen + forExprLen, forBodyLen, item.loop.id);
        return ret;
    }

    private long uniqLast = 0;

    public String uniqId() {
        uniqLast++;
        return "" + uniqLast;
    }

    @Override
    public List<GraphSourceItem> generate(SourceGeneratorLocalData localData, SwitchItem item) throws CompilationException {
        List<GraphSourceItem> ret = new ArrayList<>();
        Reference<Integer> switchedReg = new Reference<>(0);
        AVM2Instruction forwardJump = ins(AVM2Instructions.Jump, 0);
        ret.add(forwardJump);

        List<AVM2Instruction> cases = new ArrayList<>();
        cases.addAll(toInsList(new IntegerValueAVM2Item(null, (long) item.caseValues.size()).toSource(localData, this)));
        int cLen = insToBytes(cases).length;
        List<AVM2Instruction> caseLast = new ArrayList<>();
        caseLast.add(0, ins(AVM2Instructions.Jump, cLen));
        caseLast.addAll(0, toInsList(new IntegerValueAVM2Item(null, (long) item.caseValues.size()).toSource(localData, this)));
        int cLastLen = insToBytes(caseLast).length;
        caseLast.add(0, ins(AVM2Instructions.Jump, cLastLen));
        cases.addAll(0, caseLast);

        List<AVM2Instruction> preCases = new ArrayList<>();
        preCases.addAll(toInsList(item.switchedObject.toSource(localData, this)));
        preCases.addAll(toInsList(AssignableAVM2Item.setTemp(localData, this, switchedReg)));

        for (int i = item.caseValues.size() - 1; i >= 0; i--) {
            List<AVM2Instruction> sub = new ArrayList<>();
            sub.addAll(toInsList(new IntegerValueAVM2Item(null, (long) i).toSource(localData, this)));
            sub.add(ins(AVM2Instructions.Jump, insToBytes(cases).length));
            int subLen = insToBytes(sub).length;

            cases.addAll(0, sub);
            cases.add(0, ins(AVM2Instructions.IfStrictNe, subLen));
            cases.addAll(0, toInsList(AssignableAVM2Item.getTemp(localData, this, switchedReg)));
            cases.addAll(0, toInsList(item.caseValues.get(i).toSource(localData, this)));
        }
        cases.addAll(0, preCases);

        AVM2Instruction lookupOp = new AVM2Instruction(0, AVM2Instructions.LookupSwitch, new int[item.caseValues.size() + 1 + 1 + 1]);
        cases.addAll(toInsList(AssignableAVM2Item.killTemp(localData, this, Arrays.asList(switchedReg))));
        List<AVM2Instruction> bodies = new ArrayList<>();
        List<Integer> bodiesOffsets = new ArrayList<>();
        int defOffset;
        int casesLen = insToBytes(cases).length;
        bodies.addAll(generateToInsList(localData, item.defaultCommands));
        bodies.add(0, ins(AVM2Instructions.Label));
        bodies.add(ins(new BreakJumpIns(item.loop.id), 0));  //There could be two breaks when default clause ends with break, but official compiler does this too, so who cares...
        defOffset = -(insToBytes(bodies).length + casesLen);
        for (int i = item.caseCommands.size() - 1; i >= 0; i--) {
            bodies.addAll(0, generateToInsList(localData, item.caseCommands.get(i)));
            bodies.add(0, ins(AVM2Instructions.Label));
            bodiesOffsets.add(0, -(insToBytes(bodies).length + casesLen));
        }
        lookupOp.operands[0] = defOffset;
        lookupOp.operands[1] = item.valuesMapping.size();
        lookupOp.operands[2 + item.caseValues.size()] = defOffset;
        for (int i = 0; i < item.valuesMapping.size(); i++) {
            lookupOp.operands[2 + i] = bodiesOffsets.get(item.valuesMapping.get(i));
        }

        forwardJump.operands[0] = insToBytes(bodies).length;
        ret.addAll(bodies);
        ret.addAll(cases);
        ret.add(lookupOp);
        fixSwitch(toInsList(ret), insToBytes(toInsList(ret)).length, uniqLast);
        return ret;
    }

    @Override
    public List<GraphSourceItem> generate(SourceGeneratorLocalData localData, NotItem item) throws CompilationException {
        /*if (item.getOriginal() instanceof Inverted) {
         GraphTargetItem norig = ((Inverted) item).invert();
         return norig.toSource(localData, this);
         }*/
        List<GraphSourceItem> ret = new ArrayList<>();
        ret.addAll(item.getOriginal().toSource(localData, this));
        ret.add(ins(AVM2Instructions.Not));
        return ret;
    }

    @Override
    public List<GraphSourceItem> generate(SourceGeneratorLocalData localData, DuplicateItem item) {
        List<GraphSourceItem> ret = new ArrayList<>();
        ret.add(ins(AVM2Instructions.Dup));
        return ret;
    }

    @Override
    public List<GraphSourceItem> generate(SourceGeneratorLocalData localData, BreakItem item) {
        List<GraphSourceItem> ret = new ArrayList<>();
        AVM2Instruction abreak = ins(new BreakJumpIns(item.loopId), 0);
        ret.add(abreak);
        return ret;
    }

    public List<GraphSourceItem> generate(SourceGeneratorLocalData localData, FunctionAVM2Item item) throws CompilationException {
        List<GraphSourceItem> ret = new ArrayList<>();
        int scope = 0;
        if (!item.functionName.isEmpty()) {
            ret.add(ins(AVM2Instructions.NewObject, 0));
            ret.add(ins(AVM2Instructions.PushWith));
            scope = localData.scopeStack.size();
            localData.scopeStack.add(new PropertyAVM2Item(null, item.functionName, abcIndex, new ArrayList<>(), localData.callStack));
        }
        ret.add(ins(AVM2Instructions.NewFunction, method(false, abcIndex.getSelectedAbc().constants.getStringId(item.functionName, true), true, false, localData.callStack, localData.pkg, item.needsActivation, item.subvariables, 0 /*Set later*/, item.hasRest, item.line, localData.currentClass, null, false, localData, item.paramTypes, item.paramNames, item.paramValues, item.body, item.retType)));
        if (!item.functionName.isEmpty()) {
            ret.add(ins(AVM2Instructions.Dup));
            ret.add(ins(AVM2Instructions.GetScopeObject, scope));
            ret.add(ins(AVM2Instructions.Swap));
            ret.add(ins(AVM2Instructions.SetProperty, abcIndex.getSelectedAbc().constants.getMultinameId(new Multiname(Multiname.QNAME, abcIndex.getSelectedAbc().constants.getStringId(item.functionName, true), abcIndex.getSelectedAbc().constants.getNamespaceId(Namespace.KIND_PACKAGE, localData.pkg, 0, true), 0, 0, new ArrayList<>()), true)));
            ret.add(ins(AVM2Instructions.PopScope));
            localData.scopeStack.remove(localData.scopeStack.size() - 1);
        }
        return ret;
    }

    private static int currentFinId = 1;

    private static int finId() {
        return currentFinId++;
    }

    public List<GraphSourceItem> generate(SourceGeneratorLocalData localData, TryAVM2Item item) throws CompilationException {
        List<GraphSourceItem> ret = new ArrayList<>();

        boolean newFinallyReg = false;
        List<ABCException> newex = new ArrayList<>();
        int aloneFinallyEx = -1;
        int finallyEx = -1;
        for (NameAVM2Item e : item.catchExceptions2) {
            ABCException aex = new ABCException();
            aex.name_index = abcIndex.getSelectedAbc().constants.getMultinameId(new Multiname(Multiname.QNAME, abcIndex.getSelectedAbc().constants.getStringId(e.getVariableName(), true), abcIndex.getSelectedAbc().constants.getNamespaceId(Namespace.KIND_PACKAGE, "", 0, true), 0, 0, new ArrayList<>()), true);
            aex.type_index = typeName(localData, e.type);
            newex.add(aex);
        }
        int finId = 0;
        if (item.finallyCommands != null) {
            if (item.catchExceptions2.isEmpty()) {
                ABCException aex = new ABCException();
                aex.name_index = 0;
                aex.type_index = 0;
                newex.add(aex);
                aloneFinallyEx = newex.size() - 1;
            }
            ABCException aex = new ABCException();
            aex.name_index = 0;
            aex.type_index = 0;
            newex.add(aex);
            finallyEx = newex.size() - 1;
            if (localData.finallyRegister == -1) {
                localData.finallyRegister = getFreeRegister(localData);
                killRegister(localData, localData.finallyRegister); //reuse for catches
                newFinallyReg = true;
            }
            finId = finId();
        }

        if (finallyEx > -1) {
            localData.finallyCatches.add(finId);
        }
        List<AVM2Instruction> tryCmds = generateToInsList(localData, item.tryCommands);

        //int i = firstId + item.catchCommands.size() - 1;
        List<AVM2Instruction> catches = new ArrayList<>();
        Reference<Integer> tempReg = new Reference<>(0);

        List<Integer> currentExceptionIds = new ArrayList<>();
        List<List<AVM2Instruction>> catchCmds = new ArrayList<>();
        for (int c = 0; c < item.catchCommands.size(); c++) {
            int i = localData.exceptions.size();
            localData.exceptions.add(newex.get(c));

            currentExceptionIds.add(i);

            //Reference<Integer> tempReg=new Reference<>(0);
            List<AVM2Instruction> catchCmd = new ArrayList<>();
            catchCmd.add(ins(AVM2Instructions.NewCatch, i));
            catchCmd.addAll(toInsList(AssignableAVM2Item.dupSetTemp(localData, this, tempReg)));
            catchCmd.add(ins(AVM2Instructions.Dup));
            catchCmd.add(ins(AVM2Instructions.PushScope));
            catchCmd.add(ins(AVM2Instructions.Swap));
            catchCmd.add(ins(AVM2Instructions.SetSlot, 1));

            for (AssignableAVM2Item a : item.catchVariables.get(c)) {
                GraphTargetItem r = a;
                if (r instanceof UnresolvedAVM2Item) {
                    r = ((UnresolvedAVM2Item) r).resolvedRoot;
                }
                if (r instanceof NameAVM2Item) {
                    NameAVM2Item n = (NameAVM2Item) r;
                    if (item.catchExceptions2.get(c).getVariableName().equals(n.getVariableName())) {
                        n.setSlotScope(localData.scopeStack.size());
                    }
                }
            }
            localData.scopeStack.add(new LocalRegAVM2Item(null, tempReg.getVal(), null));
            catchCmd.addAll(generateToInsList(localData, item.catchCommands.get(c)));
            localData.scopeStack.remove(localData.scopeStack.size() - 1);
            catchCmd.add(ins(AVM2Instructions.PopScope));
            catchCmd.addAll(toInsList(AssignableAVM2Item.killTemp(localData, this, Arrays.asList(tempReg))));
            catchCmds.add(catchCmd);
        }
        for (int c = item.catchCommands.size() - 1; c >= 0; c--) {
            List<AVM2Instruction> preCatches = new ArrayList<>();
            /*preCatches.add(ins(AVM2Instructions.GetLocal0));
             preCatches.add(ins(AVM2Instructions.PushScope));
             preCatches.add(AssignableAVM2Item.generateGetLoc(localData.activationReg));
             preCatches.add(ins(AVM2Instructions.PushScope));*/
            for (GraphTargetItem s : localData.scopeStack) {
                preCatches.addAll(toInsList(s.toSource(localData, this)));
                if (s instanceof WithObjectAVM2Item) {
                    preCatches.add(ins(AVM2Instructions.PushWith));
                } else {
                    preCatches.add(ins(AVM2Instructions.PushScope));
                }
            }

            //catchCmds.add(catchCmd);
            preCatches.addAll(catchCmds.get(c));
            catches.addAll(0, preCatches);
            catches.add(0, new ExceptionMarkAVM2Instruction(currentExceptionIds.get(c), MARK_E_TARGET));
            catches.add(0, ins(AVM2Instructions.Jump, insToBytes(catches).length));
        }

        if (aloneFinallyEx > -1) {
            localData.exceptions.add(newex.get(aloneFinallyEx));
            aloneFinallyEx = localData.exceptions.size() - 1;

        }
        if (finallyEx > -1) {
            localData.exceptions.add(newex.get(finallyEx));
            finallyEx = localData.exceptions.size() - 1;
        }

        for (int i : currentExceptionIds) {
            ret.add(new ExceptionMarkAVM2Instruction(i, MARK_E_START));
        }
        if (aloneFinallyEx > -1) {
            ret.add(new ExceptionMarkAVM2Instruction(aloneFinallyEx, MARK_E_START));
        }
        if (finallyEx > -1) {
            ret.add(new ExceptionMarkAVM2Instruction(finallyEx, MARK_E_START));
        }

        ret.addAll(tryCmds);

        for (int i : currentExceptionIds) {
            ret.add(new ExceptionMarkAVM2Instruction(i, MARK_E_END));
        }
        if (aloneFinallyEx > -1) {
            ret.add(new ExceptionMarkAVM2Instruction(aloneFinallyEx, MARK_E_END));
        }

        if (aloneFinallyEx > -1) {
            List<AVM2Instruction> preCatches = new ArrayList<>();
            for (GraphTargetItem s : localData.scopeStack) {
                preCatches.addAll(toInsList(s.toSource(localData, this)));
                if (s instanceof WithObjectAVM2Item) {
                    preCatches.add(ins(AVM2Instructions.PushWith));
                } else {
                    preCatches.add(ins(AVM2Instructions.PushScope));
                }
            }
            preCatches.add(ins(AVM2Instructions.NewCatch, aloneFinallyEx));
            preCatches.addAll(toInsList(AssignableAVM2Item.dupSetTemp(localData, this, tempReg)));
            preCatches.add(ins(AVM2Instructions.PushScope));
            preCatches.add(ins(AVM2Instructions.Throw));
            preCatches.add(ins(AVM2Instructions.PopScope));
            preCatches.addAll(toInsList(AssignableAVM2Item.killTemp(localData, this, Arrays.asList(tempReg))));
            catches.add(ins(AVM2Instructions.Jump, insToBytes(preCatches).length));
            catches.add(new ExceptionMarkAVM2Instruction(aloneFinallyEx, MARK_E_TARGET));
            catches.addAll(preCatches);
        }
        AVM2Instruction finSwitch = null;
        AVM2Instruction pushDefIns = ins(AVM2Instructions.PushByte, 0);

        int defPos = 0;
        if (finallyEx > -1) {
            List<AVM2Instruction> preCatches = new ArrayList<>();
            preCatches.add(0, new ExceptionMarkAVM2Instruction(finallyEx, MARK_E_TARGET));
            for (GraphTargetItem s : localData.scopeStack) {
                preCatches.addAll(toInsList(s.toSource(localData, this)));
                if (s instanceof WithObjectAVM2Item) {
                    preCatches.add(ins(AVM2Instructions.PushWith));
                } else {
                    preCatches.add(ins(AVM2Instructions.PushScope));
                }
            }
            preCatches.add(ins(AVM2Instructions.NewCatch, finallyEx));
            preCatches.addAll(toInsList(AssignableAVM2Item.dupSetTemp(localData, this, tempReg)));
            preCatches.add(ins(AVM2Instructions.PushScope));
            preCatches.add(ins(AVM2Instructions.PopScope));
            Reference<Integer> tempReg2 = new Reference<>(0);
            preCatches.add(ins(AVM2Instructions.Kill, tempReg.getVal()));
            preCatches.add(ins(AVM2Instructions.CoerceA));
            preCatches.addAll(toInsList(AssignableAVM2Item.setTemp(localData, this, tempReg2)));
            preCatches.add(pushDefIns);

            List<AVM2Instruction> finallySwitchCmds = new ArrayList<>();

            finSwitch = new AVM2Instruction(0, AVM2Instructions.LookupSwitch, new int[1 + 1 + 1]);
            finSwitch.operands[0] = finSwitch.getBytesLength();
            finSwitch.operands[1] = 0; //switch cnt

            List<AVM2Instruction> preFinallySwitch = new ArrayList<>();
            preFinallySwitch.add(ins(AVM2Instructions.Label));
            preFinallySwitch.add(ins(AVM2Instructions.Pop));
            int preFinallySwitchLen = insToBytes(preFinallySwitch).length;

            finallySwitchCmds.add(ins(AVM2Instructions.Label));
            finallySwitchCmds.addAll(toInsList(AssignableAVM2Item.getTemp(localData, this, tempReg2)));
            finallySwitchCmds.add(ins(AVM2Instructions.Kill, tempReg2.getVal()));
            finallySwitchCmds.add(ins(AVM2Instructions.Throw));
            finallySwitchCmds.add(ins(AVM2Instructions.PushByte, 255));
            finallySwitchCmds.add(ins(AVM2Instructions.PopScope));
            finallySwitchCmds.add(ins(AVM2Instructions.Kill, tempReg.getVal()));

            int finSwitchLen = insToBytes(finallySwitchCmds).length;

            preCatches.add(ins(AVM2Instructions.Jump, preFinallySwitchLen + finSwitchLen));
            AVM2Instruction fjump = ins(AVM2Instructions.Jump, 0);
            fjump.operands[0] = insToBytes(preCatches).length + preFinallySwitchLen + finSwitchLen;

            preCatches.add(0, fjump);
            preCatches.add(0, new ExceptionMarkAVM2Instruction(finallyEx, MARK_E_END));
            preCatches.add(0, ins(AVM2Instructions.PushByte, 255));

            finallySwitchCmds.add(new ExceptionMarkAVM2Instruction(finallyEx, MARK_E_FINALLYPART));

            int oldReg = localData.finallyRegister;
            localData.finallyRegister = getFreeRegister(localData);
            Integer cnt = localData.finallyCounter.get(finId);
            if (cnt == null) {
                cnt = -1;
            }
            defPos = cnt;
            cnt++; //Skip default clause (throw)
            localData.finallyCounter.put(finId, cnt);
            finallySwitchCmds.addAll(generateToInsList(localData, item.finallyCommands));
            killRegister(localData, localData.finallyRegister);
            localData.finallyRegister = oldReg;
            finSwitchLen = insToBytes(finallySwitchCmds).length;

            finSwitch.operands[2] = -finSwitchLen;
            preCatches.addAll(preFinallySwitch);
            preCatches.addAll(finallySwitchCmds);
            preCatches.add(finSwitch);

            catches.addAll(preCatches);
            AssignableAVM2Item.killTemp(localData, this, Arrays.asList(tempReg, tempReg2));
        }

        ret.addAll(catches);
        //localData.exceptions.addAll(newex);

        if (finallyEx > -1) {
            localData.finallyCatches.remove(localData.finallyCatches.size() - 1);
        }
        if (newFinallyReg) {
            localData.finallyRegister = -1;
            killRegister(localData, localData.finallyRegister);
        }
        int pos = 0;
        int finallyPos = 0;
        int switchPos = 0;
        for (int s = 0; s < ret.size(); s++) {
            GraphSourceItem src = ret.get(s);
            if (src == finSwitch) {
                switchPos = pos;
            }
            if (src instanceof AVM2Instruction) {
                AVM2Instruction ins = (AVM2Instruction) src;
                if (ins instanceof ExceptionMarkAVM2Instruction) {
                    ExceptionMarkAVM2Instruction em = (ExceptionMarkAVM2Instruction) ins;
                    if (em.exceptionId == finallyEx && em.markType == MARK_E_FINALLYPART) {
                        finallyPos = pos;
                        ret.remove(s);
                        s--;
                        continue;
                    }
                }
                pos += ins.getBytesLength();
            }

        }

        if (finSwitch != null) {
            pos = 0;
            int defLoc = finSwitch.operands[2];
            List<Integer> switchLoc = new ArrayList<>();
            boolean wasDef = false;
            for (int s = 0; s < ret.size(); s++) {
                GraphSourceItem src = ret.get(s);
                if (src instanceof AVM2Instruction) {
                    AVM2Instruction ins = (AVM2Instruction) src;
                    if (ins.definition instanceof FinallyJumpIns) {
                        FinallyJumpIns fji = (FinallyJumpIns) ins.definition;
                        if (fji.getClauseId() == finId) {
                            List<AVM2Instruction> bet = new ArrayList<>();
                            bet.add(ins(AVM2Instructions.Label));
                            bet.add(ins(AVM2Instructions.Pop));
                            int betLen = insToBytes(bet).length;
                            if (wasDef) {
                                ins.operands[0] = 0;
                            } else {
                                ins.operands[0] = finallyPos - (pos + ins.getBytesLength());
                            }
                            ins.definition = AVM2Code.instructionSet[AVM2Instructions.Jump];
                            switchLoc.add(pos + ins.getBytesLength() + betLen - switchPos);
                        }
                    }
                    pos += ins.getBytesLength();
                }
                if (defPos == switchLoc.size() - 1) {
                    switchLoc.add(defLoc);
                    wasDef = true;
                }
            }
            finSwitch.operands = new int[1 + 1 + switchLoc.size()];
            pushDefIns.operands[0] = defPos + 1;
            int afterLoc = finSwitch.getBytesLength();
            finSwitch.operands[0] = afterLoc;
            finSwitch.operands[1] = switchLoc.size() - 1;
            for (int j = 0; j < switchLoc.size(); j++) {
                finSwitch.operands[2 + j] = switchLoc.get(j);
            }
        }

        return ret;
    }

    @Override
    public List<GraphSourceItem> generate(SourceGeneratorLocalData localData, ContinueItem item) {
        List<GraphSourceItem> ret = new ArrayList<>();
        AVM2Instruction acontinue = ins(new ContinueJumpIns(item.loopId), 0);
        ret.add(acontinue);
        return ret;
    }

    public List<GraphSourceItem> generate(SourceGeneratorLocalData localData, ReturnValueAVM2Item item) throws CompilationException {
        List<GraphSourceItem> ret = new ArrayList<>();
        ret.addAll(item.value.toSource(localData, this));
        if (!localData.finallyCatches.isEmpty()) {
            ret.add(ins(AVM2Instructions.CoerceA));
            ret.add(AssignableAVM2Item.generateSetLoc(localData.finallyRegister));
            for (int i = localData.finallyCatches.size() - 1; i >= 0; i--) {
                if (i < localData.finallyCatches.size() - 1) {
                    ret.add(ins(AVM2Instructions.Label));
                }
                int clauseId = localData.finallyCatches.get(i);
                Integer cnt = localData.finallyCounter.get(clauseId);
                if (cnt == null) {
                    cnt = -1;
                }
                cnt++;
                localData.finallyCounter.put(clauseId, cnt);
                ret.addAll(new IntegerValueAVM2Item(null, (long) cnt).toSource(localData, this));
                ret.add(ins(new FinallyJumpIns(clauseId), 0));
                ret.add(ins(AVM2Instructions.Label));
                ret.add(ins(AVM2Instructions.Pop));
            }
            ret.add(ins(AVM2Instructions.Label));
            ret.add(AssignableAVM2Item.generateGetLoc(localData.finallyRegister));
            ret.add(ins(AVM2Instructions.Kill, localData.finallyRegister));
        }
        ret.add(ins(AVM2Instructions.ReturnValue));
        return ret;
    }

    public List<GraphSourceItem> generate(SourceGeneratorLocalData localData, ReturnVoidAVM2Item item) throws CompilationException {
        List<GraphSourceItem> ret = new ArrayList<>();
        if (!localData.finallyCatches.isEmpty()) {

            for (int i = 0; i < localData.finallyCatches.size(); i++) {
                if (i > 0) {
                    ret.add(ins(AVM2Instructions.Label));
                }
                int clauseId = localData.finallyCatches.get(i);
                Integer cnt = localData.finallyCounter.get(clauseId);
                if (cnt == null) {
                    cnt = -1;
                }
                cnt++;
                localData.finallyCounter.put(clauseId, cnt);
                ret.addAll(new IntegerValueAVM2Item(null, (long) cnt).toSource(localData, this));
                ret.add(ins(new FinallyJumpIns(clauseId), 0));
                ret.add(ins(AVM2Instructions.Label));
                ret.add(ins(AVM2Instructions.Pop));
            }
            ret.add(ins(AVM2Instructions.Label));
        }
        ret.add(ins(AVM2Instructions.ReturnVoid));
        return ret;
    }

    public List<GraphSourceItem> generate(SourceGeneratorLocalData localData, ThrowAVM2Item item) throws CompilationException {
        List<GraphSourceItem> ret = new ArrayList<>();
        ret.addAll(item.value.toSource(localData, this));
        ret.add(ins(AVM2Instructions.Throw));
        return ret;
    }

    private List<AVM2Instruction> generateToInsList(SourceGeneratorLocalData localData, List<GraphTargetItem> commands) throws CompilationException {
        return toInsList(generate(localData, commands));
    }

    private List<AVM2Instruction> generateToActionList(SourceGeneratorLocalData localData, GraphTargetItem command) throws CompilationException {
        return toInsList(command.toSource(localData, this));
    }

    @Override
    public List<GraphSourceItem> generate(SourceGeneratorLocalData localData, List<GraphTargetItem> commands) throws CompilationException {
        List<GraphSourceItem> ret = new ArrayList<>();
        for (GraphTargetItem item : commands) {
            ret.addAll(item.toSourceIgnoreReturnValue(localData, this));
        }
        return ret;
    }

    public HashMap<String, Integer> getRegisterVars(SourceGeneratorLocalData localData) {
        return localData.registerVars;
    }

    public void setRegisterVars(SourceGeneratorLocalData localData, HashMap<String, Integer> value) {
        localData.registerVars = value;
    }

    public void setInFunction(SourceGeneratorLocalData localData, int value) {
        localData.inFunction = value;
    }

    public int isInFunction(SourceGeneratorLocalData localData) {
        return localData.inFunction;
    }

    public boolean isInMethod(SourceGeneratorLocalData localData) {
        return localData.inMethod;
    }

    public void setInMethod(SourceGeneratorLocalData localData, boolean value) {
        localData.inMethod = value;
    }

    public int getForInLevel(SourceGeneratorLocalData localData) {
        return localData.forInLevel;
    }

    public void setForInLevel(SourceGeneratorLocalData localData, int value) {
        localData.forInLevel = value;
    }

    public int getTempRegister(SourceGeneratorLocalData localData) {
        HashMap<String, Integer> registerVars = getRegisterVars(localData);
        int tmpReg = 0;
        for (int i = 0; i < 256; i++) {
            if (!registerVars.containsValue(i)) {
                tmpReg = i;
                break;
            }
        }
        return tmpReg;
    }

    public AVM2SourceGenerator(AbcIndexing abc) {
        this.abcIndex = abc;
    }

    /*public ABC getABC() {
     return abc;
     }*/
    public void generateClass(int privateNs, int protectedNs, List<DottedChain> importedClasses, List<AssignableAVM2Item> sinitVariables, boolean staticNeedsActivation, List<GraphTargetItem> staticInit, List<Integer> openedNamespaces, int namespace, int initScope, DottedChain pkg, ClassInfo classInfo, InstanceInfo instanceInfo, SourceGeneratorLocalData localData, boolean isInterface, String name, String superName, GraphTargetItem extendsVal, List<GraphTargetItem> implementsStr, GraphTargetItem constructor, List<GraphTargetItem> traitItems, Reference<Integer> class_index) throws AVM2ParseException, CompilationException {
        localData.currentClass = name;
        localData.pkg = pkg;
        localData.privateNs = privateNs;
        localData.protectedNs = protectedNs;
        if (extendsVal == null && !isInterface) {
            extendsVal = new TypeItem(DottedChain.OBJECT);
        }
        ParsedSymbol s = null;

        Trait[] it = generateTraitsPhase1(name, superName, false, localData, traitItems, instanceInfo.instance_traits, class_index);
        Trait[] st = generateTraitsPhase1(name, superName, true, localData, traitItems, classInfo.static_traits, class_index);
        generateTraitsPhase2(importedClasses, pkg, traitItems, it, openedNamespaces, localData);
        generateTraitsPhase2(importedClasses, pkg, traitItems, st, openedNamespaces, localData);
        abcIndex.refreshSelected();
        generateTraitsPhase3(initScope, isInterface, name, superName, false, localData, traitItems, instanceInfo.instance_traits, it, new HashMap<>(), class_index);
        generateTraitsPhase3(initScope, isInterface, name, superName, true, localData, traitItems, classInfo.static_traits, st, new HashMap<>(), class_index);
        int init = 0;
        if (constructor == null || isInterface) {
            instanceInfo.iinit_index = init = method(false, 0, false, isInterface, new ArrayList<>(), pkg, false, new ArrayList<>(), initScope + 1, false, 0, isInterface ? null : name, extendsVal != null ? extendsVal.toString() : null, true, localData, new ArrayList<>(), new ArrayList<>(), new ArrayList<>(), new ArrayList<>(), TypeItem.UNBOUNDED/*?? FIXME*/);
        } else {
            MethodAVM2Item m = (MethodAVM2Item) constructor;
            instanceInfo.iinit_index = init = method(false, str(pkg.toRawString() + ":" + name + "/" + name), false, false, new ArrayList<>(), pkg, m.needsActivation, m.subvariables, initScope + 1, m.hasRest, m.line, name, extendsVal != null ? extendsVal.toString() : null, true, localData, m.paramTypes, m.paramNames, m.paramValues, m.body, TypeItem.UNBOUNDED/*?? FIXME*/);
        }

        //Class initializer
        int staticMi = method(true, str(""), false, false, new ArrayList<>(), pkg, staticNeedsActivation, sinitVariables, initScope + (implementsStr.isEmpty() ? 0 : 1), false, 0, isInterface ? null : name, superName, false, localData, new ArrayList<>(), new ArrayList<>(), new ArrayList<>(), staticInit, TypeItem.UNBOUNDED);
        MethodBody sinitBody = abcIndex.getSelectedAbc().findBody(staticMi);

        List<AVM2Instruction> sinitcode = new ArrayList<>();
        List<AVM2Instruction> initcode = new ArrayList<>();
        for (GraphTargetItem ti : traitItems) {
            if ((ti instanceof SlotAVM2Item) || (ti instanceof ConstAVM2Item)) {
                GraphTargetItem val = null;
                boolean isStatic = false;
                int ns = -1;
                String tname = null;
                boolean isConst = false;
                if (ti instanceof SlotAVM2Item) {
                    val = ((SlotAVM2Item) ti).value;
                    isStatic = ((SlotAVM2Item) ti).isStatic();
                    ns = ((SlotAVM2Item) ti).getNamespace();
                    tname = ((SlotAVM2Item) ti).var;
                }
                if (ti instanceof ConstAVM2Item) {
                    val = ((ConstAVM2Item) ti).value;
                    isStatic = ((ConstAVM2Item) ti).isStatic();
                    ns = ((ConstAVM2Item) ti).getNamespace();
                    tname = ((ConstAVM2Item) ti).var;
                    isConst = true;
                }
                if (isStatic && val != null) {
                    sinitcode.add(ins(AVM2Instructions.FindProperty, traitName(ns, tname)));
                    localData.isStatic = true;
                    sinitcode.addAll(toInsList(val.toSource(localData, this)));
                    sinitcode.add(ins(isConst ? AVM2Instructions.InitProperty : AVM2Instructions.SetProperty, traitName(ns, tname)));
                }
                if (!isStatic && val != null) {
                    //do not init basic values, that can be stored in trait
                    if (!(val instanceof IntegerValueAVM2Item) && !(val instanceof StringAVM2Item) && !(val instanceof BooleanAVM2Item) && !(val instanceof NullAVM2Item) && !(val instanceof UndefinedAVM2Item)) {
                        initcode.add(ins(AVM2Instructions.GetLocal0));
                        localData.isStatic = false;
                        initcode.addAll(toInsList(val.toSource(localData, this)));
                        initcode.add(ins(isConst ? AVM2Instructions.InitProperty : AVM2Instructions.SetProperty, traitName(ns, tname)));
                    }
                }
            }
        }
        MethodBody initBody = null;
        if (!isInterface) {
            initBody = abcIndex.getSelectedAbc().findBody(init);
            initBody.getCode().code.addAll(constructor == null ? 0 : 2, initcode);//after getlocal0,pushscope

            if (sinitBody.getCode().code.get(sinitBody.getCode().code.size() - 1).definition instanceof ReturnVoidIns) {
                sinitBody.getCode().code.addAll(2, sinitcode); //after getlocal0,pushscope
            }
        }
        sinitBody.markOffsets();
        sinitBody.autoFillStats(abcIndex.getSelectedAbc(), initScope + (implementsStr.isEmpty() ? 0 : 1), true);

        classInfo.cinit_index = staticMi;
        if (!isInterface) {
            initBody.autoFillStats(abcIndex.getSelectedAbc(), initScope + 1, true);
        }
        instanceInfo.interfaces = new int[implementsStr.size()];
        for (int i = 0; i < implementsStr.size(); i++) {
            instanceInfo.interfaces[i] = superIntName(localData, implementsStr.get(i));
        }
    }

    @Override
    public List<GraphSourceItem> generate(SourceGeneratorLocalData localData, CommaExpressionItem item) throws CompilationException {
        if (item.commands.isEmpty()) {
            return new ArrayList<>();
        }

        //We need to handle commands and last expression separately, otherwise last expression result will be popped
        List<GraphTargetItem> cmds = new ArrayList<>(item.commands);
        GraphTargetItem lastExpr = cmds.remove(cmds.size() - 1);
        List<GraphSourceItem> ret = new ArrayList<>();
        ret.addAll(generate(localData, cmds));
        ret.addAll(lastExpr.toSource(localData, this));
        return ret;
    }

    public int generateClass(int namespace, ClassInfo ci, InstanceInfo ii, int initScope, DottedChain pkg, SourceGeneratorLocalData localData, AVM2Item cls, Reference<Integer> class_index) throws AVM2ParseException, CompilationException {
        /*ClassInfo ci = new ClassInfo();
         InstanceInfo ii = new InstanceInfo();
         abc.class_info.add(ci);
         abc.instance_info.add(ii);
         */
        if (cls instanceof ClassAVM2Item) {
            ClassAVM2Item cai = (ClassAVM2Item) cls;
            generateClass(cai.privateNs, cai.protectedNs, cai.importedClasses, cai.sinitVariables, cai.staticInitActivation, cai.staticInit, cai.openedNamespaces, namespace, initScope, pkg, ci, ii, localData, false, cai.className, cai.extendsOp == null ? "Object" : cai.extendsOp.toString(), cai.extendsOp, cai.implementsOp, cai.constructor, cai.traits, class_index);
            if (!cai.isDynamic) {
                ii.flags |= InstanceInfo.CLASS_SEALED;
            }
            if (cai.isFinal) {
                ii.flags |= InstanceInfo.CLASS_FINAL;
            }
            ii.flags |= InstanceInfo.CLASS_PROTECTEDNS;
            ii.protectedNS = cai.protectedNs;
        }
        if (cls instanceof InterfaceAVM2Item) {
            InterfaceAVM2Item iai = (InterfaceAVM2Item) cls;
            ii.flags |= InstanceInfo.CLASS_INTERFACE;
            ii.flags |= InstanceInfo.CLASS_SEALED;
            generateClass(0, 0, iai.importedClasses, new ArrayList<>(), false, new ArrayList<>(), iai.openedNamespaces, namespace, initScope, pkg, ci, ii, localData, true, iai.name, null, null, iai.superInterfaces, null, iai.methods, class_index);
        }

        return abcIndex.getSelectedAbc().instance_info.size() - 1;
    }

    public int traitName(int namespace, String var) {
        return abcIndex.getSelectedAbc().constants.getMultinameId(new Multiname(Multiname.QNAME, str(var), namespace, 0, 0, new ArrayList<>()), true);
    }

    public int typeName(SourceGeneratorLocalData localData, GraphTargetItem type) throws CompilationException {
        if (type instanceof UnboundedTypeItem) {
            return 0;
        }
        if (("" + type).equals("*")) {
            return 0;
        }

        return resolveType(localData, type, abcIndex);
        /*
         TypeItem nameItem = (TypeItem) type;
         name = nameItem.fullTypeName;
         if (name.contains(".")) {
         pkg = name.substring(0, name.lastIndexOf('.'));
         name = name.substring(name.lastIndexOf('.') + 1);
         }
         if (!nameItem.subtypes.isEmpty()) { //It's vector => TypeName
         List<Integer> params = new ArrayList<>();
         for (GraphTargetItem p : nameItem.subtypes) {
         params.add(typeName(localData, p));//abc.getLastAbc().constants.getMultinameId(new Multiname(Multiname.QNAME, str(p), namespace(Namespace.KIND_PACKAGE, ppkg), 0, 0, new ArrayList<Integer>()), true));
         }
         int qname = abc.getLastAbc().constants.getMultinameId(new Multiname(Multiname.QNAME, str(name), namespace(Namespace.KIND_PACKAGE, pkg), 0, 0, new ArrayList<Integer>()), true);
         return abc.getLastAbc().constants.getMultinameId(new Multiname(Multiname.TYPENAME, 0, 0, 0, qname, params), true);
         } else {
         return abc.getLastAbc().constants.getMultinameId(new Multiname(Multiname.QNAME, str(name), namespace(Namespace.KIND_PACKAGE, pkg), 0, 0, new ArrayList<Integer>()), true);
         }*/
    }

    public int ident(GraphTargetItem name) {
        if (name instanceof NameAVM2Item) {
            return str(((NameAVM2Item) name).getVariableName());
        }
        throw new RuntimeException("no ident"); //FIXME
    }

    public int namespace(int nsKind, String name) {
        return abcIndex.getSelectedAbc().constants.getNamespaceId(nsKind, str(name), 0, true);
    }

    public int str(String name) {
        return abcIndex.getSelectedAbc().constants.getStringId(name, true);
    }

    public int propertyName(GraphTargetItem name) {
        if (name instanceof NameAVM2Item) {
            NameAVM2Item va = (NameAVM2Item) name;
            return abcIndex.getSelectedAbc().constants.getMultinameId(new Multiname(Multiname.QNAME, str(va.getVariableName()), namespace(Namespace.KIND_PACKAGE, ""), 0, 0, new ArrayList<>()), true);
        }
        throw new RuntimeException("no prop"); //FIXME
    }

    public int getFreeRegister(SourceGeneratorLocalData localData) {
        for (int i = 0;; i++) {
            if (!localData.registerVars.containsValue(i)) {
                localData.registerVars.put("__TEMP__" + i, i);
                return i;
            }
        }
    }

    public boolean killRegister(SourceGeneratorLocalData localData, int i) {
        String key = null;
        for (String k : localData.registerVars.keySet()) {
            if (localData.registerVars.get(k) == i) {
                key = k;
                break;
            }
        }
        if (key != null) {
            localData.registerVars.remove(key);
            return true;
        }
        return false;
    }

    public int method(boolean isStatic, int name_index, boolean subMethod, boolean isInterface, List<MethodBody> callStack, DottedChain pkg, boolean needsActivation, List<AssignableAVM2Item> subvariables, int initScope, boolean hasRest, int line, String className, String superType, boolean constructor, SourceGeneratorLocalData localData, List<GraphTargetItem> paramTypes, List<String> paramNames, List<GraphTargetItem> paramValues, List<GraphTargetItem> body, GraphTargetItem retType) throws CompilationException {
        //Reference<Boolean> hasArgs = new Reference<>(Boolean.FALSE);
        //calcRegisters(localData,needsActivation,paramNames,subvariables,body, hasArgs);
        SourceGeneratorLocalData newlocalData = new SourceGeneratorLocalData(new HashMap<>(), 1, true, 0);
        newlocalData.currentClass = className;
        newlocalData.pkg = localData.pkg;
        newlocalData.callStack.addAll(localData.callStack);
        newlocalData.traitUsages = localData.traitUsages;
        newlocalData.currentScript = localData.currentScript;
        newlocalData.documentClass = localData.documentClass;
        newlocalData.privateNs = localData.privateNs;
        newlocalData.protectedNs = localData.protectedNs;
        newlocalData.isStatic = isStatic;
        newlocalData.subMethod = subMethod;
        localData = newlocalData;

        localData.activationReg = 0;

        for (int i = 0; i < subvariables.size(); i++) {
            AssignableAVM2Item an = subvariables.get(i);
            if (an instanceof UnresolvedAVM2Item) {
                UnresolvedAVM2Item n = (UnresolvedAVM2Item) an;
                if (n.resolved == null) {
                    String fullClass = localData.getFullClass();
                    GraphTargetItem res = n.resolve(new TypeItem(fullClass), paramTypes, paramNames, abcIndex, callStack, subvariables);
                    if (res instanceof AssignableAVM2Item) {
                        subvariables.set(i, (AssignableAVM2Item) res);
                    } else {
                        subvariables.remove(i);
                        i--;
                    }
                }
            }
        }

        for (int t = 0; t < paramTypes.size(); t++) {
            GraphTargetItem an = paramTypes.get(t);
            if (an instanceof UnresolvedAVM2Item) {
                UnresolvedAVM2Item n = (UnresolvedAVM2Item) an;
                if (n.resolved == null) {
                    String fullClass = localData.getFullClass();
                    GraphTargetItem res = n.resolve(new TypeItem(fullClass), paramTypes, paramNames, abcIndex, callStack, subvariables);
                    paramTypes.set(t, res);
                }
            }
        }

        boolean hasArguments = false;
        List<String> slotNames = new ArrayList<>();
        List<String> slotTypes = new ArrayList<>();
        slotNames.add("--first");
        slotTypes.add("-");

        List<String> registerNames = new ArrayList<>();
        List<String> registerTypes = new ArrayList<>();
        if (className != null) {
            String fullClassName = pkg.add(className).toRawString();
            registerTypes.add(fullClassName);
            localData.scopeStack.add(new LocalRegAVM2Item(null, registerNames.size(), null));
            registerNames.add("this");

        } else {
            registerTypes.add("global");
            registerNames.add("this");
        }
        for (GraphTargetItem t : paramTypes) {
            registerTypes.add(t.toString());
            slotTypes.add(t.toString());
        }
        registerNames.addAll(paramNames);
        slotNames.addAll(paramNames);
        /*for (GraphTargetItem p : paramTypes) {
         slotTypes.add("" + p);
         }*/
        if (hasRest) {
            slotTypes.add("*");
        }
        localData.registerVars.clear();
        for (AssignableAVM2Item an : subvariables) {
            if (an instanceof NameAVM2Item) {
                NameAVM2Item n = (NameAVM2Item) an;
                if (n.getVariableName().equals("arguments") & !n.isDefinition()) {
                    registerNames.add("arguments");
                    registerTypes.add("Object");
                    hasArguments = true;
                    break;
                }
            }
        }
        int paramRegCount = registerNames.size();

        if (needsActivation) {
            registerNames.add("+$activation");
            localData.activationReg = registerNames.size() - 1;
            registerTypes.add("Object");
            localData.scopeStack.add(new LocalRegAVM2Item(null, localData.activationReg, null));
        }

        String mask = Configuration.registerNameFormat.get();
        mask = mask.replace("%d", "([0-9]+)");
        Pattern pat = Pattern.compile(mask);

        //Two rounds
        for (int round = 1; round <= 2; round++) {
            for (AssignableAVM2Item an : subvariables) {
                if (an instanceof NameAVM2Item) {
                    NameAVM2Item n = (NameAVM2Item) an;
                    if (n.isDefinition() && !registerNames.contains(n.getVariableName())) {
                        if (!needsActivation || (n.getSlotScope() <= 0)) {
                            String varName = n.getVariableName();
                            Matcher m = pat.matcher(varName);
                            //In first round, make all register that match standard loc_xx register
                            if ((round == 1) && (m.matches())) {
                                String regIndexStr = m.group(1);
                                int regIndex = Integer.parseInt(regIndexStr);
                                while (registerNames.size() <= regIndex + 1) {
                                    String standardName = String.format(mask, registerNames.size() - 1);
                                    registerNames.add(standardName);
                                    registerTypes.add("*");
                                    slotNames.add(standardName);
                                    slotTypes.add("*");
                                }
                                registerNames.set(regIndex, varName);
                                registerTypes.set(regIndex, varName);
                                slotNames.set(regIndex, varName);
                                slotTypes.set(regIndex, varName);
                            } //in second round the rest
                            else if (round == 2 && !m.matches()) {
                                registerNames.add(n.getVariableName());
                                registerTypes.add(n.type.toString());
                                slotNames.add(n.getVariableName());
                                slotTypes.add(n.type.toString());

                            }
                        }
                    }
                }
            }
        }

        int slotScope = subMethod ? 0 : 1;

        for (AssignableAVM2Item an : subvariables) {
            if (an instanceof NameAVM2Item) {
                NameAVM2Item n = (NameAVM2Item) an;
                String variableName = n.getVariableName();
                if (variableName != null) {
                    boolean isThisOrSuper = variableName.equals("this") || variableName.equals("super");
                    if (!isThisOrSuper && needsActivation) {
                        if (n.getSlotNumber() <= 0) {
                            n.setSlotNumber(slotNames.indexOf(variableName));
                            n.setSlotScope(slotScope);
                        }
                    } else {
                        if (isThisOrSuper) {
                            n.setRegNumber(0);
                        } else {
                            n.setRegNumber(registerNames.indexOf(variableName));
                        }
                    }
                }
            }
        }

        for (int i = 0; i < registerNames.size(); i++) {
            if (needsActivation && i > localData.activationReg) {
                break;
            }
            localData.registerVars.put(registerNames.get(i), i);
        }
        List<NameAVM2Item> declarations = new ArrayList<>();
        loopn:
        for (AssignableAVM2Item an : subvariables) {
            if (an instanceof NameAVM2Item) {
                NameAVM2Item n = (NameAVM2Item) an;

                if (needsActivation) {
                    if (n.getSlotScope() != slotScope) {
                        continue;
                    } else {
                        if (n.getSlotNumber() < paramRegCount) {
                            continue;
                        }
                    }
                }
                for (NameAVM2Item d : declarations) {
                    if (n.getVariableName() != null && n.getVariableName().equals(d.getVariableName())) {
                        continue loopn;
                    }
                }

                for (GraphTargetItem it : body) { //search first level of commands
                    if (it instanceof NameAVM2Item) {
                        NameAVM2Item n2 = (NameAVM2Item) it;
                        if (n2.isDefinition() && n2.getAssignedValue() != null && n2.getVariableName().equals(n.getVariableName())) {
                            continue loopn;
                        }
                        if (!n2.isDefinition() && n2.getVariableName() != null && n2.getVariableName().equals(n.getVariableName())) { //used earlier than defined
                            break;
                        }
                    }
                }
                if (n.unresolved) {
                    continue;
                }
                if (n.redirect != null) {
                    continue;
                }
                if (n.getNs() != null) {
                    continue;
                }

                String variableName = n.getVariableName();
                if ("this".equals(variableName) || "super".equals(variableName) || paramNames.contains(variableName) || "arguments".equals(variableName)) {
                    continue;
                }

                NameAVM2Item d = new NameAVM2Item(n.type, n.line, n.getVariableName(), NameAVM2Item.getDefaultValue("" + n.type), true, n.openedNamespaces);
                //no index
                if (needsActivation) {
                    if (d.getSlotNumber() <= 0) {
                        d.setSlotNumber(n.getSlotNumber());
                        d.setSlotScope(n.getSlotScope());
                    }
                } else {
                    d.setRegNumber(n.getRegNumber());
                }
                declarations.add(d);
            }
        }

        int[] param_types = new int[paramTypes.size()];
        ValueKind[] optional = new ValueKind[paramValues.size()];
        //int[] param_names = new int[paramNames.size()];
        for (int i = 0; i < paramTypes.size(); i++) {
            param_types[i] = typeName(localData, paramTypes.get(i));
            //param_names[i] = str(paramNames.get(i));
        }

        for (int i = 0; i < paramValues.size(); i++) {
            optional[i] = getValueKind(Namespace.KIND_NAMESPACE/*FIXME*/, paramTypes.get(paramTypes.size() - paramValues.size() + i), paramValues.get(i));
            if (optional[i] == null) {
                throw new CompilationException("Default value must be compiletime constant", line);
            }
        }

        MethodInfo mi = new MethodInfo(param_types, constructor ? 0 : typeName(localData, retType), name_index, 0, optional, new int[0]/*no param_names*/);
        if (hasArguments) {
            mi.setFlagNeed_Arguments();
        }
        //No param names like in official
        /*
         if (!paramNames.isEmpty()) {
         mi.setFlagHas_paramnames();
         }*/
        if (!paramValues.isEmpty()) {
            mi.setFlagHas_optional();
        }
        if (hasRest) {
            mi.setFlagNeed_rest();
        }

        int mindex;
        if (!isInterface) {
            MethodBody mbody = new MethodBody(abcIndex.getSelectedAbc(), new Traits(), new byte[0], new ABCException[0]);

            if (needsActivation) {
                int slotId = 1;
                for (int i = 1; i < slotNames.size(); i++) {
                    TraitSlotConst tsc = new TraitSlotConst();
                    tsc.slot_id = slotId++;
                    tsc.name_index = abcIndex.getSelectedAbc().constants.getMultinameId(new Multiname(Multiname.QNAME, abcIndex.getSelectedAbc().constants.getStringId(slotNames.get(i), true), abcIndex.getSelectedAbc().constants.getNamespaceId(Namespace.KIND_PACKAGE_INTERNAL, pkg, 0, true), 0, 0, new ArrayList<>()), true);
                    tsc.type_index = typeName(localData, new TypeItem(slotTypes.get(i)));
                    mbody.traits.traits.add(tsc);
                }
                for (int i = 1; i < paramRegCount; i++) {
                    NameAVM2Item param = new NameAVM2Item(new TypeItem(registerTypes.get(i)), 0, registerNames.get(i), null, false, new ArrayList<>());
                    param.setRegNumber(i);
                    NameAVM2Item d = new NameAVM2Item(new TypeItem(registerTypes.get(i)), 0, registerNames.get(i), param, true, new ArrayList<>());
                    d.setSlotScope(slotScope);
                    d.setSlotNumber(slotNames.indexOf(registerNames.get(i)));
                    declarations.add(d);
                }
            }
            if (body != null) {
                body.addAll(0, declarations);
            }

            localData.exceptions = new ArrayList<>();
            localData.callStack.add(mbody);
            List<GraphSourceItem> src = body == null ? new ArrayList<>() : generate(localData, body);

            mbody.method_info = abcIndex.getSelectedAbc().addMethodInfo(mi);
            mi.setBody(mbody);
            List<AVM2Instruction> mbodyCode = toInsList(src);
            mbody.setCode(new AVM2Code());
            mbody.getCode().code = mbodyCode;

            if (needsActivation) {
                if (localData.traitUsages.containsKey(mbody)) {
                    List<Integer> usages = localData.traitUsages.get(mbody);
                    for (int i = 0; i < mbody.traits.traits.size(); i++) {
                        if (usages.contains(i)) {
                            TraitSlotConst tsc = (TraitSlotConst) mbody.traits.traits.get(i);
                            GraphTargetItem type = TypeItem.UNBOUNDED;
                            if (tsc.type_index > 0) {
                                type = new TypeItem(abcIndex.getSelectedAbc().constants.constant_multiname.get(tsc.type_index).getNameWithNamespace(abcIndex.getSelectedAbc().constants));
                            }
                            NameAVM2Item d = new NameAVM2Item(type, 0, tsc.getName(abcIndex.getSelectedAbc()).getName(abcIndex.getSelectedAbc().constants, null, true), NameAVM2Item.getDefaultValue("" + type), true, new ArrayList<>());
                            d.setSlotNumber(tsc.slot_id);
                            d.setSlotScope(slotScope);
                            mbodyCode.addAll(0, toInsList(d.toSourceIgnoreReturnValue(localData, this)));
                        }
                    }
                }

                List<AVM2Instruction> acts = new ArrayList<>();
                acts.add(ins(AVM2Instructions.NewActivation));
                acts.add(ins(AVM2Instructions.Dup));
                acts.add(AssignableAVM2Item.generateSetLoc(localData.activationReg));
                acts.add(ins(AVM2Instructions.PushScope));

                mbodyCode.addAll(0, acts);
            }

            if (constructor) {
                /* List<ABC> abcs = new ArrayList<>();
                 abcs.add(abc);
                 abcs.addAll(allABCs);
                 */
                int parentConstMinAC = 0;

                AbcIndexing.ClassIndex ci = abcIndex.findClass(new TypeItem(superType));

                if (ci != null) {
                    MethodInfo pmi = ci.abc.method_info.get(ci.abc.instance_info.get(ci.index).iinit_index);
                    parentConstMinAC = pmi.param_types.length;
                    if (pmi.flagHas_optional()) {
                        parentConstMinAC -= pmi.optional.length;
                    }
                }
                int ac = -1;
                for (AVM2Instruction ins : mbodyCode) {
                    if (ins.definition instanceof ConstructSuperIns) {
                        ac = ins.operands[0];
                        if (parentConstMinAC > ac) {
                            throw new CompilationException("Parent constructor call requires different number of arguments", line);
                        }

                    }
                }
                if (ac == -1) {
                    if (parentConstMinAC == 0) {
                        mbodyCode.add(0, new AVM2Instruction(0, AVM2Instructions.GetLocal0, null));
                        mbodyCode.add(1, new AVM2Instruction(0, AVM2Instructions.ConstructSuper, new int[]{0}));

                    } else {
                        throw new CompilationException("Parent constructor must be called", line);
                    }
                }
            }
            if (className != null && !subMethod) {
                mbodyCode.add(0, new AVM2Instruction(0, AVM2Instructions.GetLocal0, null));
                mbodyCode.add(1, new AVM2Instruction(0, AVM2Instructions.PushScope, null));
            }
            boolean addRet = false;
            if (!mbodyCode.isEmpty()) {
                InstructionDefinition lastDef = mbodyCode.get(mbodyCode.size() - 1).definition;
                if (!((lastDef instanceof ReturnVoidIns) || (lastDef instanceof ReturnValueIns))) {
                    addRet = true;
                }
            } else {
                addRet = true;
            }
            if (addRet) {
                if (retType.toString().equals("*") || retType.toString().equals("void") || constructor) {
                    mbodyCode.add(new AVM2Instruction(0, AVM2Instructions.ReturnVoid, null));
                } else {
                    mbodyCode.add(new AVM2Instruction(0, AVM2Instructions.PushUndefined, null));
                    mbodyCode.add(new AVM2Instruction(0, AVM2Instructions.ReturnValue, null));
                }
            }
            mbody.exceptions = localData.exceptions.toArray(new ABCException[localData.exceptions.size()]);
            int offset = 0;
            for (int i = 0; i < mbodyCode.size(); i++) {
                AVM2Instruction ins = mbodyCode.get(i);
                if (ins instanceof ExceptionMarkAVM2Instruction) {
                    ExceptionMarkAVM2Instruction m = (ExceptionMarkAVM2Instruction) ins;
                    switch (m.markType) {
                        case MARK_E_START:
                            mbody.exceptions[m.exceptionId].start = offset;
                            break;
                        case MARK_E_END:
                            mbody.exceptions[m.exceptionId].end = offset;
                            break;
                        case MARK_E_TARGET:
                            mbody.exceptions[m.exceptionId].target = offset;
                            break;
                    }
                    mbodyCode.remove(i);
                    i--;
                    continue;
                }
                offset += ins.getBytesLength();
            }

            mbody.markOffsets();
            mbody.autoFillStats(abcIndex.getSelectedAbc(), initScope, className != null);
            abcIndex.getSelectedAbc().addMethodBody(mbody);
            mindex = mbody.method_info;
        } else {
            mindex = abcIndex.getSelectedAbc().addMethodInfo(mi);
        }

        return mindex;
    }

    public ValueKind getValueKind(int ns, GraphTargetItem type, GraphTargetItem val) {

        if (val instanceof BooleanAVM2Item) {
            BooleanAVM2Item bi = (BooleanAVM2Item) val;
            if (bi.value) {
                return new ValueKind(0, ValueKind.CONSTANT_True);
            } else {
                return new ValueKind(0, ValueKind.CONSTANT_False);
            }
        }

        boolean isNs = false;
        if (type instanceof NameAVM2Item) {
            if (((NameAVM2Item) type).getVariableName().equals("namespace")) {
                isNs = true;
            }
        }

        if ((type instanceof TypeItem) && (((TypeItem) type).fullTypeName.equals(DottedChain.NAMESPACE))) {
            isNs = true;
        }

        if (val instanceof StringAVM2Item) {
            StringAVM2Item sval = (StringAVM2Item) val;
            if (isNs) {
                return new ValueKind(namespace(Namespace.KIND_NAMESPACE, sval.getValue()), ValueKind.CONSTANT_Namespace);
            } else {
                return new ValueKind(str(sval.getValue()), ValueKind.CONSTANT_Utf8);
            }
        }
        if (val instanceof IntegerValueAVM2Item) {
            return new ValueKind(abcIndex.getSelectedAbc().constants.getIntId(((IntegerValueAVM2Item) val).value, true), ValueKind.CONSTANT_Int);
        }
        if (val instanceof FloatValueAVM2Item) {
            return new ValueKind(abcIndex.getSelectedAbc().constants.getDoubleId(((FloatValueAVM2Item) val).value, true), ValueKind.CONSTANT_Double);
        }
        if (val instanceof NanAVM2Item) {
            return new ValueKind(abcIndex.getSelectedAbc().constants.getDoubleId(Double.NaN, true), ValueKind.CONSTANT_Double);
        }
        if (val instanceof NullAVM2Item) {
            return new ValueKind(0, ValueKind.CONSTANT_Null);
        }
        if (val instanceof UndefinedAVM2Item) {
            return new ValueKind(0, ValueKind.CONSTANT_Undefined);
        }
        return null;
    }

    private int genNs(List<DottedChain> importedClasses, DottedChain pkg, String custom, int namespace, List<Integer> openedNamespaces, SourceGeneratorLocalData localData, int line) throws CompilationException {
        if (custom != null) {
            PropertyAVM2Item prop = new PropertyAVM2Item(null, custom, abcIndex, openedNamespaces, new ArrayList<>());
            Reference<ValueKind> value = new Reference<>(null);
            Reference<ABC> outAbc = new Reference<>(null);

            prop.resolve(localData, new Reference<>(null), new Reference<>(null), new Reference<>(0), value, outAbc);
            boolean resolved = true;
            if (value.getVal() == null) {
                resolved = false;
            }
            if (!resolved) {

                DottedChain fullCustom = null;
                for (DottedChain imp : importedClasses) {
                    if (imp.getLast().equals(custom)) {
                        fullCustom = imp;
                        break;
                    }
                }

                /*List<ABC> aas = new ArrayList<>();
                 aas.add(abc);
                 aas.addAll(allABCs);*/
                AbcIndexing.TraitIndex ti = abcIndex.findScriptProperty(fullCustom);

                if (ti != null) {
                    if (ti.trait instanceof TraitSlotConst) {
                        if (((TraitSlotConst) ti.trait).isNamespace()) {
                            Namespace ns = ti.abc.constants.getNamespace(((TraitSlotConst) ti.trait).value_index);
                            return abcIndex.getSelectedAbc().constants.getNamespaceId(ns.kind, ns.getName(ti.abc.constants), 0, true);
                        }
                    }
                }

                throw new CompilationException("Namespace not defined", line);
            }
            namespace = abcIndex.getSelectedAbc().constants.getNamespaceId(Namespace.KIND_NAMESPACE,
                    outAbc.getVal().constants.getNamespace(value.getVal().value_index).getName(outAbc.getVal().constants), 0, true);
        }
        return namespace;
    }

    public void generateTraitsPhase2(List<DottedChain> importedClasses, DottedChain pkg, List<GraphTargetItem> items, Trait[] traits, List<Integer> openedNamespaces, SourceGeneratorLocalData localData) throws CompilationException {
        for (int k = 0; k < items.size(); k++) {
            GraphTargetItem item = items.get(k);
            if (traits[k] == null) {
                continue;
            } else if (item instanceof InterfaceAVM2Item) {
                traits[k].name_index = traitName(((InterfaceAVM2Item) item).namespace, ((InterfaceAVM2Item) item).name);
            } else if (item instanceof ClassAVM2Item) {
                traits[k].name_index = traitName(((ClassAVM2Item) item).namespace, ((ClassAVM2Item) item).className);
            } else if ((item instanceof MethodAVM2Item) || (item instanceof GetterAVM2Item) || (item instanceof SetterAVM2Item)) {
                traits[k].name_index = traitName(genNs(importedClasses, pkg, ((MethodAVM2Item) item).customNamespace, ((MethodAVM2Item) item).namespace, openedNamespaces, localData, ((MethodAVM2Item) item).line), ((MethodAVM2Item) item).functionName);
            } else if (item instanceof FunctionAVM2Item) {
                traits[k].name_index = traitName(((FunctionAVM2Item) item).namespace, ((FunctionAVM2Item) item).functionName);
            } else if (item instanceof ConstAVM2Item) {
                traits[k].name_index = traitName(genNs(importedClasses, pkg, ((ConstAVM2Item) item).customNamespace, ((ConstAVM2Item) item).getNamespace(), openedNamespaces, localData, ((ConstAVM2Item) item).line), ((ConstAVM2Item) item).var);
            } else if (item instanceof SlotAVM2Item) {
                traits[k].name_index = traitName(genNs(importedClasses, pkg, ((SlotAVM2Item) item).customNamespace, ((SlotAVM2Item) item).getNamespace(), openedNamespaces, localData, ((SlotAVM2Item) item).line), ((SlotAVM2Item) item).var);
            }
        }

        for (int k = 0; k < items.size(); k++) {
            GraphTargetItem item = items.get(k);
            if (traits[k] == null) {
                continue;
            }
            if (item instanceof ClassAVM2Item) {

                InstanceInfo instanceInfo = abcIndex.getSelectedAbc().instance_info.get(((TraitClass) traits[k]).class_info);
                instanceInfo.name_index = abcIndex.getSelectedAbc().constants.getMultinameId(
                        new Multiname(
                                Multiname.QNAME,
                                abcIndex.getSelectedAbc().constants.getStringId(((ClassAVM2Item) item).className, true),
<<<<<<< HEAD
                                //abcIndex.getSelectedAbc().constants.getNamespaceId(new Namespace(Namespace.KIND_PACKAGE, abcIndex.getSelectedAbc().constants.getStringId(((ClassAVM2Item) item).pkg, true)), 0, true)
                                ((ClassAVM2Item) item).namespace, 0, 0, new ArrayList<>()), true);
=======
                                abcIndex.getSelectedAbc().constants.getNamespaceId(Namespace.KIND_PACKAGE, ((ClassAVM2Item) item).pkg, 0, true), 0, 0, new ArrayList<>()), true);
>>>>>>> 1302d786

                if (((ClassAVM2Item) item).extendsOp != null) {
                    instanceInfo.super_index = typeName(localData, ((ClassAVM2Item) item).extendsOp);
                } else {
                    instanceInfo.super_index = abcIndex.getSelectedAbc().constants.getMultinameId(new Multiname(Multiname.QNAME, str("Object"), namespace(Namespace.KIND_PACKAGE, ""), 0, 0, new ArrayList<>()), true);
                }
                instanceInfo.interfaces = new int[((ClassAVM2Item) item).implementsOp.size()];
                for (int i = 0; i < ((ClassAVM2Item) item).implementsOp.size(); i++) {
                    instanceInfo.interfaces[i] = superIntName(localData, ((ClassAVM2Item) item).implementsOp.get(i));
                }
            }
            if (item instanceof InterfaceAVM2Item) {
                InstanceInfo instanceInfo = abcIndex.getSelectedAbc().instance_info.get(((TraitClass) traits[k]).class_info);
                instanceInfo.name_index = abcIndex.getSelectedAbc().constants.getMultinameId(new Multiname(Multiname.QNAME, abcIndex.getSelectedAbc().constants.getStringId(((InterfaceAVM2Item) item).name, true),
                        abcIndex.getSelectedAbc().constants.getNamespaceId(Namespace.KIND_PACKAGE, ((InterfaceAVM2Item) item).pkg, 0, true), 0, 0, new ArrayList<>()), true);

                instanceInfo.interfaces = new int[((InterfaceAVM2Item) item).superInterfaces.size()];
                for (int i = 0; i < ((InterfaceAVM2Item) item).superInterfaces.size(); i++) {
                    GraphTargetItem un = ((InterfaceAVM2Item) item).superInterfaces.get(i);
                    instanceInfo.interfaces[i] = superIntName(localData, un);
                }
            }
        }
    }

    public int superIntName(SourceGeneratorLocalData localData, GraphTargetItem un) throws CompilationException {
        if (un instanceof UnresolvedAVM2Item) {
            ((UnresolvedAVM2Item) un).resolve(null, new ArrayList<>(), new ArrayList<>(), abcIndex, new ArrayList<>(), new ArrayList<>());
            un = ((UnresolvedAVM2Item) un).resolved;
        }
        if (!(un instanceof TypeItem)) { //not applyType
            throw new CompilationException("Invalid type", 0);
        }
        TypeItem sup = (TypeItem) un;
        int propId = resolveType(localData, sup, abcIndex);
        int[] nss = new int[]{abcIndex.getSelectedAbc().constants.constant_multiname.get(propId).namespace_index};
        return abcIndex.getSelectedAbc().constants.getMultinameId(new Multiname(Multiname.MULTINAME, abcIndex.getSelectedAbc().constants.constant_multiname.get(propId).name_index, 0, abcIndex.getSelectedAbc().constants.getNamespaceSetId(new NamespaceSet(nss), true), 0, new ArrayList<>()), true);

    }

    public int[] generateMetadata(List<Map.Entry<String, Map<String, String>>> metadata) {
        int ret[] = new int[metadata.size()];
        for (int i = 0; i < metadata.size(); i++) {
            Map.Entry<String, Map<String, String>> en = metadata.get(i);
            int keys[] = new int[en.getValue().size()];
            int values[] = new int[en.getValue().size()];
            int j = 0;
            for (String key : en.getValue().keySet()) {
                keys[j] = abcIndex.getSelectedAbc().constants.getStringId(key, true);
                values[j] = abcIndex.getSelectedAbc().constants.getStringId(en.getValue().get(key), true);
                j++;
            }
            MetadataInfo mi = new MetadataInfo(abcIndex.getSelectedAbc().constants.getStringId(en.getKey(), true), keys, values);
            ret[i] = abcIndex.getSelectedAbc().metadata_info.size();
            abcIndex.getSelectedAbc().metadata_info.add(mi);
        }
        return ret;
    }

    public void generateTraitsPhase3(int methodInitScope, boolean isInterface, String className, String superName, boolean generateStatic, SourceGeneratorLocalData localData, List<GraphTargetItem> items, Traits ts, Trait[] traits, Map<Trait, Integer> initScopes, Reference<Integer> class_index) throws AVM2ParseException, CompilationException {
        //Note: Names must be generated first before accesed in inner subs
        for (int k = 0; k < items.size(); k++) {
            GraphTargetItem item = items.get(k);
            if (traits[k] == null) {
                continue;
            }
            if (item instanceof InterfaceAVM2Item) {
                generateClass(((InterfaceAVM2Item) item).namespace, abcIndex.getSelectedAbc().class_info.get(((TraitClass) traits[k]).class_info), abcIndex.getSelectedAbc().instance_info.get(((TraitClass) traits[k]).class_info), initScopes.get(traits[k]), ((InterfaceAVM2Item) item).pkg, localData, (InterfaceAVM2Item) item, class_index);
            }

            if (item instanceof ClassAVM2Item) {
                generateClass(((ClassAVM2Item) item).namespace, abcIndex.getSelectedAbc().class_info.get(((TraitClass) traits[k]).class_info), abcIndex.getSelectedAbc().instance_info.get(((TraitClass) traits[k]).class_info), initScopes.get(traits[k]), ((ClassAVM2Item) item).pkg, localData, (ClassAVM2Item) item, class_index);
            }
            if ((item instanceof MethodAVM2Item) || (item instanceof GetterAVM2Item) || (item instanceof SetterAVM2Item)) {
                MethodAVM2Item mai = (MethodAVM2Item) item;
                if (mai.isStatic() != generateStatic) {
                    continue;
                }
                ((TraitMethodGetterSetter) traits[k]).method_info = method(mai.isStatic(), abcIndex.getSelectedAbc().constants.getStringId(localData.pkg.toRawString() + ":" + localData.currentClass + "/" + (mai.isPrivate() ? "private:" : "") + mai.functionName, true), false, isInterface, new ArrayList<>(), mai.pkg, mai.needsActivation, mai.subvariables, methodInitScope + (mai.isStatic() ? 0 : 1), mai.hasRest, mai.line, className, superName, false, localData, mai.paramTypes, mai.paramNames, mai.paramValues, mai.body, mai.retType);
            } else if (item instanceof FunctionAVM2Item) {
                FunctionAVM2Item fai = (FunctionAVM2Item) item;
                ((TraitFunction) traits[k]).method_info = method(false, abcIndex.getSelectedAbc().constants.getStringId(fai.functionName, true), false, isInterface, new ArrayList<>(), fai.pkg, fai.needsActivation, fai.subvariables, methodInitScope, fai.hasRest, fai.line, className, superName, false, localData, fai.paramTypes, fai.paramNames, fai.paramValues, fai.body, fai.retType);
            }
        }
    }

    public Trait[] generateTraitsPhase1(String className, String superName, boolean generateStatic, SourceGeneratorLocalData localData, List<GraphTargetItem> items, Traits ts, Reference<Integer> classIndex) throws AVM2ParseException, CompilationException {
        Trait[] traits = new Trait[items.size()];
        int slot_id = 1;
        int disp_id = 3; //1 and 2 are for constructor
        for (int k = 0; k < items.size(); k++) {
            GraphTargetItem item = items.get(k);
            if (item instanceof InterfaceAVM2Item) {
                TraitClass tc = new TraitClass();
                ClassInfo ci = new ClassInfo();
                InstanceInfo ii = new InstanceInfo();
                /*abc.class_info.add(ci);
                 abc.instance_info.add(ii);*/
                tc.class_info = classIndex.getVal();
                abcIndex.getSelectedAbc().addClass(ci, ii, classIndex.getVal());
                classIndex.setVal(classIndex.getVal() + 1);
                ii.flags |= InstanceInfo.CLASS_INTERFACE;
                //ii.name_index = traitName(((InterfaceAVM2Item) item).namespace, ((InterfaceAVM2Item) item).name);
                //tc.class_info = abc.instance_info.size() - 1;
                tc.kindType = Trait.TRAIT_CLASS;
                //tc.name_index = traitName(((InterfaceAVM2Item) item).namespace, ((InterfaceAVM2Item) item).name);
                tc.slot_id = 0; //?
                ts.traits.add(tc);
                traits[k] = tc;
                traits[k].metadata = generateMetadata(((InterfaceAVM2Item) item).metadata);
            }

            if (item instanceof ClassAVM2Item) {
                TraitClass tc = new TraitClass();
                ClassInfo ci = new ClassInfo();
                InstanceInfo ii = new InstanceInfo();
                //ii.name_index = traitName(((ClassAVM2Item) item).namespace, ((ClassAVM2Item) item).className);
                /*abc.class_info.add(ci);
                 abc.instance_info.add(instanceInfo);*/
                tc.class_info = classIndex.getVal();
                abcIndex.getSelectedAbc().addClass(ci, ii, classIndex.getVal());
                classIndex.setVal(classIndex.getVal() + 1);
                //tc.class_info = abc.instance_info.size() - 1;

                /*instanceInfo.name_index = abc.getLastAbc().constants.addMultiname(new Multiname(Multiname.QNAME, abc.getLastAbc().constants.getStringId(((ClassAVM2Item) item).className, true),
                 abc.getLastAbc().constants.getNamespaceId(new Namespace(Namespace.KIND_PACKAGE, abc.getLastAbc().constants.getStringId(pkg.packageName, true)), 0, true), 0, 0, new ArrayList<Integer>()));
                 */

                /*if (((ClassAVM2Item) item).extendsOp != null) {
                 instanceInfo.super_index = typeName(localData, ((ClassAVM2Item) item).extendsOp);
                 } else {
                 instanceInfo.super_index = abc.getLastAbc().constants.getMultinameId(new Multiname(Multiname.QNAME, str("Object"), namespace(Namespace.KIND_PACKAGE, ""), 0, 0, new ArrayList<Integer>()), true);
                 }*/
                tc.kindType = Trait.TRAIT_CLASS;
                // tc.name_index = traitName(((ClassAVM2Item) item).namespace, ((ClassAVM2Item) item).className);
                tc.slot_id = slot_id++;
                ts.traits.add(tc);
                traits[k] = tc;
                traits[k].metadata = generateMetadata(((ClassAVM2Item) item).metadata);

            }
            if ((item instanceof SlotAVM2Item) || (item instanceof ConstAVM2Item)) {
                TraitSlotConst tsc = new TraitSlotConst();
                tsc.kindType = (item instanceof SlotAVM2Item) ? Trait.TRAIT_SLOT : Trait.TRAIT_CONST;
                String var = null;
                GraphTargetItem val = null;
                GraphTargetItem type = null;
                boolean isNamespace = false;
                int namespace = 0;
                boolean isStatic = false;
                int metadata[] = new int[0];
                if (item instanceof SlotAVM2Item) {
                    SlotAVM2Item sai = (SlotAVM2Item) item;
                    if (sai.isStatic() != generateStatic) {
                        continue;
                    }
                    var = sai.var;
                    val = sai.value;
                    type = sai.type;
                    isStatic = sai.isStatic();
                    namespace = sai.getNamespace();
                    metadata = generateMetadata(((SlotAVM2Item) item).metadata);
                }
                if (item instanceof ConstAVM2Item) {
                    ConstAVM2Item cai = (ConstAVM2Item) item;
                    if (cai.isStatic() != generateStatic) {
                        continue;
                    }
                    var = cai.var;
                    val = cai.value;
                    type = cai.type;
                    namespace = cai.getNamespace();
                    isNamespace = type.toString().equals("Namespace");
                    isStatic = cai.isStatic();
                    metadata = generateMetadata(((ConstAVM2Item) item).metadata);
                }
                if (isNamespace) {
                    tsc.name_index = traitName(namespace, var);
                }
                tsc.type_index = isNamespace ? 0 : (type == null ? 0 : typeName(localData, type));

                ValueKind vk = getValueKind(namespace, type, val);
                if (vk == null) {
                    tsc.value_kind = ValueKind.CONSTANT_Undefined;
                } else {
                    tsc.value_kind = vk.value_kind;
                    tsc.value_index = vk.value_index;
                }
                tsc.slot_id = isStatic ? slot_id++ : 0;
                ts.traits.add(tsc);
                traits[k] = tsc;
                traits[k].metadata = metadata;
            }
            if ((item instanceof MethodAVM2Item) || (item instanceof GetterAVM2Item) || (item instanceof SetterAVM2Item)) {
                MethodAVM2Item mai = (MethodAVM2Item) item;
                if (mai.isStatic() != generateStatic) {
                    continue;
                }
                TraitMethodGetterSetter tmgs = new TraitMethodGetterSetter();
                tmgs.kindType = (item instanceof GetterAVM2Item) ? Trait.TRAIT_GETTER : ((item instanceof SetterAVM2Item) ? Trait.TRAIT_SETTER : Trait.TRAIT_METHOD);
                //tmgs.name_index = traitName(((MethodAVM2Item) item).namespace, ((MethodAVM2Item) item).functionName);
                tmgs.disp_id = mai.isStatic() ? disp_id++ : 0; //For a reason, there is disp_id only for static methods (or not?)
                if (mai.isFinal() || mai.isStatic()) {
                    tmgs.kindFlags |= Trait.ATTR_Final;
                }
                if (mai.isOverride()) {
                    tmgs.kindFlags |= Trait.ATTR_Override;
                }
                ts.traits.add(tmgs);

                traits[k] = tmgs;
                traits[k].metadata = generateMetadata(((MethodAVM2Item) item).metadata);
            } else if (item instanceof FunctionAVM2Item) {
                TraitFunction tf = new TraitFunction();
                tf.slot_id = slot_id++;
                tf.kindType = Trait.TRAIT_FUNCTION;
                //tf.name_index = traitName(((FunctionAVM2Item) item).namespace, ((FunctionAVM2Item) item).functionName);
                ts.traits.add(tf);
                traits[k] = tf;
                traits[k].metadata = generateMetadata(((FunctionAVM2Item) item).metadata);
            }
        }

        return traits;
    }

    public ScriptInfo generateScriptInfo(SourceGeneratorLocalData localData, List<GraphTargetItem> commands, int classPos) throws AVM2ParseException, CompilationException {
        Reference<Integer> class_index = new Reference<>(classPos);
        ScriptInfo si = new ScriptInfo();
        localData.currentScript = si;
        Trait[] traitArr = generateTraitsPhase1(null, null, true, localData, commands, si.traits, class_index);
        generateTraitsPhase2(new ArrayList<>(), null/*FIXME*/, commands, traitArr, new ArrayList<>(), localData);

        abcIndex.refreshSelected();

        MethodInfo mi = new MethodInfo(new int[0], 0, abcIndex.getSelectedAbc().constants.getStringId("", true), 0, new ValueKind[0], new int[0]);
        MethodBody mb = new MethodBody(abcIndex.getSelectedAbc(), new Traits(), new byte[0], new ABCException[0]);
        mb.method_info = abcIndex.getSelectedAbc().addMethodInfo(mi);
        mb.setCode(new AVM2Code());
        List<AVM2Instruction> mbCode = mb.getCode().code;
        mbCode.add(ins(AVM2Instructions.GetLocal0));
        mbCode.add(ins(AVM2Instructions.PushScope));

        int traitScope = 2;

        Map<Trait, Integer> initScopes = new HashMap<>();

        for (Trait t : si.traits.traits) {
            if (t instanceof TraitClass) {
                TraitClass tc = (TraitClass) t;
                List<Integer> parents = new ArrayList<>();
                if (localData.documentClass) {
                    mbCode.add(ins(AVM2Instructions.GetScopeObject, 0));
                    traitScope++;
                } else {
                    NamespaceSet nsset = new NamespaceSet(new int[]{abcIndex.getSelectedAbc().constants.constant_multiname.get(tc.name_index).namespace_index});
                    mbCode.add(ins(AVM2Instructions.FindPropertyStrict, abcIndex.getSelectedAbc().constants.getMultinameId(new Multiname(Multiname.MULTINAME, abcIndex.getSelectedAbc().constants.constant_multiname.get(tc.name_index).name_index, 0, abcIndex.getSelectedAbc().constants.getNamespaceSetId(nsset, true), 0, new ArrayList<>()), true)));
                }
                if (abcIndex.getSelectedAbc().instance_info.get(tc.class_info).isInterface()) {
                    mbCode.add(ins(AVM2Instructions.PushNull));
                } else {

                    AbcIndexing.ClassIndex ci = abcIndex.findClass(AbcIndexing.multinameToType(abcIndex.getSelectedAbc().instance_info.get(tc.class_info).name_index, abcIndex.getSelectedAbc().constants));
                    while (ci != null && ci.parent != null) {
                        ci = ci.parent;
                        Multiname origM = ci.abc.constants.getMultiname(ci.abc.instance_info.get(ci.index).name_index);
                        Namespace origNs = ci.abc.constants.getNamespace(origM.namespace_index);
                        parents.add(abcIndex.getSelectedAbc().constants.getMultinameId(
                                new Multiname(origM.kind,
                                        abcIndex.getSelectedAbc().constants.getStringId(ci.abc.constants.getString(origM.name_index), true),
                                        abcIndex.getSelectedAbc().constants.getNamespaceId(origNs.kind,
                                                ci.abc.constants.getString(origNs.name_index), 0, true), 0, 0, new ArrayList<>())
                        ));
                    }

                    //add all parent objects to scopestack
                    for (int i = parents.size() - 1; i >= 0; i--) {
                        mbCode.add(ins(AVM2Instructions.GetLex, parents.get(i)));
                        mbCode.add(ins(AVM2Instructions.PushScope));
                        traitScope++;
                    }
                    //direct parent class to new_class instruction
                    mbCode.add(ins(AVM2Instructions.GetLex, parents.get(0)));
                }
                mbCode.add(ins(AVM2Instructions.NewClass, tc.class_info));
                for (int i = 0; i < parents.size(); i++) {
                    mbCode.add(ins(AVM2Instructions.PopScope));
                }

                mbCode.add(ins(AVM2Instructions.InitProperty, tc.name_index));
                initScopes.put(t, traitScope);
                traitScope = 1;
            }
        }

        mbCode.add(ins(AVM2Instructions.ReturnVoid));
        mb.autoFillStats(abcIndex.getSelectedAbc(), 1, false);
        abcIndex.getSelectedAbc().addMethodBody(mb);
        si.init_index = mb.method_info;
        localData.pkg = DottedChain.EMPTY; //FIXME: pkg.packageName;
        generateTraitsPhase3(1/*??*/, false, null, null, true, localData, commands, si.traits, traitArr, initScopes, class_index);
        return si;
    }

    public static void parentNamesAddNames(AbcIndexing abc, int name_index, List<Integer> indices, List<String> names, List<String> namespaces) {
        List<Integer> cindices = new ArrayList<>();

        List<ABC> outABCs = new ArrayList<>();
        parentNames(abc, name_index, cindices, names, namespaces, outABCs);
        for (int i = 0; i < cindices.size(); i++) {
            ABC a = outABCs.get(i);
            int m = cindices.get(i);
            if (a == abc.getSelectedAbc()) {
                indices.add(m);
                continue;
            }
            Multiname superName = a.constants.constant_multiname.get(m);
            indices.add(
                    abc.getSelectedAbc().constants.getMultinameId(
                            new Multiname(Multiname.QNAME,
                                    abc.getSelectedAbc().constants.getStringId(superName.getName(a.constants, null, true), true),
                                    abc.getSelectedAbc().constants.getNamespaceId(superName.getNamespace(a.constants).kind, superName.getNamespace(a.constants).getName(a.constants), 0, true), 0, 0, new ArrayList<>()), true)
            );
        }
    }

    public static GraphTargetItem getTraitReturnType(AbcIndexing abc, Trait t) {
        if (t instanceof TraitSlotConst) {
            TraitSlotConst tsc = (TraitSlotConst) t;
            if (tsc.type_index == 0) {
                return TypeItem.UNBOUNDED;
            }
            return PropertyAVM2Item.multinameToType(tsc.type_index, abc.getSelectedAbc().constants);
        }
        if (t instanceof TraitMethodGetterSetter) {
            TraitMethodGetterSetter tmgs = (TraitMethodGetterSetter) t;
            if (tmgs.kindType == Trait.TRAIT_GETTER) {
                return PropertyAVM2Item.multinameToType(abc.getSelectedAbc().method_info.get(tmgs.method_info).ret_type, abc.getSelectedAbc().constants);
            }
            if (tmgs.kindType == Trait.TRAIT_SETTER) {
                if (abc.getSelectedAbc().method_info.get(tmgs.method_info).param_types.length > 0) {
                    return PropertyAVM2Item.multinameToType(abc.getSelectedAbc().method_info.get(tmgs.method_info).param_types[0], abc.getSelectedAbc().constants);
                } else {
                    return TypeItem.UNBOUNDED;
                }
            }
        }
        if (t instanceof TraitFunction) {
            return new TypeItem(DottedChain.FUNCTION);
        }
        return TypeItem.UNBOUNDED;
    }

    public static boolean searchPrototypeChain(int privateNs, int protectedNs, boolean instanceOnly, AbcIndexing abc, DottedChain pkg, String obj, String propertyName, Reference<String> outName, Reference<DottedChain> outNs, Reference<DottedChain> outPropNs, Reference<Integer> outPropNsKind, Reference<Integer> outPropNsIndex, Reference<GraphTargetItem> outPropType, Reference<ValueKind> outPropValue, Reference<ABC> outPropValueAbc) {
        if (searchPrototypeChain(privateNs, instanceOnly, abc, pkg, obj, propertyName, outName, outNs, outPropNs, outPropNsKind, outPropNsIndex, outPropType, outPropValue, outPropValueAbc)) {
            return true;
        }
        if (searchPrototypeChain(protectedNs, instanceOnly, abc, pkg, obj, propertyName, outName, outNs, outPropNs, outPropNsKind, outPropNsIndex, outPropType, outPropValue, outPropValueAbc)) {
            return true;
        }
        if (searchPrototypeChain(0, instanceOnly, abc, pkg, obj, propertyName, outName, outNs, outPropNs, outPropNsKind, outPropNsIndex, outPropType, outPropValue, outPropValueAbc)) {
            return true;
        }
        return false;
    }

    private static boolean searchPrototypeChain(int selectedNs, boolean instanceOnly, AbcIndexing abc, DottedChain pkg, String obj, String propertyName, Reference<String> outName, Reference<DottedChain> outNs, Reference<DottedChain> outPropNs, Reference<Integer> outPropNsKind, Reference<Integer> outPropNsIndex, Reference<GraphTargetItem> outPropType, Reference<ValueKind> outPropValue, Reference<ABC> outPropValueAbc) {

        AbcIndexing.TraitIndex sp = abc.findScriptProperty(pkg.add(propertyName));
        if (sp == null) {
            sp = abc.findProperty(new AbcIndexing.PropertyDef(propertyName, new TypeItem(pkg.add(obj)), abc.getSelectedAbc(), selectedNs), !instanceOnly, true);
        }
        if (sp != null) {
            if (sp.objType instanceof TypeItem) {
                outName.setVal(((TypeItem) sp.objType).fullTypeName.getLast());
                outNs.setVal(((TypeItem) sp.objType).fullTypeName.getWithoutLast());
            } else {
                //FIXME? Vector?
            }
            outPropNs.setVal(sp.trait.getName(sp.abc).getNamespace(sp.abc.constants).getName(sp.abc.constants));
            outPropNsKind.setVal(sp.trait.getName(sp.abc).getNamespace(sp.abc.constants).kind);
            int nsi = sp.trait.getName(sp.abc).namespace_index;
            outPropNsIndex.setVal(sp.abc == abc.getSelectedAbc() ? sp.abc.constants.getNamespaceSubIndex(nsi) : 0);
            outPropType.setVal(sp.returnType);
            outPropValue.setVal(sp.value);
            outPropValueAbc.setVal(sp.abc);
            return true;
        }
        return false;
    }

    public static void parentNames(AbcIndexing abc, int name_index, List<Integer> indices, List<String> names, List<String> namespaces, List<ABC> outABCs) {
        AbcIndexing.ClassIndex ci = abc.findClass(new TypeItem(abc.getSelectedAbc().constants.constant_multiname.get(name_index).getNameWithNamespace(abc.getSelectedAbc().constants)));
        while (ci != null) {
            int ni = ci.abc.instance_info.get(ci.index).name_index;
            indices.add(ni);
            outABCs.add(ci.abc);
            names.add(ci.abc.constants.constant_multiname.get(ni).getName(ci.abc.constants, null, true));
            namespaces.add(ci.abc.constants.constant_multiname.get(ni).getNamespace(ci.abc.constants).getName(ci.abc.constants).toRawString());
            ci = ci.parent;
        }
    }

    /* public void calcRegisters(Reference<Integer> activationReg, SourceGeneratorLocalData localData, boolean needsActivation, List<String> funParamNames,List<NameAVM2Item> funSubVariables,List<GraphTargetItem> funBody, Reference<Boolean> hasArguments) throws ParseException {

     }*/
    /*public int resolveType(String objType) {
     if (objType.equals("*")) {
     return 0;
     }
     List<ABC> abcs = new ArrayList<>();
     abcs.add(abc);
     abcs.addAll(allABCs);
     for (ABC a : abcs) {
     int ci = a.findClassByName(objType);
     if (ci != -1) {
     Multiname tname = a.instance_info.get(ci).getName(a.constants);
     return abc.getLastAbc().constants.getMultinameId(new Multiname(tname.kind,
     abc.getLastAbc().constants.getStringId(tname.getName(a.constants, new ArrayList<>()), true),
     abc.getLastAbc().constants.getNamespaceId(new Namespace(tname.getNamespace(a.constants).kind, abc.getLastAbc().constants.getStringId(tname.getNamespace(a.constants).getName(a.constants), true)), 0, true), 0, 0, new ArrayList<Integer>()), true);
     }
     }
     return 0;
     }*/
    @Override
    public List<GraphSourceItem> generate(SourceGeneratorLocalData localData, TypeItem item) throws CompilationException {
        String currentFullClassName = localData.getFullClass();

        if (localData.documentClass && item.toString().equals(currentFullClassName)) {
            int slotId = 0;
            int c = abcIndex.getSelectedAbc().findClassByName(currentFullClassName);
            for (Trait t : localData.currentScript.traits.traits) {
                if (t instanceof TraitClass) {
                    TraitClass tc = (TraitClass) t;
                    if (tc.class_info == c) {
                        slotId = tc.slot_id;
                        break;
                    }
                }
            }
            return GraphTargetItem.toSourceMerge(localData, this, ins(AVM2Instructions.GetGlobalScope), ins(AVM2Instructions.GetSlot, slotId));
        } else {
            return GraphTargetItem.toSourceMerge(localData, this, ins(AVM2Instructions.GetLex, resolveType(localData, item, abcIndex)));
        }
    }

    public static int resolveType(SourceGeneratorLocalData localData, GraphTargetItem item, AbcIndexing abc) throws CompilationException {
        int name_index = 0;
        GraphTargetItem typeItem = null;

        if (item instanceof UnresolvedAVM2Item) {
            String fullClass = localData.getFullClass();
            item = ((UnresolvedAVM2Item) item).resolve(new TypeItem(fullClass), new ArrayList<>(), new ArrayList<>(), abc, new ArrayList<>(), new ArrayList<>());
        }
        if (item instanceof TypeItem) {
            typeItem = item;
        } else if (item instanceof ApplyTypeAVM2Item) {
            typeItem = ((ApplyTypeAVM2Item) item).object;
        } else {
            throw new CompilationException("Invalid type:" + item + " (" + item.getClass().getName() + ")", 0/*??*/);
        }
        if (typeItem instanceof UnresolvedAVM2Item) {
            String fullClass = localData.getFullClass();
            typeItem = ((UnresolvedAVM2Item) typeItem).resolve(new TypeItem(fullClass), new ArrayList<>(), new ArrayList<>(), abc, new ArrayList<>(), new ArrayList<>());
        }

        if (!(typeItem instanceof TypeItem)) {
            throw new CompilationException("Invalid type", 0/*??*/);
        }

        TypeItem type = (TypeItem) typeItem;

        DottedChain dname = type.fullTypeName;
        String pkg = dname.getWithoutLast().toRawString();
        String name = dname.getLast();
        /*for (InstanceInfo ii : abc.getSelectedAbc().instance_info) {
         Multiname mname = abc.getSelectedAbc().constants.constant_multiname.get(ii.name_index);
         if (mname != null && name.equals(mname.getName(abc.getSelectedAbc().constants, null, true))) {
         Namespace ns = mname.getNamespace(abc.getSelectedAbc().constants);
         if (ns != null && ns.hasName(pkg, abc.getSelectedAbc().constants)) {
         name_index = ii.name_index;
         break;
         }
         }
         }*/
        AbcIndexing.ClassIndex ci = abc.findClass(new TypeItem(dname));
        if (ci != null) {
            Multiname m = ci.abc.instance_info.get(ci.index).getName(ci.abc.constants);
            if (m != null) {
                Namespace ns = ci.abc.instance_info.get(ci.index).getName(ci.abc.constants).getNamespace(ci.abc.constants);
                String n = m.getName(ci.abc.constants, new ArrayList<DottedChain>(), true);
                String nsn = ns == null ? null : ns.getName(ci.abc.constants).toRawString();
                name_index = abc.getSelectedAbc().constants.getQnameId(
                        n,
                        ns == null ? Namespace.KIND_PACKAGE : ns.kind,
                        nsn, true);
            }
        }

        for (int i = 1; i < abc.getSelectedAbc().constants.constant_multiname.size(); i++) {
            Multiname mname = abc.getSelectedAbc().constants.constant_multiname.get(i);
            if (mname != null && name.equals(mname.getName(abc.getSelectedAbc().constants, null, true))) {
                if (mname.getNamespace(abc.getSelectedAbc().constants) != null && pkg.equals(mname.getNamespace(abc.getSelectedAbc().constants).getName(abc.getSelectedAbc().constants))) {
                    name_index = i;
                    break;
                }
            }
        }
        if (name_index == 0) {
            if (pkg.isEmpty() && localData.currentScript != null /*FIXME!*/) {
                for (Trait t : localData.currentScript.traits.traits) {
                    if (t.getName(abc.getSelectedAbc()).getName(abc.getSelectedAbc().constants, null, true).equals(name)) {
                        name_index = t.name_index;
                        break;
                    }
                }
            }
            if (name_index == 0) {
                name_index = abc.getSelectedAbc().constants.getMultinameId(new Multiname(Multiname.QNAME, abc.getSelectedAbc().constants.getStringId(name, true), abc.getSelectedAbc().constants.getNamespaceId(Namespace.KIND_PACKAGE, pkg, 0, true), 0, 0, new ArrayList<>()), true);
            }
        }

        if (item instanceof ApplyTypeAVM2Item) {
            ApplyTypeAVM2Item atype = (ApplyTypeAVM2Item) item;
            List<Integer> params = new ArrayList<>();
            for (GraphTargetItem s : atype.params) {
                params.add(resolveType(localData, s, abc));
            }
            return abc.getSelectedAbc().constants.getMultinameId(new Multiname(Multiname.TYPENAME, 0, 0, 0, name_index, params), true);
        }

        return name_index;
    }

    @Override
    public List<GraphSourceItem> generateDiscardValue(SourceGeneratorLocalData localData, GraphTargetItem item) throws CompilationException {
        List<GraphSourceItem> ret = item.toSource(localData, this);
        ret.add(ins(AVM2Instructions.Pop));
        return ret;
    }
}<|MERGE_RESOLUTION|>--- conflicted
+++ resolved
@@ -1907,12 +1907,7 @@
                         new Multiname(
                                 Multiname.QNAME,
                                 abcIndex.getSelectedAbc().constants.getStringId(((ClassAVM2Item) item).className, true),
-<<<<<<< HEAD
-                                //abcIndex.getSelectedAbc().constants.getNamespaceId(new Namespace(Namespace.KIND_PACKAGE, abcIndex.getSelectedAbc().constants.getStringId(((ClassAVM2Item) item).pkg, true)), 0, true)
                                 ((ClassAVM2Item) item).namespace, 0, 0, new ArrayList<>()), true);
-=======
-                                abcIndex.getSelectedAbc().constants.getNamespaceId(Namespace.KIND_PACKAGE, ((ClassAVM2Item) item).pkg, 0, true), 0, 0, new ArrayList<>()), true);
->>>>>>> 1302d786
 
                 if (((ClassAVM2Item) item).extendsOp != null) {
                     instanceInfo.super_index = typeName(localData, ((ClassAVM2Item) item).extendsOp);
