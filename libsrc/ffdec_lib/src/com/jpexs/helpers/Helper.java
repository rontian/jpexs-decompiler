--- conflicted
+++ resolved
@@ -143,13 +143,13 @@
     }
 
     /**
-<<<<<<< HEAD
+     * <<<<<<< HEAD
      * Formats specified address to four numbers xxxx (or five numbers when
      * showing decimal addresses)
-=======
+     * =======
      * Formats specified address to four numbers xxxx
      * (or five numbers when showing decimal addresses)
->>>>>>> ab5e7963
+     * >>>>>>> v6
      *
      * @param number Address to format
      * @return String representation of the address
@@ -159,13 +159,13 @@
     }
 
     /**
-<<<<<<< HEAD
+     * <<<<<<< HEAD
      * Formats specified address to four numbers xxxx (or five numbers when
      * showing decimal addresses)
-=======
+     * =======
      * Formats specified address to four numbers xxxx
      * (or five numbers when showing decimal addresses)
->>>>>>> ab5e7963
+     * >>>>>>> v6
      *
      * @param number Address to format
      * @param decimal Use decimal format
@@ -292,12 +292,12 @@
      * character.</li>
      * </ul>
      *
-<<<<<<< HEAD
+     * <<<<<<< HEAD
+     *
      * @param st A string optionally containing standard java escape sequences.
-=======
-     * @param st
-     * A string optionally containing standard java escape sequences.
->>>>>>> ab5e7963
+     * =======
+     * @param st A string optionally containing standard java escape sequences.
+     * >>>>>>> v6
      * @return The translated string.
      */
     public static String unescapeJavaString(String st) {
@@ -670,7 +670,6 @@
         return baos.toByteArray();
     }
 
-<<<<<<< HEAD
     public static void copyStream(InputStream is, OutputStream os) {
         try {
             final int bufSize = 4096;
@@ -684,8 +683,6 @@
         }
     }
 
-=======
->>>>>>> ab5e7963
     public static void copyStream(InputStream is, OutputStream os, long maxLength) {
         try {
             final int bufSize = 4096;
@@ -1355,7 +1352,6 @@
         String pre = (si ? "kMGTPE" : "KMGTPE").charAt(exp - 1) + (si ? "" : "i");
         return String.format("%.1f %sB", bytes / Math.pow(unit, exp), pre);
     }
-<<<<<<< HEAD
 
     public static byte[] hexToByteArray(String s) {
         int len = s.length();
@@ -1366,6 +1362,5 @@
         }
         return data;
     }
-=======
->>>>>>> ab5e7963
+
 }