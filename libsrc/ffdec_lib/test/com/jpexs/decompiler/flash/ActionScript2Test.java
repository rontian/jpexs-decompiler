/*
 *  Copyright (C) 2010-2015 JPEXS, All rights reserved.
 *
 * This library is free software; you can redistribute it and/or
 * modify it under the terms of the GNU Lesser General Public
 * License as published by the Free Software Foundation; either
 * version 3.0 of the License, or (at your option) any later version.
 *
 * This library is distributed in the hope that it will be useful,
 * but WITHOUT ANY WARRANTY; without even the implied warranty of
 * MERCHANTABILITY or FITNESS FOR A PARTICULAR PURPOSE.  See the GNU
 * Lesser General Public License for more details.
 *
 * You should have received a copy of the GNU Lesser General Public
 * License along with this library.
 */
package com.jpexs.decompiler.flash;

import com.jpexs.decompiler.flash.action.Action;
import com.jpexs.decompiler.flash.configuration.Configuration;
import com.jpexs.decompiler.flash.helpers.CodeFormatting;
import com.jpexs.decompiler.flash.helpers.HighlightedTextWriter;
import com.jpexs.decompiler.flash.tags.DoActionTag;
import com.jpexs.decompiler.flash.tags.ShowFrameTag;
import com.jpexs.decompiler.flash.tags.Tag;
import java.io.BufferedInputStream;
import java.io.FileInputStream;
import java.io.IOException;
import static org.testng.Assert.assertEquals;
import static org.testng.Assert.assertNotNull;
import static org.testng.Assert.fail;
import org.testng.annotations.BeforeClass;
import org.testng.annotations.Test;

/**
 *
 * @author JPEXS
 */
public class ActionScript2Test extends ActionStript2TestBase {

    @BeforeClass
    public void init() throws IOException, InterruptedException {
        //Main.initLogging(false);
        Configuration.autoDeobfuscate.set(false);
        Configuration.decompile.set(true);
        Configuration.registerNameFormat.set("_loc%d_");
        swf = new SWF(new BufferedInputStream(new FileInputStream("testdata/as2/as2.swf")), false);
    }

    private void compareSrc(int frame, String expectedResult) {
        DoActionTag doa = getFrameSource(frame);
        assertNotNull(doa);
        HighlightedTextWriter writer = new HighlightedTextWriter(new CodeFormatting(), false);
        try {
            Action.actionsToSource(doa, doa.getActions(), "", writer);
        } catch (InterruptedException ex) {
            fail();
        }
        String actualResult = cleanPCode(writer.toString());
        expectedResult = cleanPCode(expectedResult);
        assertEquals(actualResult, expectedResult);

    }

    private DoActionTag getFrameSource(int frame) {
        int f = 0;
        DoActionTag lastDoa = null;

        for (Tag t : swf.tags) {
            if (t instanceof DoActionTag) {
                lastDoa = (DoActionTag) t;
            }
            if (t instanceof ShowFrameTag) {
                f++;
                if (f == frame) {
                    return lastDoa;
                }
                lastDoa = null;
            }
        }
        return null;
    }

    @Test
    public void frame23_Test() {
        compareSrc(23, "stop();\r\n"
        );
    }

    @Test
    public void frame24_unicodeTest() {
        compareSrc(24, "trace(\"unicodeTest\");\r\n"
                + "var k = \"\u05d4\u05d9\u05e4\u05d5\u05e4\u05d5\u05d8\u05de\u05d9, \u05d0\u05d5 \u05d0\";\r\n"
                + "trace(k);\r\n"
        );
    }

    @Test
    public void frame25_ifWithElseTest() {
        compareSrc(25, "trace(\"ifWithElseTest\");\r\n"
                + "var i = 5;\r\n"
                + "if(i == 258)\r\n"
                + "{\r\n"
                + "trace(\"onTrue\");\r\n"
                + "}\r\n"
                + "else\r\n"
                + "{\r\n"
                + "trace(\"onFalse\" + i);\r\n"
                + "}\r\n"
        );
    }

    @Test
    public void frame26_forTest() {
        compareSrc(26, "trace(\"forTest\");\r\n"
                + "var i = 0;\r\n"
                + "while(i < 10)\r\n"
                + "{\r\n"
                + "trace(\"hello:\" + i);\r\n"
                + "i++;\r\n"
                + "}\r\n"
        );
    }

    @Test
    public void frame27_whileTest() {
        compareSrc(27, "trace(\"whileTest\");\r\n"
                + "var i = 0;\r\n"
                + "while(i < 10)\r\n"
                + "{\r\n"
                + "trace(\"hello:\" + i);\r\n"
                + "i++;\r\n"
                + "}\r\n"
        );
    }

    @Test
    public void frame28_forWithContinueTest() {
        compareSrc(28, "trace(\"forWithContinueTest\");\r\n"
                + "var i = 0;\r\n"
                + "for(; i < 10; i++)\r\n"
                + "{\r\n"
                + "trace(\"hello:\" + i);\r\n"
                + "if(i == 5)\r\n"
                + "{\r\n"
                + "trace(\"i==5\");\r\n"
                + "if(i == 7)\r\n"
                + "{\r\n"
                + "continue;\r\n"
                + "}\r\n"
                + "trace(\"hawk\");\r\n"
                + "}\r\n"
                + "trace(\"end of the loop\");\r\n"
                + "}\r\n"
        );
    }

    @Test
    public void frame29_doWhileTest() {
        compareSrc(29, "trace(\"doWhileTest\");\r\n"
                + "var i = 0;\r\n"
                + "do\r\n"
                + "{\r\n"
                + "trace(\"i=\" + i);\r\n"
                + "i++;\r\n"
                + "}\r\n"
                + "while(i < 10);\r\n"
                + "trace(\"end\");\r\n"
        );
    }

    @Test
    public void frame30_switchTest() {
        compareSrc(30, "trace(\"switchTest\");\r\n"
                + "var i = 5;\r\n"
                + "switch(i)\r\n"
                + "{\r\n"
                + "case 0:\r\n"
                + "case 1:\r\n"
                + "trace(\"one\");\r\n"
                + "break;\r\n"
                + "case 2:\r\n"
                + "trace(\"two\");\r\n"
                + "case 3:\r\n"
                + "trace(\"three\");\r\n"
                + "break;\r\n"
                + "case 4:\r\n"
                + "trace(\"four\");\r\n"
                + "break;\r\n"
                + "default:\r\n"
                + "trace(\"default clause\");\r\n"
                + "}\r\n"
                + "trace(\"scriptend\");\r\n"
        );
    }

    @Test
    public void frame31_strictEqualsTest() {
        compareSrc(31, "trace(\"strictEqualsTest\");\r\n"
                + "var i = 5;\r\n"
                + "if(i === 5)\r\n"
                + "{\r\n"
                + "trace(\"equals strict\");\r\n"
                + "}\r\n"
<<<<<<< HEAD
                + "if(!(i === 5))\r\n"
=======
                + "if(i !== 5)\r\n"
>>>>>>> ab5e7963
                + "{\r\n"
                + "trace(\"not equals strict\");\r\n"
                + "}\r\n"
        );
    }

    @Test
    public void frame32_switchForTest() {
        compareSrc(32, "trace(\"switchForTest\");\r\n"
                + "var i = 0;\r\n"
                + "for(; i < 10; i++)\r\n"
                + "{\r\n"
                + "switch(i)\r\n"
                + "{\r\n"
                + "case 0:\r\n"
                + "trace(\"zero\");\r\n"
                + "continue;\r\n"
                + "case 5:\r\n"
                + "trace(\"five\");\r\n"
                + "break;\r\n"
                + "case 10:\r\n"
                + "trace(\"ten\");\r\n"
                + "break;\r\n"
                + "case 1:\r\n"
                + "if(i == 7)\r\n"
                + "{\r\n"
                + "continue;\r\n"
                + "}\r\n"
                + "trace(\"one\");\r\n"
                + "default:\r\n"
                + "trace(\"def\");\r\n"
                + "}\r\n"
                + "trace(\"before loop end\");\r\n"
                + "}\r\n"
        );
    }

    @Test
    public void frame33_functionTest() {
        compareSrc(33, "function hello(what, second)\r\n"
                + "{\r\n"
                + "trace(\"hello \" + what + \"! \" + second);\r\n"
                + "}\r\n"
                + "trace(\"functionTest\");\r\n"
                + "hello(\"friend\",7);\r\n"
        );
    }

    @Test
    public void frame34_multipleConditionsTest() {
        compareSrc(34, "trace(\"multipleConditionsTest\");\r\n"
                + "var k = 5;\r\n"
                + "if(k == 7 && k == 8)\r\n"
                + "{\r\n"
                + "trace(\"first\");\r\n"
                + "}\r\n"
                + "if(k == 9)\r\n"
                + "{\r\n"
                + "trace(\"second\");\r\n"
                + "}\r\n"
                + "trace(\"finish\");\r\n"
        );
    }

    @Test
    public void frame35_multipleConditions2Test() {
        compareSrc(35, "trace(\"multipleConditions2Test\");\r\n"
                + "var k = 5;\r\n"
                + "if(k == 7 && k == 8)\r\n"
                + "{\r\n"
                + "trace(\"first\");\r\n"
                + "}\r\n"
                + "if(k == 9 || k == 6)\r\n"
                + "{\r\n"
                + "trace(\"second\");\r\n"
                + "}\r\n"
                + "trace(\"finish\");\r\n"
        );
    }

    @Test
    public void frame36_chainedAssignmentsTest() {
        compareSrc(36, "trace(\"chainedAssignmentsTest\");\r\n"
                + "var a = 7;\r\n"
                + "var b = 8;\r\n"
                + "var c = 9;\r\n"
                + "var d = c = b = a = 10;\r\n"
                + "trace(d);\r\n"
        );
    }

    @Test
    public void frame37_objectsTest() {
        compareSrc(37, "trace(\"objectsTest\");\r\n"
                + "var flashBox = new Box(box1);\r\n"
                + "_root.onEnterFrame = function()\r\n"
                + "{\r\n"
                + "flashBox.moveUp();\r\n"
                + "};\r\n"
                + "var ship = new Ship(200);\r\n"
                + "var enemy = new Enemy(56);\r\n"
                + "ship.moveDown(0.5);\r\n"
                + "ship.moveUp(0.2);\r\n"
                + "enemy.moveRight(230);\r\n"
                + "enemy.moveLeft(100);\r\n"
                + "var mt = new com.jpexs.MyTest();\r\n"
                + "mt.test();\r\n"
                + "var c = new Cox(box1);\r\n"
        );
    }

    @Test
    public void frame38_doWhile2Test() {
        compareSrc(38, "trace(\"doWhile2Test\");\r\n"
                + "var k = 5;\r\n"
                + "do\r\n"
                + "{\r\n"
                + "k++;\r\n"
                + "if(k == 7)\r\n"
                + "{\r\n"
                + "k = 5 * k;\r\n"
                + "}\r\n"
                + "else\r\n"
                + "{\r\n"
                + "k = 5 + k;\r\n"
                + "}\r\n"
                + "}\r\n"
                + "while(k < 9);\r\n"
        );
    }

    @Test
    public void frame39_whileAndTest() {
        compareSrc(39, "trace(\"whileAndTest\");\r\n"
                + "var a = 5;\r\n"
                + "var b = 10;\r\n"
                + "while(a < 10 && b > 1)\r\n"
                + "{\r\n"
                + "a++;\r\n"
                + "b--;\r\n"
                + "}\r\n"
                + "a = 7;\r\n"
                + "b = 9;\r\n"
        );
    }

    @Test
    public void frame40_forInTest() {
        compareSrc(40, "function testForIn()\r\n"
                + "{\r\n"
                + "var _loc1_ = [];\r\n"
                + "for(var _loc2_ in _loc1_)\r\n"
                + "{\r\n"
                + "if(_loc2_ > 3)\r\n"
                + "{\r\n"
                + "if(_loc2_ == 5)\r\n"
                + "{\r\n"
                + "return 7;\r\n"
                + "}\r\n"
                + "return 8;\r\n"
                + "}\r\n"
                + "}\r\n"
                + "}\r\n"
                + "trace(\"forInTest\");\r\n"
                + "trace(testForIn());\r\n"
                + "var arr = [];\r\n"
                + "for(var a in arr)\r\n"
                + "{\r\n"
                + "trace(a);\r\n"
                + "}\r\n"
        );
    }

    @Test
    public void frame41_tryTest() {
        compareSrc(41, "trace(\"tryTest\");\r\n"
                + "var k = 5;\r\n"
                + "try\r\n"
                + "{\r\n"
                + "k = Infinity;\r\n"
                + "}\r\n"
                + "catch(e)\r\n"
                + "{\r\n"
                + "trace(\"bug \" + e);\r\n"
                + "}\r\n"
                + "finally\r\n"
                + "{\r\n"
                + "trace(\"huu\");\r\n"
                + "}\r\n"
                + "trace(\"next\");\r\n"
                + "try\r\n"
                + "{\r\n"
                + "k = 6;\r\n"
                + "}\r\n"
                + "catch(e)\r\n"
                + "{\r\n"
                + "trace(\"bug2 \" + e);\r\n"
                + "}\r\n"
                + "trace(\"next2\");\r\n"
                + "var k = 5;\r\n"
                + "try\r\n"
                + "{\r\n"
                + "k = Infinity;\r\n"
                + "}\r\n"
                + "finally\r\n"
                + "{\r\n"
                + "trace(\"final\");\r\n"
                + "}\r\n"
                + "trace(\"end\");\r\n"
        );
    }

    @Test
    public void frame42_indicesTest() {
        compareSrc(42, "trace(\"indicesTest\");\r\n"
                + "var k = [1,2,3];\r\n"
                + "var b = k[1];\r\n"
                + "trace(b);\r\n"
        );
    }

    @Test
    public void frame43_incDecTest() {
        compareSrc(43, "function tst()\r\n"
                + "{\r\n"
                + "return 1;\r\n"
                + "}\r\n"
                + "trace(\"incDecTest\");\r\n"
                + "var i = 5;\r\n"
                + "var b = i++;\r\n"
                + "var c = --i + 5;\r\n"
                + "trace(\"a:\" + a + \" b:\" + b + \" c:\" + c);\r\n"
                + "var arr = [1,2,3];\r\n"
                + "arr[tst()]++;\r\n"
                + "var d = arr[tst()];\r\n"
                + "trace(d);\r\n"
        );
    }

    @Test
    public void frame44_chainedAssignments2Test() {
        compareSrc(44, "trace(\"chainedAssignments2Test\");\r\n"
                + "var a = 5;\r\n"
                + "var b = 6;\r\n"
                + "var c = 7;\r\n"
                + "var d = c = b = a = 4;\r\n"
                + "if((d = c = b = a = 7) > 2)\r\n"
                + "{\r\n"
                + "trace(d);\r\n"
                + "}\r\n"
                + "trace(d + 1);\r\n"
                + "var i = 0;\r\n"
                + "while(i < 5)\r\n"
                + "{\r\n"
                + "if(i == 7)\r\n"
                + "{\r\n"
                + "}\r\n"
                + "i++;\r\n"
                + "}\r\n"
        );
    }

    @Test
    public void frame45_function2Test() {
        compareSrc(45, "function a()\r\n"
                + "{\r\n"
                + "trace(\"hi\");\r\n"
                + "var _loc1_ = 5;\r\n"
                + "if(_loc1_ == 7)\r\n"
                + "{\r\n"
                + "return undefined;\r\n"
                + "}\r\n"
                + "_loc1_ = _loc1_ * 9;\r\n"
                + "trace(_loc1_);\r\n"
                + "}\r\n"
                + "trace(\"function2Test\");\r\n"
        );
    }

    @Test
    public void frame46_tryFunctionTest() {
        compareSrc(46, "function testtry()\r\n"
                + "{\r\n"
                + "var _loc1_ = 5;\r\n"
                + "try\r\n"
                + "{\r\n"
                + "if(_loc1_ == 3)\r\n"
                + "{\r\n"
                + "return undefined;\r\n"
                + "}\r\n"
                + "if(_loc1_ == 4)\r\n"
                + "{\r\n"
                + "throw new Error();\r\n"
                + "}\r\n"
                + "else\r\n"
                + "{\r\n"
                + "_loc1_ = 7;\r\n"
                + "}\r\n"
                + "}\r\n"
                + "catch(e)\r\n"
                + "{\r\n"
                + "trace(\"error\");\r\n"
                + "}\r\n"
                + "finally\r\n"
                + "{\r\n"
                + "trace(\"finally\");\r\n"
                + "}\r\n"
                + "}\r\n"
                + "trace(\"tryFunctionTest\");\r\n"
        );
    }

    @Test
    public void frame47_ternarTest() {
        compareSrc(47, "trace(\"ternarTest\");\r\n"
                + "var a = 5;\r\n"
                + "var b = a != 4?3:2;\r\n"
                + "trace(b);\r\n"
        );
    }

    @Test
    public void frame48_forInInTest() {
        compareSrc(48, "function tst()\r\n"
                + "{\r\n"
                + "var _loc2_ = [];\r\n"
                + "_loc2_[0] = [];\r\n"
                + "for(var _loc3_ in _loc2_)\r\n"
                + "{\r\n"
                + "for(var _loc1_ in _loc3_)\r\n"
                + "{\r\n"
                + "if(_loc1_ == 5)\r\n"
                + "{\r\n"
                + "return 5;\r\n"
                + "}\r\n"
                + "}\r\n"
                + "if(_loc3_ == 8)\r\n"
                + "{\r\n"
                + "return 3;\r\n"
                + "}\r\n"
                + "}\r\n"
                + "return 8;\r\n"
                + "}\r\n"
                + "trace(\"forInInTest\");\r\n"
                + "tst();\r\n"
        );
    }

    @Test
    public void frame49_registersFuncTest() {
        compareSrc(49, "function tst(px)\r\n"
                + "{\r\n"
                + "var _loc1_ = 57;\r\n"
                + "_loc1_ = _loc1_ * 27;\r\n"
                + "}\r\n"
                + "trace(\"registersFuncTest\");\r\n"
                + "tst(5);\r\n"
                + "var s = String(5);\r\n"
        );
    }

    @Test
    public void frame50_ifFrameLoadedTest() {
        compareSrc(50, "trace(\"ifFrameLoadedTest\");\r\n"
                + "ifFrameLoaded(9)\r\n"
                + "{\r\n"
                + "trace(\"loaded\");\r\n"
                + "}\r\n"
        );
    }

    @Test
    public void frame51_function3Test() {
        compareSrc(51, "function tst()\r\n"
                + "{\r\n"
                + "var _loc1_ = 5;\r\n"
                + "c = _loc1_ = 8;\r\n"
                + "trace(\"hi\");\r\n"
                + "trace(_loc1_);\r\n"
                + "if((e = d = f = c = 9) > 5)\r\n"
                + "{\r\n"
                + "trace(\"dd\");\r\n"
                + "}\r\n"
                + "}\r\n"
                + "trace(\"function3Test\");\r\n"
                + "var c = 7;\r\n"
                + "var d = 7;\r\n"
                + "var e = 8;\r\n"
                + "tst();\r\n"
        );
    }

    @Test
    public void frame52_commaOperatorTest() {
        compareSrc(52, "trace(\"commaOperatorTest\");\r\n"
                + "var a = 0;\r\n"
                + "var b = 0;\r\n"
                + "var c = 0;\r\n"
                + "while(true)\r\n"
                + "{\r\n"
                + "a++;\r\n"
                + "b = b + 2;\r\n"
                + "if(c < 10)\r\n"
                + "{\r\n"
                + "trace(c);\r\n"
                + "c++;\r\n"
                + "continue;\r\n"
                + "}\r\n"
                + "break;\r\n"
                + "}\r\n"
                + "trace(\"konec\");\r\n"
        );
    }

    @Test
    public void frame53_commaOperator2Test() {
        compareSrc(53, "trace(\"commaOperator2Test\");\r\n"
                + "var k = 8;\r\n"
                + "do\r\n"
                + "{\r\n"
                + "if(k == 9)\r\n"
                + "{\r\n"
                + "trace(\"h\");\r\n"
                + "if(k == 9)\r\n"
                + "{\r\n"
                + "trace(\"f\");\r\n"
                + "continue;\r\n"
                + "}\r\n"
                + "trace(\"b\");\r\n"
                + "}\r\n"
                + "trace(\"gg\");\r\n"
                + "}\r\n"
                + "while(k++, k < 10);\r\n"
                + "trace(\"ss\");\r\n"
        );
    }

    @Test
    public void frame54_function4Test() {
        compareSrc(54, "function tst()\r\n"
                + "{\r\n"
                + "var _loc1_ = 5;\r\n"
                + "while(_loc1_ < 10)\r\n"
                + "{\r\n"
                + "if(_loc1_ == 5)\r\n"
                + "{\r\n"
                + "if(_loc1_ == 6)\r\n"
                + "{\r\n"
                + "return true;\r\n"
                + "}\r\n"
                + "_loc1_ = _loc1_ + 1;\r\n"
                + "continue;\r\n"
                + "}\r\n"
                + "return false;\r\n"
                + "}\r\n"
                + "}\r\n"
                + "trace(\"function4Test\");\r\n"
                + "tst();\r\n"
        );
    }

    @Test
    public void frame55_pushTest() {
        compareSrc(55, "trace(\"pushTest\");\r\n"
<<<<<<< HEAD
=======
                + "53;"
>>>>>>> ab5e7963
        );
    }

    @Test
    public void frame56_commaOperator3Test() {
        compareSrc(56, "trace(\"commaOperator3Test\");\r\n"
                + "var k = 1;\r\n"
                + "while(true)\r\n"
                + "{\r\n"
                + "k++;\r\n"
                + "if(k < 10)\r\n"
                + "{\r\n"
                + "k = k * 5;\r\n"
                + "trace(k);\r\n"
                + "continue;\r\n"
                + "}\r\n"
                + "break;\r\n"
                + "}\r\n"
                + "trace(\"end\");\r\n"
        );
    }

    @Test
    public void frame57_commaOperator4Test() {
        compareSrc(57, "trace(\"commaOperator4Test\");\r\n"
                + "var k = 0;\r\n"
                + "do\r\n"
                + "{\r\n"
                + "trace(k);\r\n"
                + "if(k == 8)\r\n"
                + "{\r\n"
                + "trace(\"a\");\r\n"
                + "if(k == 9)\r\n"
                + "{\r\n"
                + "continue;\r\n"
                + "}\r\n"
                + "trace(\"d\");\r\n"
                + "trace(\"b\");\r\n"
                + "}\r\n"
                + "k++;\r\n"
                + "}\r\n"
                + "while(k = k + 5, k < 20);\r\n"
                + "trace(\"end\");\r\n"
        );
    }

    @Test
    public void frame58_globalFunctionsTest() {
        compareSrc(58, "function tst(p1)\r\n"
                + "{\r\n"
                + "trace(\"test\");\r\n"
                + "}\r\n"
                + "trace(\"globalFunctionsTest\");\r\n"
                + "var k = Array(1,2,3);\r\n"
                + "var a = 1;\r\n"
                + "var b = Boolean(a);\r\n"
                + "call(5);\r\n"
                + "var c = \"A\";\r\n"
                + "clearInterval(5);\r\n"
                + "clearTimeout(4);\r\n"
                + "var mc;\r\n"
                + "duplicateMovieClip(mc,\"copy\",16389);\r\n"
                + "a = escape(\"how\");\r\n"
                + "var f = a;\r\n"
                + "fscommand(\"alert(\\\"hi\\\");\");\r\n"
                + "a = mc._alpha;\r\n"
                + "a = getTimer();\r\n"
                + "getURL(\"http://localhost/\",\"wnd\",\"POST\");\r\n"
                + "a = getVersion();\r\n"
                + "gotoAndPlay(5);\r\n"
                + "gotoAndStop(8);\r\n"
                + "ifFrameLoaded(4)\r\n"
                + "{\r\n"
                + "trace(\"loaded\");\r\n"
                + "}\r\n"
                + "a = int(f);\r\n"
                + "a = isFinite(f);\r\n"
                + "a = isNaN(f);\r\n"
                + "a = length(f);\r\n"
                + "loadMovie(\"http://localhost/test.swf\",a,\"GET\");\r\n"
                + "loadMovieNum(\"http://localhost/test.swf\",5,\"GET\");\r\n"
                + "loadVariables(\"http://localhost/vars.txt\",a,\"GET\");\r\n"
                + "loadVariablesNum(\"http://localhost/vars.txt\",4,\"GET\");\r\n"
                + "a = mbchr(f);\r\n"
                + "a = mblength(f);\r\n"
                + "a = mbord(f);\r\n"
                + "a = mbsubstring(\"aaaa\",5,4);\r\n"
                + "MMExecute(\"destroyPC\");\r\n"
                + "nextFrame();\r\n"
                + "gotoAndStop(1);\r\n"
                + "a = Number(f);\r\n"
                + "a = Object(f);\r\n"
                + "a = ord(f);\r\n"
                + "a = parseFloat(f);\r\n"
                + "a = parseInt(f,16);\r\n"
                + "play();\r\n"
                + "prevFrame();\r\n"
                + "gotoAndStop(1);\r\n"
                + "print(mc,\"bframe\");\r\n"
                + "printAsBitmap(mc,\"bframe\");\r\n"
                + "printAsBitmapNum(5,\"bframe\");\r\n"
                + "printNum(4,\"bframe\");\r\n"
                + "a = random(10);\r\n"
                + "removeMovieClip(mc);\r\n"
                + "setInterval(tst,5,f);\r\n"
                + "mc._alpha = 25;\r\n"
                + "setTimeout(tst,5,f);\r\n"
                + "showRedrawRegions(false,0);\r\n"
                + "startDrag(mc,1,5,5,6,6);\r\n"
                + "stop();\r\n"
                + "stopAllSounds();\r\n"
                + "stopDrag();\r\n"
                + "a = String(f);\r\n"
                + "a = \"aa\";\r\n"
                + "targetPath(f);\r\n"
                + "tellTarget(mc)\r\n"
                + "{\r\n"
                + "trace(\"told\");\r\n"
                + "}\r\n"
                + "toggleHighQuality();\r\n"
                + "a = unescape(f);\r\n"
                + "unloadMovie(mc);\r\n"
                + "unloadMovieNum(4);\r\n"
                + "updateAfterEvent();\r\n"
        );
    }

    @Test
    public void frame59_unaryOpTest() {
        compareSrc(59, "trace(\"unaryOpTest\");\r\n"
                + "var a = 5;\r\n"
                + "var c = ~a;\r\n"
                + "var d = ~(a + c);\r\n"
                + "var e = - c;\r\n"
        );
    }
}<|MERGE_RESOLUTION|>--- conflicted
+++ resolved
@@ -202,11 +202,7 @@
                 + "{\r\n"
                 + "trace(\"equals strict\");\r\n"
                 + "}\r\n"
-<<<<<<< HEAD
-                + "if(!(i === 5))\r\n"
-=======
                 + "if(i !== 5)\r\n"
->>>>>>> ab5e7963
                 + "{\r\n"
                 + "trace(\"not equals strict\");\r\n"
                 + "}\r\n"
@@ -671,10 +667,7 @@
     @Test
     public void frame55_pushTest() {
         compareSrc(55, "trace(\"pushTest\");\r\n"
-<<<<<<< HEAD
-=======
                 + "53;"
->>>>>>> ab5e7963
         );
     }
 
